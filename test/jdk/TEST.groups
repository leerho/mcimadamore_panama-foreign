--- conflicted
+++ resolved
@@ -340,14 +340,12 @@
 jdk_foreign = \
     java/foreign
 
-<<<<<<< HEAD
+jdk_vector = \
+    jdk/incubator/vector
+
 jdk_jextract = \
     java/jextract \
     tools/jextract
-=======
-jdk_vector = \
-    jdk/incubator/vector
->>>>>>> c32f1085
 
 #############################
 
