--- conflicted
+++ resolved
@@ -65,11 +65,7 @@
     }
     static CLinker abi = CLinker.getInstance();
 
-<<<<<<< HEAD
-    static SymbolLookup lookup = SymbolLookup.loaderLookup(TestUpcall.class.getClassLoader());
-=======
     static SymbolLookup lookup = SymbolLookup.loaderLookup();
->>>>>>> 9d22e434
 
     static MethodHandle DUMMY;
     static MethodHandle PASS_AND_SAVE;
