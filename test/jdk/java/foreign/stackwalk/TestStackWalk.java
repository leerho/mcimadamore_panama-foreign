/*
 *  Copyright (c) 2020, 2021, Oracle and/or its affiliates. All rights reserved.
 *  DO NOT ALTER OR REMOVE COPYRIGHT NOTICES OR THIS FILE HEADER.
 *
 *  This code is free software; you can redistribute it and/or modify it
 *  under the terms of the GNU General Public License version 2 only, as
 *  published by the Free Software Foundation.
 *
 *  This code is distributed in the hope that it will be useful, but WITHOUT
 *  ANY WARRANTY; without even the implied warranty of MERCHANTABILITY or
 *  FITNESS FOR A PARTICULAR PURPOSE.  See the GNU General Public License
 *  version 2 for more details (a copy is included in the LICENSE file that
 *  accompanied this code).
 *
 *  You should have received a copy of the GNU General Public License version
 *  2 along with this work; if not, write to the Free Software Foundation,
 *  Inc., 51 Franklin St, Fifth Floor, Boston, MA 02110-1301 USA.
 *
 *  Please contact Oracle, 500 Oracle Parkway, Redwood Shores, CA 94065 USA
 *  or visit www.oracle.com if you need additional information or have any
 *  questions.
 */

/*
 * @test
 * @requires ((os.arch == "amd64" | os.arch == "x86_64") & sun.arch.data.model == "64") | os.arch == "aarch64"
 * @library /test/lib
 * @build sun.hotspot.WhiteBox
 * @run driver jdk.test.lib.helpers.ClassFileInstaller sun.hotspot.WhiteBox
 *
 * @run main/othervm
 *   -Xbootclasspath/a:.
 *   -XX:+UnlockDiagnosticVMOptions
 *   -XX:+WhiteBoxAPI
 *   -Djdk.internal.foreign.ProgrammableInvoker.USE_INTRINSICS=true
 *   --enable-native-access=ALL-UNNAMED
 *   -Xbatch
 *   TestStackWalk
 *
 * @run main/othervm
 *   -Xbootclasspath/a:.
 *   -XX:+UnlockDiagnosticVMOptions
 *   -XX:+WhiteBoxAPI
 *   -Djdk.internal.foreign.ProgrammableInvoker.USE_INTRINSICS=false
 *   --enable-native-access=ALL-UNNAMED
 *   -Xbatch
 *   TestStackWalk
 */

import jdk.incubator.foreign.CLinker;
import jdk.incubator.foreign.FunctionDescriptor;
import jdk.incubator.foreign.SymbolLookup;
import jdk.incubator.foreign.MemoryAddress;

import java.lang.invoke.MethodHandle;
import java.lang.invoke.MethodType;
import java.lang.ref.Reference;

import jdk.incubator.foreign.ResourceScope;
import sun.hotspot.WhiteBox;

import static java.lang.invoke.MethodHandles.lookup;
import static jdk.incubator.foreign.CLinker.C_POINTER;

public class TestStackWalk {
    static final WhiteBox WB = WhiteBox.getWhiteBox();

    static final CLinker linker = CLinker.getInstance();

    static final MethodHandle MH_foo;
    static final MethodHandle MH_m;

    static {
        try {
            System.loadLibrary("StackWalk");
<<<<<<< HEAD
            SymbolLookup lookup = SymbolLookup.loaderLookup(TestStackWalk.class.getClassLoader());
=======
            SymbolLookup lookup = SymbolLookup.loaderLookup();
>>>>>>> 9d22e434
            MH_foo = linker.downcallHandle(
                    lookup.lookup("foo").get(),
                    MethodType.methodType(void.class, MemoryAddress.class),
                    FunctionDescriptor.ofVoid(C_POINTER));
            MH_m = lookup().findStatic(TestStackWalk.class, "m", MethodType.methodType(void.class));
        } catch (ReflectiveOperationException e) {
            throw new RuntimeException(e);
        }
    }

    static boolean armed;

    public static void main(String[] args) throws Throwable {
        try (ResourceScope scope = ResourceScope.newConfinedScope()) {
            MemoryAddress stub = linker.upcallStub(MH_m, FunctionDescriptor.ofVoid(), scope);
            MemoryAddress stubAddress = stub.address();
            armed = false;
            for (int i = 0; i < 20_000; i++) {
                payload(stubAddress); // warmup
            }

            armed = true;
            payload(stubAddress); // test
        }
    }

    static void payload(MemoryAddress cb) throws Throwable {
        MH_foo.invokeExact(cb);
        Reference.reachabilityFence(cb); // keep oop alive across call
    }

    static void m() {
        if (armed) {
            WB.verifyFrames(/*log=*/true, /*updateRegisterMap=*/true);
            WB.verifyFrames(/*log=*/true, /*updateRegisterMap=*/false); // triggers different code paths
        }
    }

}<|MERGE_RESOLUTION|>--- conflicted
+++ resolved
@@ -73,11 +73,7 @@
     static {
         try {
             System.loadLibrary("StackWalk");
-<<<<<<< HEAD
-            SymbolLookup lookup = SymbolLookup.loaderLookup(TestStackWalk.class.getClassLoader());
-=======
             SymbolLookup lookup = SymbolLookup.loaderLookup();
->>>>>>> 9d22e434
             MH_foo = linker.downcallHandle(
                     lookup.lookup("foo").get(),
                     MethodType.methodType(void.class, MemoryAddress.class),
