--- conflicted
+++ resolved
@@ -45,11 +45,7 @@
 
 public class TestIllegalLink {
 
-<<<<<<< HEAD
-    private static final MemoryAddress dummyTarget = MemoryAddress.ofLong(1);
-=======
     private static final MemoryAddress DUMMY_TARGET = MemoryAddress.ofLong(1);
->>>>>>> 4bcfd54d
     private static final CLinker ABI = CLinker.getInstance();
 
     @Test(dataProvider = "types")
