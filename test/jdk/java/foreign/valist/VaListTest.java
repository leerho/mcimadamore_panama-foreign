--- conflicted
+++ resolved
@@ -71,11 +71,7 @@
         System.loadLibrary("VaList");
     }
 
-<<<<<<< HEAD
-    static SymbolLookup lookup = SymbolLookup.loaderLookup();
-=======
     static final SymbolLookup LOOKUP = SymbolLookup.loaderLookup();
->>>>>>> 4bcfd54d
 
     private static final MethodHandle MH_sumInts = link("sumInts",
             MethodType.methodType(int.class, int.class, VaList.class),
