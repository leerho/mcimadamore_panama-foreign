--- conflicted
+++ resolved
@@ -57,11 +57,7 @@
         System.loadLibrary("Intrinsics");
     }
 
-<<<<<<< HEAD
-    static SymbolLookup lookup = SymbolLookup.loaderLookup(TestIntrinsics.class.getClassLoader());
-=======
     static SymbolLookup lookup = SymbolLookup.loaderLookup();
->>>>>>> 9d22e434
 
     private interface RunnableX {
         void run() throws Throwable;
