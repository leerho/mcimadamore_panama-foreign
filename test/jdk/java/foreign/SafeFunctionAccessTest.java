--- conflicted
+++ resolved
@@ -50,11 +50,7 @@
             CLinker.C_INT, CLinker.C_INT
     );
 
-<<<<<<< HEAD
-    static SymbolLookup lookup = SymbolLookup.loaderLookup();
-=======
     static final SymbolLookup LOOKUP = SymbolLookup.loaderLookup();
->>>>>>> 4bcfd54d
 
     @Test(expectedExceptions = IllegalStateException.class)
     public void testClosedStruct() throws Throwable {
