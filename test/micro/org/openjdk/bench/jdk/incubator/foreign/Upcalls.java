--- conflicted
+++ resolved
@@ -82,28 +82,6 @@
         try {
             LibraryLookup ll = LibraryLookup.ofLibrary("Upcalls");
             {
-<<<<<<< HEAD
-                LibraryLookup.Symbol addr = ll.lookup("blank").get();
-                MethodType mt = MethodType.methodType(void.class, MemoryAddress.class);
-                FunctionDescriptor fd = FunctionDescriptor.ofVoid(C_POINTER);
-                blank = abi.downcallHandle(addr, mt, fd);
-
-                cb_blank = abi.upcallStub(
-                    lookup().findStatic(Upcalls.class, "blank", MethodType.methodType(void.class)),
-                    FunctionDescriptor.ofVoid(), ResourceScope.globalScope()
-                ).address();
-            }
-            {
-                LibraryLookup.Symbol addr = ll.lookup("identity").get();
-                MethodType mt = MethodType.methodType(int.class, int.class, MemoryAddress.class);
-                FunctionDescriptor fd = FunctionDescriptor.of(C_INT, C_INT, C_POINTER);
-                identity = abi.downcallHandle(addr, mt, fd);
-
-                cb_identity = abi.upcallStub(
-                    lookup().findStatic(Upcalls.class, "identity", MethodType.methodType(int.class, int.class)),
-                    FunctionDescriptor.of(C_INT, C_INT), ResourceScope.globalScope()
-                ).address();
-=======
                 String name = "blank";
                 MethodType mt = MethodType.methodType(void.class);
                 FunctionDescriptor fd = FunctionDescriptor.ofVoid();
@@ -140,7 +118,6 @@
 
                 args10 = linkFunc(ll, name, mt, fd);
                 cb_args10 = makeCB(name, mt, fd);
->>>>>>> 96c29d52
             }
         } catch (ReflectiveOperationException e) {
             throw new BootstrapMethodError(e);
