#
# Copyright (c) 2014, 2019, Oracle and/or its affiliates. All rights reserved.
# DO NOT ALTER OR REMOVE COPYRIGHT NOTICES OR THIS FILE HEADER.
#
# This code is free software; you can redistribute it and/or modify it
# under the terms of the GNU General Public License version 2 only, as
# published by the Free Software Foundation.  Oracle designates this
# particular file as subject to the "Classpath" exception as provided
# by Oracle in the LICENSE file that accompanied this code.
#
# This code is distributed in the hope that it will be useful, but WITHOUT
# ANY WARRANTY; without even the implied warranty of MERCHANTABILITY or
# FITNESS FOR A PARTICULAR PURPOSE.  See the GNU General Public License
# version 2 for more details (a copy is included in the LICENSE file that
# accompanied this code).
#
# You should have received a copy of the GNU General Public License version
# 2 along with this work; if not, write to the Free Software Foundation,
# Inc., 51 Franklin St, Fifth Floor, Boston, MA 02110-1301 USA.
#
# Please contact Oracle, 500 Oracle Parkway, Redwood Shores, CA 94065 USA
# or visit www.oracle.com if you need additional information or have any
# questions.
#

ifndef _MODULES_GMK
_MODULES_GMK := 1

################################################################################
#
# BOOT_MODULES are modules defined by the boot loader
# PLATFORM_MODULES are modules defined by the platform loader
# JRE_TOOL_MODULES are tools included in JRE and defined by the application loader
#
# All other modules not declared below are defined by the application loader
# and are not included in JRE.

BOOT_MODULES :=
PLATFORM_MODULES :=
JRE_TOOL_MODULES :=
UPGRADEABLE_MODULES :=
AGGREGATOR_MODULES :=
DOCS_MODULES :=

# Hook to include the corresponding custom file, if present.
$(eval $(call IncludeCustomExtension, common/Modules.gmk))

BOOT_MODULES += \
    java.base \
    java.datatransfer \
    java.desktop \
    java.instrument \
    java.logging \
    java.management \
    java.management.rmi \
    java.naming \
    java.prefs \
    java.rmi \
    java.security.sasl \
    java.xml \
    jdk.incubator.foreign \
    jdk.internal.vm.ci \
    jdk.jfr \
    jdk.management \
    jdk.management.jfr \
    jdk.management.agent \
    jdk.net \
    jdk.nio.mapmode \
    jdk.sctp \
    jdk.unsupported \
    #

# to be deprivileged
BOOT_MODULES += \
    jdk.naming.rmi \
    #

# Modules that directly or indirectly requiring upgradeable modules
# should carefully be considered if it should be upgradeable or not.
UPGRADEABLE_MODULES += \
    java.compiler \
    jdk.aot \
    jdk.internal.vm.compiler \
    jdk.internal.vm.compiler.management \
    #


AGGREGATOR_MODULES += \
    java.se \
    #

PLATFORM_MODULES += \
    $(UPGRADEABLE_MODULES) \
    $(AGGREGATOR_MODULES)
    #

PLATFORM_MODULES += \
    java.net.http \
    java.scripting \
    java.security.jgss \
    java.smartcardio \
    java.sql \
    java.sql.rowset \
    java.transaction.xa \
    java.xml.crypto \
    jdk.accessibility \
    jdk.charsets \
    jdk.crypto.cryptoki \
    jdk.crypto.ec \
    jdk.dynalink \
    jdk.httpserver \
    jdk.incubator.vector \
    jdk.jsobject \
    jdk.localedata \
    jdk.naming.dns \
    jdk.scripting.nashorn \
    jdk.security.auth \
    jdk.security.jgss \
    jdk.xml.dom \
    jdk.zipfs \
    #

ifeq ($(call isTargetOs, windows), true)
  PLATFORM_MODULES += jdk.crypto.mscapi
endif

ifeq ($(call isTargetOs, solaris), true)
  PLATFORM_MODULES += jdk.crypto.ucrypto
endif

JRE_TOOL_MODULES += \
    jdk.jdwp.agent \
    jdk.incubator.jpackage \
    jdk.scripting.nashorn.shell \
    #

################################################################################

# DOCS_MODULES defines the root modules for javadoc generation.
# All of their `require transitive` modules directly and indirectly will be included.
DOCS_MODULES += \
    java.se \
    java.smartcardio \
    jdk.accessibility \
    jdk.attach \
    jdk.charsets \
    jdk.compiler \
    jdk.crypto.cryptoki \
    jdk.crypto.ec \
    jdk.dynalink \
    jdk.editpad \
    jdk.hotspot.agent \
    jdk.httpserver \
<<<<<<< HEAD
    jdk.incubator.vector \
=======
    jdk.incubator.jpackage \
>>>>>>> 010ac540
    jdk.jartool \
    jdk.javadoc \
    jdk.jcmd \
    jdk.jconsole \
    jdk.jdeps \
    jdk.jdi \
    jdk.jdwp.agent \
    jdk.jfr \
    jdk.jlink \
    jdk.jsobject \
    jdk.jshell \
    jdk.jstatd \
    jdk.incubator.foreign \
    jdk.localedata \
    jdk.management \
    jdk.management.agent \
    jdk.management.jfr \
    jdk.naming.dns \
    jdk.naming.rmi \
    jdk.net \
    jdk.rmic \
    jdk.scripting.nashorn \
    jdk.sctp \
    jdk.security.auth \
    jdk.security.jgss \
    jdk.xml.dom \
    jdk.zipfs \
    #

# These modules are included in the interim image which is used to run profiling
# before building the real images.
INTERIM_IMAGE_MODULES := java.base java.logging

LANGTOOLS_MODULES := \
    java.compiler \
    jdk.compiler \
    jdk.javadoc \
    jdk.jdeps \
    jdk.jshell \
    #

HOTSPOT_MODULES := \
    jdk.aot \
    jdk.hotspot.agent \
    jdk.internal.vm.ci \
    jdk.internal.vm.compiler \
    jdk.internal.vm.compiler.management \
    #

# The native dynamic libraries in these modules will also get built into static
# libraries for consumption by downstream projects that need to statically link
# the JDK libraries. Those static libraries are not part of the main JDK
# distribution. 
STATIC_LIBS_MODULES := \
    java.base \
    jdk.crypto.ec \
    jdk.security.auth \
    java.prefs \
    java.security.jgss \
    java.smartcardio \
    jdk.crypto.cryptoki \
    jdk.net \
    #

################################################################################
# Some platforms don't have the serviceability agent

ifeq ($(INCLUDE_SA), false)
  MODULES_FILTER += jdk.hotspot.agent
endif

################################################################################
# Filter out jvmci specific modules if jvmci is disabled

ifeq ($(INCLUDE_JVMCI), false)
  MODULES_FILTER += jdk.internal.vm.ci
endif

################################################################################
# Filter out Graal specific modules if Graal is disabled

ifeq ($(INCLUDE_GRAAL), false)
  MODULES_FILTER += jdk.internal.vm.compiler
  MODULES_FILTER += jdk.internal.vm.compiler.management
endif

################################################################################
# Filter out aot specific modules if aot is disabled

ifeq ($(ENABLE_AOT), false)
  MODULES_FILTER += jdk.aot
endif

################################################################################
# jpackage is only on windows, macosx, and linux

ifeq ($(call isTargetOs, windows macosx linux), false)
  MODULES_FILTER += jdk.incubator.jpackage
endif

################################################################################
# Module list macros

# Use append so that the custom extension may add to these variables

GENERATED_SRC_DIRS += \
    $(SUPPORT_OUTPUTDIR)/gensrc \
    #

TOP_SRC_DIRS += \
    $(TOPDIR)/src \
    #

SRC_SUBDIRS += $(OPENJDK_TARGET_OS)/classes
ifneq ($(OPENJDK_TARGET_OS), $(OPENJDK_TARGET_OS_TYPE))
  SRC_SUBDIRS += $(OPENJDK_TARGET_OS_TYPE)/classes
endif
SRC_SUBDIRS += share/classes

SPEC_SUBDIRS += share/specs

MAN_SUBDIRS += share/man

# Find all module-info.java files for the current build target platform and
# configuration.
# Param 1 - Module to find for, set to * for finding all
FindAllModuleInfos = \
    $(sort $(wildcard \
        $(foreach sub, $(SRC_SUBDIRS), \
          $(patsubst %,%/$(strip $1)/$(sub)/module-info.java, $(TOP_SRC_DIRS))) \
        $(patsubst %,%/$(strip $1)/module-info.java, $(IMPORT_MODULES_SRC))))

# Find module-info.java files in the specific source dir
# Param 1 - Src dir to find module-info.java files in
FindModuleInfosForSrcDir = \
    $(wildcard \
        $(foreach sub, $(SRC_SUBDIRS), \
          $(patsubst %,%/*/$(sub)/module-info.java, $(strip $1)) \
        ) \
        $(patsubst %,%/*/module-info.java, $(strip $1)) \
    )

# Extract the module names from the paths of module-info.java files. The
# position of the module directory differs depending on if this is an imported
# src dir or not.
GetModuleNameFromModuleInfo = \
    $(strip $(foreach mi, $1, \
      $(if $(filter $(addsuffix %, $(IMPORT_MODULES_SRC)), $(mi)), \
        $(notdir $(patsubst %/,%, $(dir $(mi)))), \
        $(notdir $(patsubst %/,%, $(dir $(patsubst %/,%, $(dir $(patsubst %/,%, $(dir $(mi)))))))))))

# Find all modules by looking for module-info.java files and looking at parent
# directories.
FindAllModules = \
    $(sort $(filter-out $(MODULES_FILTER), \
    $(call GetModuleNameFromModuleInfo, $(MODULE_INFOS))))

# Find all modules in a specific src dir
# Param 1 - Src dir to find modules in
FindModulesForSrcDir = \
    $(sort $(filter-out $(MODULES_FILTER), \
        $(call GetModuleNameFromModuleInfo, $(call FindModuleInfosForSrcDir, $1)) \
    ))

FindImportedModules = \
    $(filter-out $(MODULES_FILTER), \
    $(if $(IMPORT_MODULES_CLASSES), $(notdir $(wildcard $(IMPORT_MODULES_CLASSES)/*))))

# Find all source dirs for a particular module
# $1 - Module to find source dirs for
FindModuleSrcDirs = \
    $(strip $(wildcard \
        $(addsuffix /$(strip $1), $(GENERATED_SRC_DIRS) $(IMPORT_MODULES_SRC)) \
        $(foreach sub, $(SRC_SUBDIRS), $(addsuffix /$(strip $1)/$(sub), $(TOP_SRC_DIRS)))))

# Find all specs dirs for a particular module
# $1 - Module to find specs dirs for
FindModuleSpecsDirs = \
    $(strip $(wildcard \
        $(foreach sub, $(SPEC_SUBDIRS), $(addsuffix /$(strip $1)/$(sub), $(TOP_SRC_DIRS)))))

# Find all man dirs for a particular module
# $1 - Module to find man dirs for
FindModuleManDirs = \
    $(strip $(wildcard \
        $(foreach sub, $(MAN_SUBDIRS), $(addsuffix /$(strip $1)/$(sub), $(TOP_SRC_DIRS)))))

# Construct the complete module source path
GetModuleSrcPath = \
    $(call PathList, \
        $(addsuffix /*, $(GENERATED_SRC_DIRS) $(IMPORT_MODULES_SRC)) \
        $(foreach sub, $(SRC_SUBDIRS), $(addsuffix /*/$(sub), $(TOP_SRC_DIRS))))

################################################################################
# Extract module dependencies from module-info.java files, both normal
# dependencies ("requires"), and indirect exports ("requires transitive").

MODULE_DEPS_MAKEFILE := $(MAKESUPPORT_OUTPUTDIR)/module-deps.gmk

MODULE_INFOS := $(call FindAllModuleInfos, *)

$(MODULE_DEPS_MAKEFILE): $(MODULE_INFOS) \
    $(call DependOnVariable, MODULE_INFOS, $(MAKESUPPORT_OUTPUTDIR)/MODULE_INFOS.vardeps)
	$(call MakeTargetDir)
	$(RM) $@
	$(foreach m, $(MODULE_INFOS), \
	    ( $(PRINTF) "DEPS_$(call GetModuleNameFromModuleInfo, $m) :=" && \
	      $(NAWK) -v MODULE=$(call GetModuleNameFromModuleInfo, $m) '\
	          BEGIN      { if (MODULE != "java.base") printf(" java.base"); } \
	          /^ *requires/ { sub(/;/, ""); \
	                          sub(/requires /, " "); \
	                          sub(/ static /, " "); \
	                          sub(/ transitive /, " "); \
	                          sub(/\/\/.*/, ""); \
	                          sub(/\/\*.*\*\//, ""); \
	                          gsub(/^ +\*.*/, ""); \
	                          gsub(/ /, ""); \
	                          printf(" %s", $$0) } \
	          END           { printf("\n") }' $m && \
	      $(PRINTF) "TRANSITIVE_MODULES_$(call GetModuleNameFromModuleInfo, $m) :=" && \
	      $(NAWK) -v MODULE=$(call GetModuleNameFromModuleInfo, $m) '\
	          BEGIN      { if (MODULE != "java.base") printf(" java.base"); } \
	          /^ *requires  *transitive/ { \
	                          sub(/;/, ""); \
	                          sub(/requires/, ""); \
	                          sub(/transitive/, ""); \
	                          sub(/\/\/.*/, ""); \
	                          sub(/\/\*.*\*\//, ""); \
	                          gsub(/^ +\*.*/, ""); \
	                          gsub(/ /, ""); \
	                          printf(" %s", $$0) } \
	          END           { printf("\n") }' $m \
	    ) >> $@ $(NEWLINE))

-include $(MODULE_DEPS_MAKEFILE)

# Find dependencies ("requires") for a given module.
# Param 1: Module to find dependencies for.
FindDepsForModule = \
  $(DEPS_$(strip $1))

# Find dependencies ("requires") transitively in 3 levels for a given module.
# Param 1: Module to find dependencies for.
FindTransitiveDepsForModule = \
    $(sort $(call FindDepsForModule, $1) \
        $(foreach m, $(call FindDepsForModule, $1), \
            $(call FindDepsForModule, $m) \
            $(foreach n, $(call FindDepsForModule, $m), \
                 $(call FindDepsForModule, $n))))

# Find dependencies ("requires") transitively in 3 levels for a set of modules.
# Param 1: List of modules to find dependencies for.
FindTransitiveDepsForModules = \
    $(sort $(foreach m, $1, $(call FindTransitiveDepsForModule, $m)))

# Find indirect exported modules ("requires transitive") for a given module .
# Param 1: Module to find indirect exported modules for.
FindIndirectExportsForModule = \
  $(TRANSITIVE_MODULES_$(strip $1))

# Finds indirect exported modules transitively in 3 levels for a given module.
# Param 1: Module to find indirect exported modules for.
FindTransitiveIndirectDepsForModule = \
    $(sort $(call FindIndirectExportsForModule, $1) \
        $(foreach m, $(call FindIndirectExportsForModule, $1), \
            $(call FindIndirectExportsForModule, $m) \
            $(foreach n, $(call FindIndirectExportsForModule, $m), \
                 $(call FindIndirectExportsForModule, $n))))

# Finds indirect exported modules transitively in 3 levels for a set of modules.
# Param 1: List of modules to find indirect exported modules for.
FindTransitiveIndirectDepsForModules = \
    $(sort $(foreach m, $1, $(call FindTransitiveIndirectDepsForModule, $m)))

# Upgradeable modules are those that are either defined as upgradeable or that
# require an upradeable module.
FindAllUpgradeableModules = \
    $(sort $(filter-out $(MODULES_FILTER), $(UPGRADEABLE_MODULES)))


################################################################################

LEGAL_SUBDIRS += $(OPENJDK_TARGET_OS)/legal
ifneq ($(OPENJDK_TARGET_OS), $(OPENJDK_TARGET_OS_TYPE))
  LEGAL_SUBDIRS += $(OPENJDK_TARGET_OS_TYPE)/legal
endif
LEGAL_SUBDIRS += share/legal

# Find all legal src dirs for a particular module
# $1 - Module to find legal dirs for
FindModuleLegalSrcDirs = \
    $(strip $(wildcard \
        $(addsuffix /$(strip $1), $(IMPORT_MODULES_LEGAL)) \
        $(foreach sub, $(LEGAL_SUBDIRS), $(addsuffix /$(strip $1)/$(sub), $(TOP_SRC_DIRS))) \
    ))

################################################################################

# Param 1 - Name of module
define ReadSingleImportMetaData
    ifneq ($$(wildcard $(IMPORT_MODULES_MAKE)/$$(strip $1)/build.properties), )
      classloader :=
      include_in_jre :=
      include_in_jdk :=
      include $(IMPORT_MODULES_MAKE)/$$(strip $1)/build.properties
      ifeq ($$(include_in_jre), true)
        JRE_MODULES += $1
      endif
      ifeq ($$(include_in_jdk), true)
        JDK_MODULES += $1
      endif
      ifeq ($$(classloader), boot)
        BOOT_MODULES += $1
      else ifeq ($$(classloader), ext)
        PLATFORM_MODULES += $1
      endif
      ifneq ($$(include_in_docs), false)
        # defaults to true if unspecified
        DOCS_MODULES += $1
      endif
    else
      # Default to include in all
      JRE_MODULES += $1
      JDK_MODULES += $1
    endif
endef

# Reading the imported modules metadata has a cost, so to make it available,
# a makefile needs to eval-call this macro first. After calling this, the
# following variables are populated with data from the imported modules:
# * JRE_MODULES
# * JDK_MODULES
# * BOOT_MODULES
# * PLATFORM_MODULES
# * JRE_TOOL_MODULES
define ReadImportMetaData
    IMPORTED_MODULES := $$(call FindImportedModules)
    $$(foreach m, $$(IMPORTED_MODULES), \
      $$(eval $$(call ReadSingleImportMetaData, $$m)))
endef

################################################################################

endif # _MODULES_GMK<|MERGE_RESOLUTION|>--- conflicted
+++ resolved
@@ -151,11 +151,8 @@
     jdk.editpad \
     jdk.hotspot.agent \
     jdk.httpserver \
-<<<<<<< HEAD
+    jdk.incubator.jpackage \
     jdk.incubator.vector \
-=======
-    jdk.incubator.jpackage \
->>>>>>> 010ac540
     jdk.jartool \
     jdk.javadoc \
     jdk.jcmd \
