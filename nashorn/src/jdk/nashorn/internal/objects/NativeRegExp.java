/*
 * Copyright (c) 2010, 2013, Oracle and/or its affiliates. All rights reserved.
 * DO NOT ALTER OR REMOVE COPYRIGHT NOTICES OR THIS FILE HEADER.
 *
 * This code is free software; you can redistribute it and/or modify it
 * under the terms of the GNU General Public License version 2 only, as
 * published by the Free Software Foundation.  Oracle designates this
 * particular file as subject to the "Classpath" exception as provided
 * by Oracle in the LICENSE file that accompanied this code.
 *
 * This code is distributed in the hope that it will be useful, but WITHOUT
 * ANY WARRANTY; without even the implied warranty of MERCHANTABILITY or
 * FITNESS FOR A PARTICULAR PURPOSE.  See the GNU General Public License
 * version 2 for more details (a copy is included in the LICENSE file that
 * accompanied this code).
 *
 * You should have received a copy of the GNU General Public License version
 * 2 along with this work; if not, write to the Free Software Foundation,
 * Inc., 51 Franklin St, Fifth Floor, Boston, MA 02110-1301 USA.
 *
 * Please contact Oracle, 500 Oracle Parkway, Redwood Shores, CA 94065 USA
 * or visit www.oracle.com if you need additional information or have any
 * questions.
 */

package jdk.nashorn.internal.objects;

import static jdk.nashorn.internal.runtime.ECMAErrors.typeError;
import static jdk.nashorn.internal.runtime.ScriptRuntime.UNDEFINED;

import java.lang.invoke.MethodHandle;
import java.util.ArrayList;
import java.util.Arrays;
import java.util.List;
import java.util.concurrent.Callable;
import jdk.nashorn.internal.objects.annotations.Attribute;
import jdk.nashorn.internal.objects.annotations.Constructor;
import jdk.nashorn.internal.objects.annotations.Function;
import jdk.nashorn.internal.objects.annotations.Getter;
import jdk.nashorn.internal.objects.annotations.Property;
import jdk.nashorn.internal.objects.annotations.ScriptClass;
import jdk.nashorn.internal.objects.annotations.SpecializedConstructor;
import jdk.nashorn.internal.objects.annotations.Where;
import jdk.nashorn.internal.runtime.BitVector;
import jdk.nashorn.internal.runtime.JSType;
import jdk.nashorn.internal.runtime.ParserException;
import jdk.nashorn.internal.runtime.PropertyMap;
import jdk.nashorn.internal.runtime.ScriptFunction;
import jdk.nashorn.internal.runtime.ScriptObject;
import jdk.nashorn.internal.runtime.ScriptRuntime;
import jdk.nashorn.internal.runtime.linker.Bootstrap;
import jdk.nashorn.internal.runtime.regexp.RegExp;
import jdk.nashorn.internal.runtime.regexp.RegExpFactory;
import jdk.nashorn.internal.runtime.regexp.RegExpMatcher;
import jdk.nashorn.internal.runtime.regexp.RegExpResult;

/**
 * ECMA 15.10 RegExp Objects.
 */
@ScriptClass("RegExp")
public final class NativeRegExp extends ScriptObject {
    /** ECMA 15.10.7.5 lastIndex property */
    @Property(attributes = Attribute.NOT_ENUMERABLE | Attribute.NOT_CONFIGURABLE)
    public Object lastIndex;

    /** Compiled regexp */
    private RegExp regexp;

    // Reference to global object needed to support static RegExp properties
    private final Global globalObject;

    // initialized by nasgen
    private static PropertyMap $nasgenmap$;

    private NativeRegExp(final Global global) {
        super(global.getRegExpPrototype(), $nasgenmap$);
        this.globalObject = global;
    }

    NativeRegExp(final String input, final String flagString, final Global global) {
        this(global);
        try {
            this.regexp = RegExpFactory.create(input, flagString);
        } catch (final ParserException e) {
            // translate it as SyntaxError object and throw it
            e.throwAsEcmaException();
            throw new AssertionError(); //guard against null warnings below
        }

        this.setLastIndex(0);
    }

    NativeRegExp(final String input, final String flagString) {
        this(input, flagString, Global.instance());
    }

    NativeRegExp(final String string, final Global global) {
        this(string, "", global);
    }

    NativeRegExp(final String string) {
        this(string, Global.instance());
    }

    NativeRegExp(final NativeRegExp regExp) {
        this(Global.instance());
        this.lastIndex  = regExp.getLastIndexObject();
        this.regexp      = regExp.getRegExp();
    }

    @Override
    public String getClassName() {
        return "RegExp";
    }

    /**
     * ECMA 15.10.4
     *
     * Constructor
     *
     * @param isNew is the new operator used for instantiating this regexp
     * @param self  self reference
     * @param args  arguments (optional: pattern and flags)
     * @return new NativeRegExp
     */
    @Constructor(arity = 2)
    public static NativeRegExp constructor(final boolean isNew, final Object self, final Object... args) {
        if (args.length > 1) {
            return newRegExp(args[0], args[1]);
        } else if (args.length > 0) {
            return newRegExp(args[0], UNDEFINED);
        }

        return newRegExp(UNDEFINED, UNDEFINED);
    }

    /**
     * ECMA 15.10.4
     *
     * Constructor - specialized version, no args, empty regexp
     *
     * @param isNew is the new operator used for instantiating this regexp
     * @param self  self reference
     * @return new NativeRegExp
     */
    @SpecializedConstructor
    public static NativeRegExp constructor(final boolean isNew, final Object self) {
        return new NativeRegExp("", "");
    }

    /**
     * ECMA 15.10.4
     *
     * Constructor - specialized version, pattern, no flags
     *
     * @param isNew is the new operator used for instantiating this regexp
     * @param self  self reference
     * @param pattern pattern
     * @return new NativeRegExp
     */
    @SpecializedConstructor
    public static NativeRegExp constructor(final boolean isNew, final Object self, final Object pattern) {
        return newRegExp(pattern, UNDEFINED);
    }

    /**
     * ECMA 15.10.4
     *
     * Constructor - specialized version, pattern and flags
     *
     * @param isNew is the new operator used for instantiating this regexp
     * @param self  self reference
     * @param pattern pattern
     * @param flags  flags
     * @return new NativeRegExp
     */
    @SpecializedConstructor
    public static NativeRegExp constructor(final boolean isNew, final Object self, final Object pattern, final Object flags) {
        return newRegExp(pattern, flags);
    }

    /**
     * External constructor used in generated code, which explains the public access
     *
     * @param regexp regexp
     * @param flags  flags
     * @return new NativeRegExp
     */
    public static NativeRegExp newRegExp(final Object regexp, final Object flags) {
        String  patternString = "";
        String  flagString    = "";

        if (regexp != UNDEFINED) {
            if (regexp instanceof NativeRegExp) {
                if (flags != UNDEFINED) {
                    throw typeError("regex.cant.supply.flags");
                }
                return (NativeRegExp)regexp; // 15.10.3.1 - undefined flags and regexp as
            }
            patternString = JSType.toString(regexp);
        }

        if (flags != UNDEFINED) {
            flagString = JSType.toString(flags);
        }

        return new NativeRegExp(patternString, flagString);
    }

    /**
     * Build a regexp that matches {@code string} as-is. All meta-characters will be escaped.
     *
     * @param string pattern string
     * @return flat regexp
     */
    static NativeRegExp flatRegExp(String string) {
        // escape special characters
        StringBuilder sb = null;
        final int length = string.length();

        for (int i = 0; i < length; i++) {
            final char c = string.charAt(i);
            switch (c) {
                case '^':
                case '$':
                case '\\':
                case '.':
                case '*':
                case '+':
                case '?':
                case '(':
                case ')':
                case '[':
                case '{':
                case '|':
                    if (sb == null) {
                        sb = new StringBuilder(length * 2);
                        sb.append(string, 0, i);
                    }
                    sb.append('\\');
                    sb.append(c);
                    break;
                default:
                    if (sb != null) {
                        sb.append(c);
                    }
                    break;
            }
        }
        return new NativeRegExp(sb == null ? string : sb.toString(), "");
    }

    private String getFlagString() {
        final StringBuilder sb = new StringBuilder(3);

        if (regexp.isGlobal()) {
            sb.append('g');
        }
        if (regexp.isIgnoreCase()) {
            sb.append('i');
        }
        if (regexp.isMultiline()) {
            sb.append('m');
        }

        return sb.toString();
    }

    @Override
    public String safeToString() {
        return "[RegExp " + toString() + "]";
    }

    @Override
    public String toString() {
        return "/" + regexp.getSource() + "/" + getFlagString();
    }

    /**
     * Nashorn extension: RegExp.prototype.compile - everybody implements this!
     *
     * @param self    self reference
     * @param pattern pattern
     * @param flags   flags
     * @return new NativeRegExp
     */
    @Function(attributes = Attribute.NOT_ENUMERABLE)
    public static ScriptObject compile(final Object self, final Object pattern, final Object flags) {
        final NativeRegExp regExp   = checkRegExp(self);
        final NativeRegExp compiled = newRegExp(pattern, flags);
        // copy over regexp to 'self'
        regExp.setRegExp(compiled.getRegExp());

        // Some implementations return undefined. Some return 'self'. Since return
        // value is most likely be ignored, we can play safe and return 'self'.
        return regExp;
    }

    /**
     * ECMA 15.10.6.2 RegExp.prototype.exec(string)
     *
     * @param self   self reference
     * @param string string to match against regexp
     * @return array containing the matches or {@code null} if no match
     */
    @Function(attributes = Attribute.NOT_ENUMERABLE)
    public static ScriptObject exec(final Object self, final Object string) {
        return checkRegExp(self).exec(JSType.toString(string));
    }

    /**
     * ECMA 15.10.6.3 RegExp.prototype.test(string)
     *
     * @param self   self reference
     * @param string string to test for matches against regexp
     * @return true if matches found, false otherwise
     */
    @Function(attributes = Attribute.NOT_ENUMERABLE)
    public static boolean test(final Object self, final Object string) {
        return checkRegExp(self).test(JSType.toString(string));
    }

    /**
     * ECMA 15.10.6.4 RegExp.prototype.toString()
     *
     * @param self self reference
     * @return string version of regexp
     */
    @Function(attributes = Attribute.NOT_ENUMERABLE)
    public static String toString(final Object self) {
        return checkRegExp(self).toString();
    }

    /**
     * ECMA 15.10.7.1 source
     *
     * @param self self reference
     * @return the input string for the regexp
     */
    @Getter(attributes = Attribute.NON_ENUMERABLE_CONSTANT)
    public static Object source(final Object self) {
        return checkRegExp(self).getRegExp().getSource();
    }

    /**
     * ECMA 15.10.7.2 global
     *
     * @param self self reference
     * @return true if this regexp is flagged global, false otherwise
     */
    @Getter(attributes = Attribute.NON_ENUMERABLE_CONSTANT)
    public static Object global(final Object self) {
        return checkRegExp(self).getRegExp().isGlobal();
    }

    /**
     * ECMA 15.10.7.3 ignoreCase
     *
     * @param self self reference
     * @return true if this regexp if flagged to ignore case, false otherwise
     */
    @Getter(attributes = Attribute.NON_ENUMERABLE_CONSTANT)
    public static Object ignoreCase(final Object self) {
        return checkRegExp(self).getRegExp().isIgnoreCase();
    }

    /**
     * ECMA 15.10.7.4 multiline
     *
     * @param self self reference
     * @return true if this regexp is flagged to be multiline, false otherwise
     */
    @Getter(attributes = Attribute.NON_ENUMERABLE_CONSTANT)
    public static Object multiline(final Object self) {
        return checkRegExp(self).getRegExp().isMultiline();
    }

    /**
     * Getter for non-standard RegExp.input property.
     * @param self self object
     * @return last regexp input
     */
    @Getter(where = Where.CONSTRUCTOR, attributes = Attribute.CONSTANT, name = "input")
    public static Object getLastInput(Object self) {
        final RegExpResult match = Global.instance().getLastRegExpResult();
        return match == null ? "" : match.getInput();
    }

    /**
     * Getter for non-standard RegExp.multiline property.
     * @param self self object
     * @return last regexp input
     */
    @Getter(where = Where.CONSTRUCTOR, attributes = Attribute.CONSTANT, name = "multiline")
    public static Object getLastMultiline(Object self) {
        return false; // doesn't ever seem to become true and isn't documented anyhwere
    }

    /**
     * Getter for non-standard RegExp.lastMatch property.
     * @param self self object
     * @return last regexp input
     */
    @Getter(where = Where.CONSTRUCTOR, attributes = Attribute.CONSTANT, name = "lastMatch")
    public static Object getLastMatch(Object self) {
        final RegExpResult match = Global.instance().getLastRegExpResult();
        return match == null ? "" : match.getGroup(0);
    }

    /**
     * Getter for non-standard RegExp.lastParen property.
     * @param self self object
     * @return last regexp input
     */
    @Getter(where = Where.CONSTRUCTOR, attributes = Attribute.CONSTANT, name = "lastParen")
    public static Object getLastParen(Object self) {
        final RegExpResult match = Global.instance().getLastRegExpResult();
        return match == null ? "" : match.getLastParen();
    }

    /**
     * Getter for non-standard RegExp.leftContext property.
     * @param self self object
     * @return last regexp input
     */
    @Getter(where = Where.CONSTRUCTOR, attributes = Attribute.CONSTANT, name = "leftContext")
    public static Object getLeftContext(Object self) {
        final RegExpResult match = Global.instance().getLastRegExpResult();
        return match == null ? "" : match.getInput().substring(0, match.getIndex());
    }

    /**
     * Getter for non-standard RegExp.rightContext property.
     * @param self self object
     * @return last regexp input
     */
    @Getter(where = Where.CONSTRUCTOR, attributes = Attribute.CONSTANT, name = "rightContext")
    public static Object getRightContext(Object self) {
        final RegExpResult match = Global.instance().getLastRegExpResult();
        return match == null ? "" : match.getInput().substring(match.getIndex() + match.length());
    }

    /**
     * Getter for non-standard RegExp.$1 property.
     * @param self self object
     * @return last regexp input
     */
    @Getter(where = Where.CONSTRUCTOR, attributes = Attribute.CONSTANT, name = "$1")
    public static Object getGroup1(Object self) {
        final RegExpResult match = Global.instance().getLastRegExpResult();
        return match == null ? "" : match.getGroup(1);
    }

    /**
     * Getter for non-standard RegExp.$2 property.
     * @param self self object
     * @return last regexp input
     */
    @Getter(where = Where.CONSTRUCTOR, attributes = Attribute.CONSTANT, name = "$2")
    public static Object getGroup2(Object self) {
        final RegExpResult match = Global.instance().getLastRegExpResult();
        return match == null ? "" : match.getGroup(2);
    }

    /**
     * Getter for non-standard RegExp.$3 property.
     * @param self self object
     * @return last regexp input
     */
    @Getter(where = Where.CONSTRUCTOR, attributes = Attribute.CONSTANT, name = "$3")
    public static Object getGroup3(Object self) {
        final RegExpResult match = Global.instance().getLastRegExpResult();
        return match == null ? "" : match.getGroup(3);
    }

    /**
     * Getter for non-standard RegExp.$4 property.
     * @param self self object
     * @return last regexp input
     */
    @Getter(where = Where.CONSTRUCTOR, attributes = Attribute.CONSTANT, name = "$4")
    public static Object getGroup4(Object self) {
        final RegExpResult match = Global.instance().getLastRegExpResult();
        return match == null ? "" : match.getGroup(4);
    }

    /**
     * Getter for non-standard RegExp.$5 property.
     * @param self self object
     * @return last regexp input
     */
    @Getter(where = Where.CONSTRUCTOR, attributes = Attribute.CONSTANT, name = "$5")
    public static Object getGroup5(Object self) {
        final RegExpResult match = Global.instance().getLastRegExpResult();
        return match == null ? "" : match.getGroup(5);
    }

    /**
     * Getter for non-standard RegExp.$6 property.
     * @param self self object
     * @return last regexp input
     */
    @Getter(where = Where.CONSTRUCTOR, attributes = Attribute.CONSTANT, name = "$6")
    public static Object getGroup6(Object self) {
        final RegExpResult match = Global.instance().getLastRegExpResult();
        return match == null ? "" : match.getGroup(6);
    }

    /**
     * Getter for non-standard RegExp.$7 property.
     * @param self self object
     * @return last regexp input
     */
    @Getter(where = Where.CONSTRUCTOR, attributes = Attribute.CONSTANT, name = "$7")
    public static Object getGroup7(Object self) {
        final RegExpResult match = Global.instance().getLastRegExpResult();
        return match == null ? "" : match.getGroup(7);
    }

    /**
     * Getter for non-standard RegExp.$8 property.
     * @param self self object
     * @return last regexp input
     */
    @Getter(where = Where.CONSTRUCTOR, attributes = Attribute.CONSTANT, name = "$8")
    public static Object getGroup8(Object self) {
        final RegExpResult match = Global.instance().getLastRegExpResult();
        return match == null ? "" : match.getGroup(8);
    }

    /**
     * Getter for non-standard RegExp.$9 property.
     * @param self self object
     * @return last regexp input
     */
    @Getter(where = Where.CONSTRUCTOR, attributes = Attribute.CONSTANT, name = "$9")
    public static Object getGroup9(Object self) {
        final RegExpResult match = Global.instance().getLastRegExpResult();
        return match == null ? "" : match.getGroup(9);
    }

    private RegExpResult execInner(final String string) {
        final boolean isGlobal = regexp.isGlobal();
        int start = getLastIndex();
        if (!isGlobal) {
            start = 0;
        }

        if (start < 0 || start > string.length()) {
            if (isGlobal) {
                setLastIndex(0);
            }
            return null;
        }

        final RegExpMatcher matcher = regexp.match(string);
        if (matcher == null || !matcher.search(start)) {
            if (isGlobal) {
                setLastIndex(0);
            }
            return null;
        }

        if (isGlobal) {
            setLastIndex(matcher.end());
        }

        final RegExpResult match = new RegExpResult(string, matcher.start(), groups(matcher));
        globalObject.setLastRegExpResult(match);
        return match;
    }

    // String.prototype.split method ignores the global flag and should not update lastIndex property.
    private RegExpResult execSplit(final String string, int start) {
        if (start < 0 || start > string.length()) {
            return null;
        }

        final RegExpMatcher matcher = regexp.match(string);
        if (matcher == null || !matcher.search(start)) {
            return null;
        }

        final RegExpResult match = new RegExpResult(string, matcher.start(), groups(matcher));
        globalObject.setLastRegExpResult(match);
        return match;
    }

    /**
     * Convert java.util.regex.Matcher groups to JavaScript groups.
     * That is, replace null and groups that didn't match with undefined.
     */
    private Object[] groups(final RegExpMatcher matcher) {
        final int groupCount = matcher.groupCount();
        final Object[] groups = new Object[groupCount + 1];
        final BitVector groupsInNegativeLookahead  = regexp.getGroupsInNegativeLookahead();

        for (int i = 0, lastGroupStart = matcher.start(); i <= groupCount; i++) {
            final int groupStart = matcher.start(i);
            if (lastGroupStart > groupStart
                    || groupsInNegativeLookahead != null && groupsInNegativeLookahead.isSet(i)) {
                // (1) ECMA 15.10.2.5 NOTE 3: need to clear Atom's captures each time Atom is repeated.
                // (2) ECMA 15.10.2.8 NOTE 3: Backreferences to captures in (?!Disjunction) from elsewhere
                // in the pattern always return undefined because the negative lookahead must fail.
                groups[i] = UNDEFINED;
                continue;
            }
            final String group = matcher.group(i);
            groups[i] = group == null ? UNDEFINED : group;
            lastGroupStart = groupStart;
        }
        return groups;
    }

    /**
     * Executes a search for a match within a string based on a regular
     * expression. It returns an array of information or null if no match is
     * found.
     *
     * @param string String to match.
     * @return NativeArray of matches, string or null.
     */
    public NativeRegExpExecResult exec(final String string) {
        final RegExpResult match = execInner(string);

        if (match == null) {
            return null;
        }

        return new NativeRegExpExecResult(match, globalObject);
    }

    /**
     * Executes a search for a match within a string based on a regular
     * expression.
     *
     * @param string String to match.
     * @return True if a match is found.
     */
    public boolean test(final String string) {
        return execInner(string) != null;
    }

    /**
     * Searches and replaces the regular expression portion (match) with the
     * replaced text instead. For the "replacement text" parameter, you can use
     * the keywords $1 to $2 to replace the original text with values from
     * sub-patterns defined within the main pattern.
     *
     * @param string String to match.
     * @param replacement Replacement string.
     * @return String with substitutions.
     */
<<<<<<< HEAD
    Object replace(final String string, final String replacement, final ScriptFunction function) throws Throwable {
=======
    String replace(final String string, final String replacement, final ScriptFunction function) {
>>>>>>> db62a418
        final RegExpMatcher matcher = regexp.match(string);

        if (matcher == null) {
            return string;
        }

        if (!regexp.isGlobal()) {
            if (!matcher.search(0)) {
                return string;
            }

            final StringBuilder sb = new StringBuilder();
            sb.append(string, 0, matcher.start());

            if (function != null) {
                final Object self = function.isStrict() ? UNDEFINED : Global.instance();
                sb.append(callReplaceValue(getReplaceValueInvoker(), function, self, matcher, string));
            } else {
                appendReplacement(matcher, string, replacement, sb);
            }
            sb.append(string, matcher.end(), string.length());
            return sb.toString();
        }

        setLastIndex(0);

        if (!matcher.search(0)) {
            return string;
        }

        int thisIndex = 0;
        int previousLastIndex = 0;
        final StringBuilder sb = new StringBuilder();

        final MethodHandle invoker = function == null ? null : getReplaceValueInvoker();
        final Object self = function == null || function.isStrict() ? UNDEFINED : Global.instance();

        do {
            sb.append(string, thisIndex, matcher.start());
            if (function != null) {
                sb.append(callReplaceValue(invoker, function, self, matcher, string));
            } else {
                appendReplacement(matcher, string, replacement, sb);
            }

            thisIndex = matcher.end();
            if (thisIndex == string.length() && matcher.start() == matcher.end()) {
                // Avoid getting empty match at end of string twice
                break;
            }

            // ECMA 15.5.4.10 String.prototype.match(regexp)
            if (thisIndex == previousLastIndex) {
                setLastIndex(thisIndex + 1);
                previousLastIndex = thisIndex + 1;
            } else {
                previousLastIndex = thisIndex;
            }
        } while (previousLastIndex <= string.length() && matcher.search(previousLastIndex));

        sb.append(string, thisIndex, string.length());

        return sb.toString();
    }

    private void appendReplacement(final RegExpMatcher matcher, final String text, final String replacement, final StringBuilder sb) {
        /*
         * Process substitution patterns:
         *
         * $$ -> $
         * $& -> the matched substring
         * $` -> the portion of string that preceeds matched substring
         * $' -> the portion of string that follows the matched substring
         * $n -> the nth capture, where n is [1-9] and $n is NOT followed by a decimal digit
         * $nn -> the nnth capture, where nn is a two digit decimal number [01-99].
         */

        int cursor = 0;
        Object[] groups = null;

        while (cursor < replacement.length()) {
            char nextChar = replacement.charAt(cursor);
            if (nextChar == '$') {
                // Skip past $
                cursor++;
                nextChar = replacement.charAt(cursor);
                final int firstDigit = nextChar - '0';

                if (firstDigit >= 0 && firstDigit <= 9 && firstDigit <= matcher.groupCount()) {
                    // $0 is not supported, but $01 is. implementation-defined: if n>m, ignore second digit.
                    int refNum = firstDigit;
                    cursor++;
                    if (cursor < replacement.length() && firstDigit < matcher.groupCount()) {
                        final int secondDigit = replacement.charAt(cursor) - '0';
                        if (secondDigit >= 0 && secondDigit <= 9) {
                            final int newRefNum = firstDigit * 10 + secondDigit;
                            if (newRefNum <= matcher.groupCount() && newRefNum > 0) {
                                // $nn ($01-$99)
                                refNum = newRefNum;
                                cursor++;
                            }
                        }
                    }
                    if (refNum > 0) {
                        if (groups == null) {
                            groups = groups(matcher);
                        }
                        // Append group if matched.
                        if (groups[refNum] != UNDEFINED) {
                            sb.append((String) groups[refNum]);
                        }
                    } else { // $0. ignore.
                        assert refNum == 0;
                        sb.append("$0");
                    }
                } else if (nextChar == '$') {
                    sb.append('$');
                    cursor++;
                } else if (nextChar == '&') {
                    sb.append(matcher.group());
                    cursor++;
                } else if (nextChar == '`') {
                    sb.append(text, 0, matcher.start());
                    cursor++;
                } else if (nextChar == '\'') {
                    sb.append(text, matcher.end(), text.length());
                    cursor++;
                } else {
                    // unknown substitution or $n with n>m. skip.
                    sb.append('$');
                }
            } else {
                sb.append(nextChar);
                cursor++;
            }
        }
    }

    private static final Object REPLACE_VALUE = new Object();

    private static final MethodHandle getReplaceValueInvoker() {
        return Global.instance().getDynamicInvoker(REPLACE_VALUE,
                new Callable<MethodHandle>() {
                    @Override
                    public MethodHandle call() {
                        return Bootstrap.createDynamicInvoker("dyn:call", String.class, ScriptFunction.class, Object.class, Object[].class);
                    }
                });
    }

    private String callReplaceValue(final MethodHandle invoker, final ScriptFunction function, final Object self, final RegExpMatcher matcher, final String string) throws Throwable {
        final Object[] groups = groups(matcher);
        final Object[] args   = Arrays.copyOf(groups, groups.length + 2);

        args[groups.length]     = matcher.start();
        args[groups.length + 1] = string;

        return (String)invoker.invokeExact(function, self, args);
    }

    /**
     * Breaks up a string into an array of substrings based on a regular
     * expression or fixed string.
     *
     * @param string String to match.
     * @param limit  Split limit.
     * @return Array of substrings.
     */
    NativeArray split(final String string, final long limit) {
        if (limit == 0L) {
            return new NativeArray();
        }

        final List<Object> matches = new ArrayList<>();

        RegExpResult match;
        final int inputLength = string.length();
        int splitLastLength = -1;
        int splitLastIndex = 0;
        int splitLastLastIndex = 0;

        while ((match = execSplit(string, splitLastIndex)) != null) {
            splitLastIndex = match.getIndex() + match.length();

            if (splitLastIndex > splitLastLastIndex) {
                matches.add(string.substring(splitLastLastIndex, match.getIndex()));
                final Object[] groups = match.getGroups();
                if (groups.length > 1 && match.getIndex() < inputLength) {
                    for (int index = 1; index < groups.length && matches.size() < limit; index++) {
                        matches.add(groups[index]);
                    }
                }

                splitLastLength = match.length();

                if (matches.size() >= limit) {
                    break;
                }
            }

            // bump the index to avoid infinite loop
            if (splitLastIndex == splitLastLastIndex) {
                splitLastIndex++;
            } else {
                splitLastLastIndex = splitLastIndex;
            }
        }

        if (matches.size() < limit) {
            // check special case if we need to append an empty string at the
            // end of the match
            // if the lastIndex was the entire string
            if (splitLastLastIndex == string.length()) {
                if (splitLastLength > 0 || execSplit("", 0) == null) {
                    matches.add("");
                }
            } else {
                matches.add(string.substring(splitLastLastIndex, inputLength));
            }
        }

        return new NativeArray(matches.toArray());
    }

    /**
     * Tests for a match in a string. It returns the index of the match, or -1
     * if not found.
     *
     * @param string String to match.
     * @return Index of match.
     */
    int search(final String string) {
        final RegExpResult match = execInner(string);

        if (match == null) {
            return -1;
        }

        return match.getIndex();
    }

    /**
     * Fast lastIndex getter
     * @return last index property as int
     */
    public int getLastIndex() {
        return JSType.toInteger(lastIndex);
    }

    /**
     * Fast lastIndex getter
     * @return last index property as boxed integer
     */
    public Object getLastIndexObject() {
        return lastIndex;
    }

    /**
     * Fast lastIndex setter
     * @param lastIndex lastIndex
     */
    public void setLastIndex(final int lastIndex) {
        this.lastIndex = JSType.toObject(lastIndex);
    }

    private static NativeRegExp checkRegExp(final Object self) {
        if (self instanceof NativeRegExp) {
            return (NativeRegExp)self;
        } else if (self != null && self == Global.instance().getRegExpPrototype()) {
            return Global.instance().DEFAULT_REGEXP;
        } else {
            throw typeError("not.a.regexp", ScriptRuntime.safeToString(self));
        }
    }

    boolean getGlobal() {
        return regexp.isGlobal();
    }

    private RegExp getRegExp() {
        return regexp;
    }

    private void setRegExp(final RegExp regexp) {
        this.regexp = regexp;
    }

}<|MERGE_RESOLUTION|>--- conflicted
+++ resolved
@@ -651,11 +651,7 @@
      * @param replacement Replacement string.
      * @return String with substitutions.
      */
-<<<<<<< HEAD
-    Object replace(final String string, final String replacement, final ScriptFunction function) throws Throwable {
-=======
-    String replace(final String string, final String replacement, final ScriptFunction function) {
->>>>>>> db62a418
+    String replace(final String string, final String replacement, final ScriptFunction function) throws Throwable {
         final RegExpMatcher matcher = regexp.match(string);
 
         if (matcher == null) {
