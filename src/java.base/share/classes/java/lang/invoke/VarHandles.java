/*
 * Copyright (c) 2014, 2018, Oracle and/or its affiliates. All rights reserved.
 * DO NOT ALTER OR REMOVE COPYRIGHT NOTICES OR THIS FILE HEADER.
 *
 * This code is free software; you can redistribute it and/or modify it
 * under the terms of the GNU General Public License version 2 only, as
 * published by the Free Software Foundation.  Oracle designates this
 * particular file as subject to the "Classpath" exception as provided
 * by Oracle in the LICENSE file that accompanied this code.
 *
 * This code is distributed in the hope that it will be useful, but WITHOUT
 * ANY WARRANTY; without even the implied warranty of MERCHANTABILITY or
 * FITNESS FOR A PARTICULAR PURPOSE.  See the GNU General Public License
 * version 2 for more details (a copy is included in the LICENSE file that
 * accompanied this code).
 *
 * You should have received a copy of the GNU General Public License version
 * 2 along with this work; if not, write to the Free Software Foundation,
 * Inc., 51 Franklin St, Fifth Floor, Boston, MA 02110-1301 USA.
 *
 * Please contact Oracle, 500 Oracle Parkway, Redwood Shores, CA 94065 USA
 * or visit www.oracle.com if you need additional information or have any
 * questions.
 */

package java.lang.invoke;

import sun.invoke.util.Wrapper;

import java.lang.reflect.Constructor;
import java.lang.reflect.Field;
import java.lang.reflect.Method;
import java.lang.reflect.Modifier;
import java.lang.reflect.Parameter;
import java.nio.ByteOrder;
import java.util.ArrayList;
import java.util.LinkedHashMap;
import java.util.List;
import java.util.Map;
import java.util.Objects;
import java.util.concurrent.ConcurrentHashMap;
import java.util.concurrent.ConcurrentMap;
import java.util.stream.Stream;

import static java.lang.invoke.MethodHandleStatics.UNSAFE;
import static java.lang.invoke.MethodHandleStatics.VAR_HANDLE_IDENTITY_ADAPT;
import static java.lang.invoke.MethodHandleStatics.newIllegalArgumentException;
import static java.util.stream.Collectors.joining;
import static java.util.stream.Collectors.toList;

final class VarHandles {

    static ClassValue<ConcurrentMap<Integer, MethodHandle>> ADDRESS_FACTORIES = new ClassValue<>() {
        @Override
        protected ConcurrentMap<Integer, MethodHandle> computeValue(Class<?> type) {
            return new ConcurrentHashMap<>();
        }
    };

    static VarHandle makeFieldHandle(MemberName f, Class<?> refc, Class<?> type, boolean isWriteAllowedOnFinalFields) {
        if (!f.isStatic()) {
            long foffset = MethodHandleNatives.objectFieldOffset(f);
            if (!type.isPrimitive()) {
                return maybeAdapt(f.isFinal() && !isWriteAllowedOnFinalFields
                       ? new VarHandleReferences.FieldInstanceReadOnly(refc, foffset, type)
                       : new VarHandleReferences.FieldInstanceReadWrite(refc, foffset, type));
            }
            else if (type == boolean.class) {
                return maybeAdapt(f.isFinal() && !isWriteAllowedOnFinalFields
                       ? new VarHandleBooleans.FieldInstanceReadOnly(refc, foffset)
                       : new VarHandleBooleans.FieldInstanceReadWrite(refc, foffset));
            }
            else if (type == byte.class) {
                return maybeAdapt(f.isFinal() && !isWriteAllowedOnFinalFields
                       ? new VarHandleBytes.FieldInstanceReadOnly(refc, foffset)
                       : new VarHandleBytes.FieldInstanceReadWrite(refc, foffset));
            }
            else if (type == short.class) {
                return maybeAdapt(f.isFinal() && !isWriteAllowedOnFinalFields
                       ? new VarHandleShorts.FieldInstanceReadOnly(refc, foffset)
                       : new VarHandleShorts.FieldInstanceReadWrite(refc, foffset));
            }
            else if (type == char.class) {
                return maybeAdapt(f.isFinal() && !isWriteAllowedOnFinalFields
                       ? new VarHandleChars.FieldInstanceReadOnly(refc, foffset)
                       : new VarHandleChars.FieldInstanceReadWrite(refc, foffset));
            }
            else if (type == int.class) {
                return maybeAdapt(f.isFinal() && !isWriteAllowedOnFinalFields
                       ? new VarHandleInts.FieldInstanceReadOnly(refc, foffset)
                       : new VarHandleInts.FieldInstanceReadWrite(refc, foffset));
            }
            else if (type == long.class) {
                return maybeAdapt(f.isFinal() && !isWriteAllowedOnFinalFields
                       ? new VarHandleLongs.FieldInstanceReadOnly(refc, foffset)
                       : new VarHandleLongs.FieldInstanceReadWrite(refc, foffset));
            }
            else if (type == float.class) {
                return maybeAdapt(f.isFinal() && !isWriteAllowedOnFinalFields
                       ? new VarHandleFloats.FieldInstanceReadOnly(refc, foffset)
                       : new VarHandleFloats.FieldInstanceReadWrite(refc, foffset));
            }
            else if (type == double.class) {
                return maybeAdapt(f.isFinal() && !isWriteAllowedOnFinalFields
                       ? new VarHandleDoubles.FieldInstanceReadOnly(refc, foffset)
                       : new VarHandleDoubles.FieldInstanceReadWrite(refc, foffset));
            }
            else {
                throw new UnsupportedOperationException();
            }
        }
        else {
            // TODO This is not lazy on first invocation
            // and might cause some circular initialization issues

            // Replace with something similar to direct method handles
            // where a barrier is used then elided after use

            if (UNSAFE.shouldBeInitialized(refc))
                UNSAFE.ensureClassInitialized(refc);

            Object base = MethodHandleNatives.staticFieldBase(f);
            long foffset = MethodHandleNatives.staticFieldOffset(f);
            if (!type.isPrimitive()) {
                return maybeAdapt(f.isFinal() && !isWriteAllowedOnFinalFields
                       ? new VarHandleReferences.FieldStaticReadOnly(base, foffset, type)
                       : new VarHandleReferences.FieldStaticReadWrite(base, foffset, type));
            }
            else if (type == boolean.class) {
                return maybeAdapt(f.isFinal() && !isWriteAllowedOnFinalFields
                       ? new VarHandleBooleans.FieldStaticReadOnly(base, foffset)
                       : new VarHandleBooleans.FieldStaticReadWrite(base, foffset));
            }
            else if (type == byte.class) {
                return maybeAdapt(f.isFinal() && !isWriteAllowedOnFinalFields
                       ? new VarHandleBytes.FieldStaticReadOnly(base, foffset)
                       : new VarHandleBytes.FieldStaticReadWrite(base, foffset));
            }
            else if (type == short.class) {
                return maybeAdapt(f.isFinal() && !isWriteAllowedOnFinalFields
                       ? new VarHandleShorts.FieldStaticReadOnly(base, foffset)
                       : new VarHandleShorts.FieldStaticReadWrite(base, foffset));
            }
            else if (type == char.class) {
                return maybeAdapt(f.isFinal() && !isWriteAllowedOnFinalFields
                       ? new VarHandleChars.FieldStaticReadOnly(base, foffset)
                       : new VarHandleChars.FieldStaticReadWrite(base, foffset));
            }
            else if (type == int.class) {
                return maybeAdapt(f.isFinal() && !isWriteAllowedOnFinalFields
                       ? new VarHandleInts.FieldStaticReadOnly(base, foffset)
                       : new VarHandleInts.FieldStaticReadWrite(base, foffset));
            }
            else if (type == long.class) {
                return maybeAdapt(f.isFinal() && !isWriteAllowedOnFinalFields
                       ? new VarHandleLongs.FieldStaticReadOnly(base, foffset)
                       : new VarHandleLongs.FieldStaticReadWrite(base, foffset));
            }
            else if (type == float.class) {
                return maybeAdapt(f.isFinal() && !isWriteAllowedOnFinalFields
                       ? new VarHandleFloats.FieldStaticReadOnly(base, foffset)
                       : new VarHandleFloats.FieldStaticReadWrite(base, foffset));
            }
            else if (type == double.class) {
                return maybeAdapt(f.isFinal() && !isWriteAllowedOnFinalFields
                       ? new VarHandleDoubles.FieldStaticReadOnly(base, foffset)
                       : new VarHandleDoubles.FieldStaticReadWrite(base, foffset));
            }
            else {
                throw new UnsupportedOperationException();
            }
        }
    }

    // Required by instance field handles
    static Field getFieldFromReceiverAndOffset(Class<?> receiverType,
                                               long offset,
                                               Class<?> fieldType) {
        for (Field f : receiverType.getDeclaredFields()) {
            if (Modifier.isStatic(f.getModifiers())) continue;

            if (offset == UNSAFE.objectFieldOffset(f)) {
                assert f.getType() == fieldType;
                return f;
            }
        }
        throw new InternalError("Field not found at offset");
    }

    // Required by instance static field handles
    static Field getStaticFieldFromBaseAndOffset(Object base,
                                                 long offset,
                                                 Class<?> fieldType) {
        // @@@ This is a little fragile assuming the base is the class
        Class<?> receiverType = (Class<?>) base;
        for (Field f : receiverType.getDeclaredFields()) {
            if (!Modifier.isStatic(f.getModifiers())) continue;

            if (offset == UNSAFE.staticFieldOffset(f)) {
                assert f.getType() == fieldType;
                return f;
            }
        }
        throw new InternalError("Static field not found at offset");
    }

    static VarHandle makeArrayElementHandle(Class<?> arrayClass) {
        if (!arrayClass.isArray())
            throw new IllegalArgumentException("not an array: " + arrayClass);

        Class<?> componentType = arrayClass.getComponentType();

        int aoffset = UNSAFE.arrayBaseOffset(arrayClass);
        int ascale = UNSAFE.arrayIndexScale(arrayClass);
        int ashift = 31 - Integer.numberOfLeadingZeros(ascale);

        if (!componentType.isPrimitive()) {
            return maybeAdapt(new VarHandleReferences.Array(aoffset, ashift, arrayClass));
        }
        else if (componentType == boolean.class) {
            return maybeAdapt(new VarHandleBooleans.Array(aoffset, ashift));
        }
        else if (componentType == byte.class) {
            return maybeAdapt(new VarHandleBytes.Array(aoffset, ashift));
        }
        else if (componentType == short.class) {
            return maybeAdapt(new VarHandleShorts.Array(aoffset, ashift));
        }
        else if (componentType == char.class) {
            return maybeAdapt(new VarHandleChars.Array(aoffset, ashift));
        }
        else if (componentType == int.class) {
            return maybeAdapt(new VarHandleInts.Array(aoffset, ashift));
        }
        else if (componentType == long.class) {
            return maybeAdapt(new VarHandleLongs.Array(aoffset, ashift));
        }
        else if (componentType == float.class) {
            return maybeAdapt(new VarHandleFloats.Array(aoffset, ashift));
        }
        else if (componentType == double.class) {
            return maybeAdapt(new VarHandleDoubles.Array(aoffset, ashift));
        }
        else {
            throw new UnsupportedOperationException();
        }
    }

    static VarHandle byteArrayViewHandle(Class<?> viewArrayClass,
                                         boolean be) {
        if (!viewArrayClass.isArray())
            throw new IllegalArgumentException("not an array: " + viewArrayClass);

        Class<?> viewComponentType = viewArrayClass.getComponentType();

        if (viewComponentType == long.class) {
            return maybeAdapt(new VarHandleByteArrayAsLongs.ArrayHandle(be));
        }
        else if (viewComponentType == int.class) {
            return maybeAdapt(new VarHandleByteArrayAsInts.ArrayHandle(be));
        }
        else if (viewComponentType == short.class) {
            return maybeAdapt(new VarHandleByteArrayAsShorts.ArrayHandle(be));
        }
        else if (viewComponentType == char.class) {
            return maybeAdapt(new VarHandleByteArrayAsChars.ArrayHandle(be));
        }
        else if (viewComponentType == double.class) {
            return maybeAdapt(new VarHandleByteArrayAsDoubles.ArrayHandle(be));
        }
        else if (viewComponentType == float.class) {
            return maybeAdapt(new VarHandleByteArrayAsFloats.ArrayHandle(be));
        }

        throw new UnsupportedOperationException();
    }

    static VarHandle makeByteBufferViewHandle(Class<?> viewArrayClass,
                                              boolean be) {
        if (!viewArrayClass.isArray())
            throw new IllegalArgumentException("not an array: " + viewArrayClass);

        Class<?> viewComponentType = viewArrayClass.getComponentType();

        if (viewComponentType == long.class) {
            return maybeAdapt(new VarHandleByteArrayAsLongs.ByteBufferHandle(be));
        }
        else if (viewComponentType == int.class) {
            return maybeAdapt(new VarHandleByteArrayAsInts.ByteBufferHandle(be));
        }
        else if (viewComponentType == short.class) {
            return maybeAdapt(new VarHandleByteArrayAsShorts.ByteBufferHandle(be));
        }
        else if (viewComponentType == char.class) {
            return maybeAdapt(new VarHandleByteArrayAsChars.ByteBufferHandle(be));
        }
        else if (viewComponentType == double.class) {
            return maybeAdapt(new VarHandleByteArrayAsDoubles.ByteBufferHandle(be));
        }
        else if (viewComponentType == float.class) {
            return maybeAdapt(new VarHandleByteArrayAsFloats.ByteBufferHandle(be));
        }

        throw new UnsupportedOperationException();
    }

    /**
     * Creates a memory access VarHandle.
     *
     * Resulting VarHandle will take a memory address as first argument,
     * and a certain number of coordinate {@code long} parameters, depending on the length
     * of the {@code strides} argument array.
     *
     * Coordinates are multiplied with corresponding scale factors ({@code strides}) and added
     * to a single fixed offset to compute an effective offset from the given MemoryAddress for the access.
     *
     * @param carrier the Java carrier type.
     * @param skipAlignmentMaskCheck if true, only the base part of the address will be checked for alignment.
     * @param alignmentMask alignment requirement to be checked upon access. In bytes. Expressed as a mask.
     * @param byteOrder the byte order.
     * @return the created VarHandle.
     */
    static VarHandle makeMemoryAddressViewHandle(Class<?> carrier, boolean skipAlignmentMaskCheck, long alignmentMask,
                                                 ByteOrder byteOrder) {
        if (!carrier.isPrimitive() || carrier == void.class || carrier == boolean.class) {
            throw new IllegalArgumentException("Invalid carrier: " + carrier.getName());
        }
        long size = Wrapper.forPrimitiveType(carrier).bitWidth() / 8;
        boolean be = byteOrder == ByteOrder.BIG_ENDIAN;
<<<<<<< HEAD

        if (carrier == byte.class) {
            return maybeAdapt(new MemoryAccessVarHandleByteHelper(skipAlignmentMaskCheck, be, size, alignmentMask));
        } else if (carrier == char.class) {
            return maybeAdapt(new MemoryAccessVarHandleCharHelper(skipAlignmentMaskCheck, be, size, alignmentMask));
        } else if (carrier == short.class) {
            return maybeAdapt(new MemoryAccessVarHandleShortHelper(skipAlignmentMaskCheck, be, size, alignmentMask));
        } else if (carrier == int.class) {
            return maybeAdapt(new MemoryAccessVarHandleIntHelper(skipAlignmentMaskCheck, be, size, alignmentMask));
        } else if (carrier == float.class) {
            return maybeAdapt(new MemoryAccessVarHandleFloatHelper(skipAlignmentMaskCheck, be, size, alignmentMask));
        } else if (carrier == long.class) {
            return maybeAdapt(new MemoryAccessVarHandleLongHelper(skipAlignmentMaskCheck, be, size, alignmentMask));
        } else if (carrier == double.class) {
            return maybeAdapt(new MemoryAccessVarHandleDoubleHelper(skipAlignmentMaskCheck, be, size, alignmentMask));
=======
        boolean exact = false;

        if (carrier == byte.class) {
            return maybeAdapt(new MemoryAccessVarHandleByteHelper(skipAlignmentMaskCheck, be, size, alignmentMask, exact));
        } else if (carrier == char.class) {
            return maybeAdapt(new MemoryAccessVarHandleCharHelper(skipAlignmentMaskCheck, be, size, alignmentMask, exact));
        } else if (carrier == short.class) {
            return maybeAdapt(new MemoryAccessVarHandleShortHelper(skipAlignmentMaskCheck, be, size, alignmentMask, exact));
        } else if (carrier == int.class) {
            return maybeAdapt(new MemoryAccessVarHandleIntHelper(skipAlignmentMaskCheck, be, size, alignmentMask, exact));
        } else if (carrier == float.class) {
            return maybeAdapt(new MemoryAccessVarHandleFloatHelper(skipAlignmentMaskCheck, be, size, alignmentMask, exact));
        } else if (carrier == long.class) {
            return maybeAdapt(new MemoryAccessVarHandleLongHelper(skipAlignmentMaskCheck, be, size, alignmentMask, exact));
        } else if (carrier == double.class) {
            return maybeAdapt(new MemoryAccessVarHandleDoubleHelper(skipAlignmentMaskCheck, be, size, alignmentMask, exact));
>>>>>>> fcfeafad
        } else {
            throw new IllegalStateException("Cannot get here");
        }
    }

    private static VarHandle maybeAdapt(VarHandle target) {
        if (!VAR_HANDLE_IDENTITY_ADAPT) return target;
        target = filterValue(target,
                        MethodHandles.identity(target.varType()), MethodHandles.identity(target.varType()));
        MethodType mtype = target.accessModeType(VarHandle.AccessMode.GET);
        for (int i = 0 ; i < mtype.parameterCount() ; i++) {
            target = filterCoordinates(target, i, MethodHandles.identity(mtype.parameterType(i)));
        }
        return target;
    }

    public static VarHandle filterValue(VarHandle target, MethodHandle filterToTarget, MethodHandle filterFromTarget) {
        Objects.nonNull(target);
        Objects.nonNull(filterToTarget);
        Objects.nonNull(filterFromTarget);
        //check that from/to filters do not throw checked exceptions
        noCheckedExceptions(filterToTarget);
        noCheckedExceptions(filterFromTarget);

        List<Class<?>> newCoordinates = new ArrayList<>();
        List<Class<?>> additionalCoordinates = new ArrayList<>();
        newCoordinates.addAll(target.coordinateTypes());

        //check that from/to filters have right signatures
        if (filterFromTarget.type().parameterCount() != filterToTarget.type().parameterCount()) {
            throw newIllegalArgumentException("filterFromTarget and filterToTarget have different arity", filterFromTarget.type(), filterToTarget.type());
        } else if (filterFromTarget.type().parameterCount() < 1) {
            throw newIllegalArgumentException("filterFromTarget filter type has wrong arity", filterFromTarget.type());
        } else if (filterToTarget.type().parameterCount() < 1) {
            throw newIllegalArgumentException("filterToTarget filter type has wrong arity", filterFromTarget.type());
        } else if (filterFromTarget.type().lastParameterType() != filterToTarget.type().returnType() ||
                filterToTarget.type().lastParameterType() != filterFromTarget.type().returnType()) {
            throw newIllegalArgumentException("filterFromTarget and filterToTarget filter types do not match", filterFromTarget.type(), filterToTarget.type());
        } else if (target.varType() != filterFromTarget.type().lastParameterType()) {
            throw newIllegalArgumentException("filterFromTarget filter type does not match target var handle type", filterFromTarget.type(), target.varType());
        } else if (target.varType() != filterToTarget.type().returnType()) {
            throw newIllegalArgumentException("filterFromTarget filter type does not match target var handle type", filterToTarget.type(), target.varType());
        } else if (filterFromTarget.type().parameterCount() > 1) {
            for (int i = 0 ; i < filterFromTarget.type().parameterCount() - 1 ; i++) {
                if (filterFromTarget.type().parameterType(i) != filterToTarget.type().parameterType(i)) {
                    throw newIllegalArgumentException("filterFromTarget and filterToTarget filter types do not match", filterFromTarget.type(), filterToTarget.type());
                } else {
                    newCoordinates.add(filterFromTarget.type().parameterType(i));
                    additionalCoordinates.add((filterFromTarget.type().parameterType(i)));
                }
            }
        }

        return new IndirectVarHandle(target, filterFromTarget.type().returnType(), newCoordinates.toArray(new Class<?>[0]),
                (mode, modeHandle) -> {
                    int lastParameterPos = modeHandle.type().parameterCount() - 1;
                    return switch (mode.at) {
                        case GET -> MethodHandles.collectReturnValue(modeHandle, filterFromTarget);
                        case SET -> MethodHandles.collectArguments(modeHandle, lastParameterPos, filterToTarget);
                        case GET_AND_UPDATE -> {
                            MethodHandle adapter = MethodHandles.collectReturnValue(modeHandle, filterFromTarget);
                            MethodHandle res = MethodHandles.collectArguments(adapter, lastParameterPos, filterToTarget);
                            if (additionalCoordinates.size() > 0) {
                                res = joinDuplicateArgs(res, lastParameterPos,
                                        lastParameterPos + additionalCoordinates.size() + 1,
                                        additionalCoordinates.size());
                            }
                            yield res;
                        }
                        case COMPARE_AND_EXCHANGE -> {
                            MethodHandle adapter = MethodHandles.collectReturnValue(modeHandle, filterFromTarget);
                            adapter = MethodHandles.collectArguments(adapter, lastParameterPos, filterToTarget);
                            if (additionalCoordinates.size() > 0) {
                                adapter = joinDuplicateArgs(adapter, lastParameterPos,
                                        lastParameterPos + additionalCoordinates.size() + 1,
                                        additionalCoordinates.size());
                            }
                            MethodHandle res = MethodHandles.collectArguments(adapter, lastParameterPos - 1, filterToTarget);
                            if (additionalCoordinates.size() > 0) {
                                res = joinDuplicateArgs(res, lastParameterPos - 1,
                                        lastParameterPos + additionalCoordinates.size(),
                                        additionalCoordinates.size());
                            }
                            yield res;
                        }
                        case COMPARE_AND_SET -> {
                            MethodHandle adapter = MethodHandles.collectArguments(modeHandle, lastParameterPos, filterToTarget);
                            MethodHandle res = MethodHandles.collectArguments(adapter, lastParameterPos - 1, filterToTarget);
                            if (additionalCoordinates.size() > 0) {
                                res = joinDuplicateArgs(res, lastParameterPos - 1,
                                        lastParameterPos + additionalCoordinates.size(),
                                        additionalCoordinates.size());
                            }
                            yield res;
                        }
                    };
                });
    }

    private static MethodHandle joinDuplicateArgs(MethodHandle handle, int originalStart, int dropStart, int length) {
        int[] perms = new int[handle.type().parameterCount()];
        for (int i = 0 ; i < dropStart; i++) {
            perms[i] = i;
        }
        for (int i = 0 ; i < length ; i++) {
            perms[dropStart + i] = originalStart + i;
        }
        for (int i = dropStart + length ; i < perms.length ; i++) {
            perms[i] = i - length;
        }
        return MethodHandles.permuteArguments(handle,
                handle.type().dropParameterTypes(dropStart, dropStart + length),
                perms);
    }

    public static VarHandle filterCoordinates(VarHandle target, int pos, MethodHandle... filters) {
        Objects.nonNull(target);
        Objects.nonNull(filters);

        List<Class<?>> targetCoordinates = target.coordinateTypes();
        if (pos < 0 || pos >= targetCoordinates.size()) {
            throw newIllegalArgumentException("Invalid position " + pos + " for coordinate types", targetCoordinates);
        } else if (pos + filters.length > targetCoordinates.size()) {
            throw new IllegalArgumentException("Too many filters");
        }

        if (filters.length == 0) return target;

        List<Class<?>> newCoordinates = new ArrayList<>(targetCoordinates);
        for (int i = 0 ; i < filters.length ; i++) {
            noCheckedExceptions(filters[i]);
            MethodType filterType = filters[i].type();
            if (filterType.parameterCount() != 1) {
                throw newIllegalArgumentException("Invalid filter type " + filterType);
            } else if (newCoordinates.get(pos + i) != filterType.returnType()) {
                throw newIllegalArgumentException("Invalid filter type " + filterType + " for coordinate type " + newCoordinates.get(i));
            }
            newCoordinates.set(pos + i, filters[i].type().parameterType(0));
        }

        return new IndirectVarHandle(target, target.varType(), newCoordinates.toArray(new Class<?>[0]),
                (mode, modeHandle) -> MethodHandles.filterArguments(modeHandle, 1 + pos, filters));
    }

    public static VarHandle insertCoordinates(VarHandle target, int pos, Object... values) {
        Objects.nonNull(target);
        Objects.nonNull(values);

        List<Class<?>> targetCoordinates = target.coordinateTypes();
        if (pos < 0 || pos >= targetCoordinates.size()) {
            throw newIllegalArgumentException("Invalid position " + pos + " for coordinate types", targetCoordinates);
        } else if (pos + values.length > targetCoordinates.size()) {
            throw new IllegalArgumentException("Too many values");
        }

        if (values.length == 0) return target;

        List<Class<?>> newCoordinates = new ArrayList<>(targetCoordinates);
        for (int i = 0 ; i < values.length ; i++) {
            Class<?> pt = newCoordinates.get(pos);
            if (pt.isPrimitive()) {
                Wrapper w = Wrapper.forPrimitiveType(pt);
                w.convert(values[i], pt);
            } else {
                pt.cast(values[i]);
            }
            newCoordinates.remove(pos);
        }

        return new IndirectVarHandle(target, target.varType(), newCoordinates.toArray(new Class<?>[0]),
                (mode, modeHandle) -> MethodHandles.insertArguments(modeHandle, 1 + pos, values));
    }

    public static VarHandle permuteCoordinates(VarHandle target, List<Class<?>> newCoordinates, int... reorder) {
        Objects.nonNull(target);
        Objects.nonNull(newCoordinates);
        Objects.nonNull(reorder);

        List<Class<?>> targetCoordinates = target.coordinateTypes();
        MethodHandles.permuteArgumentChecks(reorder,
                MethodType.methodType(void.class, newCoordinates),
                MethodType.methodType(void.class, targetCoordinates));

        return new IndirectVarHandle(target, target.varType(), newCoordinates.toArray(new Class<?>[0]),
                (mode, modeHandle) ->
                        MethodHandles.permuteArguments(modeHandle,
                                methodTypeFor(mode.at, modeHandle.type(), targetCoordinates, newCoordinates),
                                reorderArrayFor(mode.at, newCoordinates, reorder)));
    }

    private static int numTrailingArgs(VarHandle.AccessType at) {
        return switch (at) {
            case GET -> 0;
            case GET_AND_UPDATE, SET -> 1;
            case COMPARE_AND_SET, COMPARE_AND_EXCHANGE -> 2;
        };
    }

    private static int[] reorderArrayFor(VarHandle.AccessType at, List<Class<?>> newCoordinates, int[] reorder) {
        int numTrailingArgs = numTrailingArgs(at);
        int[] adjustedReorder = new int[reorder.length + 1 + numTrailingArgs];
        adjustedReorder[0] = 0;
        for (int i = 0 ; i < reorder.length ; i++) {
            adjustedReorder[i + 1] = reorder[i] + 1;
        }
        for (int i = 0 ; i < numTrailingArgs ; i++) {
            adjustedReorder[i + reorder.length + 1] = i + newCoordinates.size() + 1;
        }
        return adjustedReorder;
    }

    private static MethodType methodTypeFor(VarHandle.AccessType at, MethodType oldType, List<Class<?>> oldCoordinates, List<Class<?>> newCoordinates) {
        int numTrailingArgs = numTrailingArgs(at);
        MethodType adjustedType = MethodType.methodType(oldType.returnType(), oldType.parameterType(0));
        adjustedType = adjustedType.appendParameterTypes(newCoordinates);
        for (int i = 0 ; i < numTrailingArgs ; i++) {
            adjustedType = adjustedType.appendParameterTypes(oldType.parameterType(1 + oldCoordinates.size() + i));
        }
        return adjustedType;
    }

    public static VarHandle collectCoordinates(VarHandle target, int pos, MethodHandle filter) {
        Objects.nonNull(target);
        Objects.nonNull(filter);
        noCheckedExceptions(filter);

        List<Class<?>> targetCoordinates = target.coordinateTypes();
        if (pos < 0 || pos >= targetCoordinates.size()) {
            throw newIllegalArgumentException("Invalid position " + pos + " for coordinate types", targetCoordinates);
        } else if (filter.type().returnType() == void.class) {
            throw newIllegalArgumentException("Invalid filter type " + filter.type() + " ; filter cannot be void");
        } else if (filter.type().returnType() != targetCoordinates.get(pos)) {
            throw newIllegalArgumentException("Invalid filter type " + filter.type() + " for coordinate type " + targetCoordinates.get(pos));
        }

        List<Class<?>> newCoordinates = new ArrayList<>(targetCoordinates);
        newCoordinates.remove(pos);
        newCoordinates.addAll(pos, filter.type().parameterList());

        return new IndirectVarHandle(target, target.varType(), newCoordinates.toArray(new Class<?>[0]),
                (mode, modeHandle) -> MethodHandles.collectArguments(modeHandle, 1 + pos, filter));
    }

    public static VarHandle dropCoordinates(VarHandle target, int pos, Class<?>... valueTypes) {
        Objects.nonNull(target);
        Objects.nonNull(valueTypes);

        List<Class<?>> targetCoordinates = target.coordinateTypes();
        if (pos < 0 || pos > targetCoordinates.size()) {
            throw newIllegalArgumentException("Invalid position " + pos + " for coordinate types", targetCoordinates);
        }

        if (valueTypes.length == 0) return target;

        List<Class<?>> newCoordinates = new ArrayList<>(targetCoordinates);
        newCoordinates.addAll(pos, List.of(valueTypes));

        return new IndirectVarHandle(target, target.varType(), newCoordinates.toArray(new Class<?>[0]),
                (mode, modeHandle) -> MethodHandles.dropArguments(modeHandle, 1 + pos, valueTypes));
    }

    private static void noCheckedExceptions(MethodHandle handle) {
        if (handle instanceof DirectMethodHandle) {
            DirectMethodHandle directHandle = (DirectMethodHandle)handle;
            byte refKind = directHandle.member.getReferenceKind();
            MethodHandleInfo info = new InfoFromMemberName(
                    MethodHandles.Lookup.IMPL_LOOKUP,
                    directHandle.member,
                    refKind);
            final Class<?>[] exceptionTypes;
            if (MethodHandleNatives.refKindIsMethod(refKind)) {
                exceptionTypes = info.reflectAs(Method.class, MethodHandles.Lookup.IMPL_LOOKUP)
                        .getExceptionTypes();
            } else if (MethodHandleNatives.refKindIsField(refKind)) {
                exceptionTypes = null;
            } else if (MethodHandleNatives.refKindIsConstructor(refKind)) {
                exceptionTypes = info.reflectAs(Constructor.class, MethodHandles.Lookup.IMPL_LOOKUP)
                        .getExceptionTypes();
            } else {
                throw new AssertionError("Cannot get here");
            }
            if (exceptionTypes != null) {
                if (Stream.of(exceptionTypes).anyMatch(VarHandles::isCheckedException)) {
                    throw newIllegalArgumentException("Cannot adapt a var handle with a method handle which throws checked exceptions");
                }
            }
        } else if (handle instanceof DelegatingMethodHandle) {
            noCheckedExceptions(((DelegatingMethodHandle)handle).getTarget());
        } else {
            //bound
            BoundMethodHandle boundHandle = (BoundMethodHandle)handle;
            for (int i = 0 ; i < boundHandle.fieldCount() ; i++) {
                Object arg = boundHandle.arg(i);
                if (arg instanceof MethodHandle){
                    noCheckedExceptions((MethodHandle) arg);
                }
            }
        }
    }

    private static boolean isCheckedException(Class<?> clazz) {
        return Throwable.class.isAssignableFrom(clazz) &&
                !RuntimeException.class.isAssignableFrom(clazz) &&
                !Error.class.isAssignableFrom(clazz);
    }

//    /**
//     * A helper program to generate the VarHandleGuards class with a set of
//     * static guard methods each of which corresponds to a particular shape and
//     * performs a type check of the symbolic type descriptor with the VarHandle
//     * type descriptor before linking/invoking to the underlying operation as
//     * characterized by the operation member name on the VarForm of the
//     * VarHandle.
//     * <p>
//     * The generated class essentially encapsulates pre-compiled LambdaForms,
//     * one for each method, for the most set of common method signatures.
//     * This reduces static initialization costs, footprint costs, and circular
//     * dependencies that may arise if a class is generated per LambdaForm.
//     * <p>
//     * A maximum of L*T*S methods will be generated where L is the number of
//     * access modes kinds (or unique operation signatures) and T is the number
//     * of variable types and S is the number of shapes (such as instance field,
//     * static field, or array access).
//     * If there are 4 unique operation signatures, 5 basic types (Object, int,
//     * long, float, double), and 3 shapes then a maximum of 60 methods will be
//     * generated.  However, the number is likely to be less since there
//     * be duplicate signatures.
//     * <p>
//     * Each method is annotated with @LambdaForm.Compiled to inform the runtime
//     * that such methods should be treated as if a method of a class that is the
//     * result of compiling a LambdaForm.  Annotation of such methods is
//     * important for correct evaluation of certain assertions and method return
//     * type profiling in HotSpot.
//     */
//    public static class GuardMethodGenerator {
//
//        static final String GUARD_METHOD_SIG_TEMPLATE = "<RETURN> <NAME>_<SIGNATURE>(<PARAMS>)";
//
//        static final String GUARD_METHOD_TEMPLATE =
//                """
//                @ForceInline
//                @LambdaForm.Compiled
//                @Hidden
//                final static <METHOD> throws Throwable {
//                    if (handle.hasInvokeExactBehavior() && handle.accessModeType(ad.type) != ad.symbolicMethodTypeExact) {
//                        throw new WrongMethodTypeException("expected " + handle.accessModeType(ad.type) + " but found "
//                                + ad.symbolicMethodTypeExact);
//                    }
//                    if (handle.isDirect() && handle.vform.methodType_table[ad.type] == ad.symbolicMethodTypeErased) {
//                        <RESULT_ERASED>MethodHandle.linkToStatic(<LINK_TO_STATIC_ARGS>);<RETURN_ERASED>
//                    } else {
//                        MethodHandle mh = handle.getMethodHandle(ad.mode);
//                        <RETURN>mh.asType(ad.symbolicMethodTypeInvoker).invokeBasic(<LINK_TO_INVOKER_ARGS>);
//                    }
//                }""";
//
//        static final String GUARD_METHOD_TEMPLATE_V =
//                """
//                @ForceInline
//                @LambdaForm.Compiled
//                @Hidden
//                final static <METHOD> throws Throwable {
//                    if (handle.hasInvokeExactBehavior() && handle.accessModeType(ad.type) != ad.symbolicMethodTypeExact) {
//                        throw new WrongMethodTypeException("expected " + handle.accessModeType(ad.type) + " but found "
//                                + ad.symbolicMethodTypeExact);
//                    }
//                    if (handle.isDirect() && handle.vform.methodType_table[ad.type] == ad.symbolicMethodTypeErased) {
//                        MethodHandle.linkToStatic(<LINK_TO_STATIC_ARGS>);
//                    } else if (handle.isDirect() && handle.vform.getMethodType_V(ad.type) == ad.symbolicMethodTypeErased) {
//                        MethodHandle.linkToStatic(<LINK_TO_STATIC_ARGS>);
//                    } else {
//                        MethodHandle mh = handle.getMethodHandle(ad.mode);
//                        mh.asType(ad.symbolicMethodTypeInvoker).invokeBasic(<LINK_TO_INVOKER_ARGS>);
//                    }
//                }""";
//
//        // A template for deriving the operations
//        // could be supported by annotating VarHandle directly with the
//        // operation kind and shape
//        interface VarHandleTemplate {
//            Object get();
//
//            void set(Object value);
//
//            boolean compareAndSet(Object actualValue, Object expectedValue);
//
//            Object compareAndExchange(Object actualValue, Object expectedValue);
//
//            Object getAndUpdate(Object value);
//        }
//
//        static class HandleType {
//            final Class<?> receiver;
//            final Class<?>[] intermediates;
//            final Class<?> value;
//
//            HandleType(Class<?> receiver, Class<?> value, Class<?>... intermediates) {
//                this.receiver = receiver;
//                this.intermediates = intermediates;
//                this.value = value;
//            }
//        }
//
//        /**
//         * @param args parameters
//         */
//        public static void main(String[] args) {
//            System.out.println("package java.lang.invoke;");
//            System.out.println();
//            System.out.println("import jdk.internal.vm.annotation.ForceInline;");
//            System.out.println("import jdk.internal.vm.annotation.Hidden;");
//            System.out.println();
//            System.out.println("// This class is auto-generated by " +
//                               GuardMethodGenerator.class.getName() +
//                               ". Do not edit.");
//            System.out.println("final class VarHandleGuards {");
//
//            System.out.println();
//
//            // Declare the stream of shapes
//            Stream<HandleType> hts = Stream.of(
//                    // Object->Object
//                    new HandleType(Object.class, Object.class),
//                    // Object->int
//                    new HandleType(Object.class, int.class),
//                    // Object->long
//                    new HandleType(Object.class, long.class),
//                    // Object->float
//                    new HandleType(Object.class, float.class),
//                    // Object->double
//                    new HandleType(Object.class, double.class),
//
//                    // <static>->Object
//                    new HandleType(null, Object.class),
//                    // <static>->int
//                    new HandleType(null, int.class),
//                    // <static>->long
//                    new HandleType(null, long.class),
//                    // <static>->float
//                    new HandleType(null, float.class),
//                    // <static>->double
//                    new HandleType(null, double.class),
//
//                    // Array[int]->Object
//                    new HandleType(Object.class, Object.class, int.class),
//                    // Array[int]->int
//                    new HandleType(Object.class, int.class, int.class),
//                    // Array[int]->long
//                    new HandleType(Object.class, long.class, int.class),
//                    // Array[int]->float
//                    new HandleType(Object.class, float.class, int.class),
//                    // Array[int]->double
//                    new HandleType(Object.class, double.class, int.class),
//
//                    // Array[long]->int
//                    new HandleType(Object.class, int.class, long.class),
//                    // Array[long]->long
//                    new HandleType(Object.class, long.class, long.class)
//            );
//
//            hts.flatMap(ht -> Stream.of(VarHandleTemplate.class.getMethods()).
//                    map(m -> generateMethodType(m, ht.receiver, ht.value, ht.intermediates))).
//                    distinct().
//                    map(GuardMethodGenerator::generateMethod).
//                    forEach(System.out::println);
//
//            System.out.println("}");
//        }
//
//        static MethodType generateMethodType(Method m, Class<?> receiver, Class<?> value, Class<?>... intermediates) {
//            Class<?> returnType = m.getReturnType() == Object.class
//                                  ? value : m.getReturnType();
//
//            List<Class<?>> params = new ArrayList<>();
//            if (receiver != null)
//                params.add(receiver);
//            for (int i = 0; i < intermediates.length; i++) {
//                params.add(intermediates[i]);
//            }
//            for (Parameter p : m.getParameters()) {
//                params.add(value);
//            }
//            return MethodType.methodType(returnType, params);
//        }
//
//        static String generateMethod(MethodType mt) {
//            Class<?> returnType = mt.returnType();
//
//            LinkedHashMap<String, Class<?>> params = new LinkedHashMap<>();
//            params.put("handle", VarHandle.class);
//            for (int i = 0; i < mt.parameterCount(); i++) {
//                params.put("arg" + i, mt.parameterType(i));
//            }
//            params.put("ad", VarHandle.AccessDescriptor.class);
//
//            // Generate method signature line
//            String RETURN = className(returnType);
//            String NAME = "guard";
//            String SIGNATURE = getSignature(mt);
//            String PARAMS = params.entrySet().stream().
//                    map(e -> className(e.getValue()) + " " + e.getKey()).
//                    collect(joining(", "));
//            String METHOD = GUARD_METHOD_SIG_TEMPLATE.
//                    replace("<RETURN>", RETURN).
//                    replace("<NAME>", NAME).
//                    replace("<SIGNATURE>", SIGNATURE).
//                    replace("<PARAMS>", PARAMS);
//
//            // Generate method
//            params.remove("ad");
//
//            List<String> LINK_TO_STATIC_ARGS = params.keySet().stream().
//                    collect(toList());
//            LINK_TO_STATIC_ARGS.add("handle.vform.getMemberName(ad.mode)");
//            List<String> LINK_TO_STATIC_ARGS_V = params.keySet().stream().
//                    collect(toList());
//            LINK_TO_STATIC_ARGS_V.add("handle.vform.getMemberName_V(ad.mode)");
//
//            List<String> LINK_TO_INVOKER_ARGS = params.keySet().stream().
//                    collect(toList());
//            LINK_TO_INVOKER_ARGS.set(0, LINK_TO_INVOKER_ARGS.get(0) + ".asDirect()");
//
//            RETURN = returnType == void.class
//                     ? ""
//                     : returnType == Object.class
//                       ? "return "
//                       : "return (" + returnType.getName() + ") ";
//
//            String RESULT_ERASED = returnType == void.class
//                                   ? ""
//                                   : returnType != Object.class
//                                     ? "return (" + returnType.getName() + ") "
//                                     : "Object r = ";
//
//            String RETURN_ERASED = returnType != Object.class
//                                   ? ""
//                                   : "\n        return ad.returnType.cast(r);";
//
//            String template = returnType == void.class
//                              ? GUARD_METHOD_TEMPLATE_V
//                              : GUARD_METHOD_TEMPLATE;
//            return template.
//                    replace("<METHOD>", METHOD).
//                    replace("<NAME>", NAME).
//                    replaceAll("<RETURN>", RETURN).
//                    replace("<RESULT_ERASED>", RESULT_ERASED).
//                    replace("<RETURN_ERASED>", RETURN_ERASED).
//                    replaceAll("<LINK_TO_STATIC_ARGS>", LINK_TO_STATIC_ARGS.stream().
//                            collect(joining(", "))).
//                    replaceAll("<LINK_TO_STATIC_ARGS_V>", LINK_TO_STATIC_ARGS_V.stream().
//                            collect(joining(", "))).
//                    replace("<LINK_TO_INVOKER_ARGS>", LINK_TO_INVOKER_ARGS.stream().
//                            collect(joining(", ")))
//                    .indent(4);
//        }
//
//        static String className(Class<?> c) {
//            String n = c.getName();
//            if (n.startsWith("java.lang.")) {
//                n = n.replace("java.lang.", "");
//                if (n.startsWith("invoke.")) {
//                    n = n.replace("invoke.", "");
//                }
//            }
//            return n.replace('$', '.');
//        }
//
//        static String getSignature(MethodType m) {
//            StringBuilder sb = new StringBuilder(m.parameterCount() + 1);
//
//            for (int i = 0; i < m.parameterCount(); i++) {
//                Class<?> pt = m.parameterType(i);
//                sb.append(getCharType(pt));
//            }
//
//            sb.append('_').append(getCharType(m.returnType()));
//
//            return sb.toString();
//        }
//
//        static char getCharType(Class<?> pt) {
//            if (pt == void.class) {
//                return 'V';
//            }
//            else if (!pt.isPrimitive()) {
//                return 'L';
//            }
//            else if (pt == boolean.class) {
//                return 'Z';
//            }
//            else if (pt == int.class) {
//                return 'I';
//            }
//            else if (pt == long.class) {
//                return 'J';
//            }
//            else if (pt == float.class) {
//                return 'F';
//            }
//            else if (pt == double.class) {
//                return 'D';
//            }
//            else {
//                throw new IllegalStateException(pt.getName());
//            }
//        }
//    }
}<|MERGE_RESOLUTION|>--- conflicted
+++ resolved
@@ -327,23 +327,6 @@
         }
         long size = Wrapper.forPrimitiveType(carrier).bitWidth() / 8;
         boolean be = byteOrder == ByteOrder.BIG_ENDIAN;
-<<<<<<< HEAD
-
-        if (carrier == byte.class) {
-            return maybeAdapt(new MemoryAccessVarHandleByteHelper(skipAlignmentMaskCheck, be, size, alignmentMask));
-        } else if (carrier == char.class) {
-            return maybeAdapt(new MemoryAccessVarHandleCharHelper(skipAlignmentMaskCheck, be, size, alignmentMask));
-        } else if (carrier == short.class) {
-            return maybeAdapt(new MemoryAccessVarHandleShortHelper(skipAlignmentMaskCheck, be, size, alignmentMask));
-        } else if (carrier == int.class) {
-            return maybeAdapt(new MemoryAccessVarHandleIntHelper(skipAlignmentMaskCheck, be, size, alignmentMask));
-        } else if (carrier == float.class) {
-            return maybeAdapt(new MemoryAccessVarHandleFloatHelper(skipAlignmentMaskCheck, be, size, alignmentMask));
-        } else if (carrier == long.class) {
-            return maybeAdapt(new MemoryAccessVarHandleLongHelper(skipAlignmentMaskCheck, be, size, alignmentMask));
-        } else if (carrier == double.class) {
-            return maybeAdapt(new MemoryAccessVarHandleDoubleHelper(skipAlignmentMaskCheck, be, size, alignmentMask));
-=======
         boolean exact = false;
 
         if (carrier == byte.class) {
@@ -360,7 +343,6 @@
             return maybeAdapt(new MemoryAccessVarHandleLongHelper(skipAlignmentMaskCheck, be, size, alignmentMask, exact));
         } else if (carrier == double.class) {
             return maybeAdapt(new MemoryAccessVarHandleDoubleHelper(skipAlignmentMaskCheck, be, size, alignmentMask, exact));
->>>>>>> fcfeafad
         } else {
             throw new IllegalStateException("Cannot get here");
         }
