/*
 * Copyright (c) 2013, 2020, Oracle and/or its affiliates. All rights reserved.
 * Copyright (c) 2019, Azul Systems, Inc. All rights reserved.
 * DO NOT ALTER OR REMOVE COPYRIGHT NOTICES OR THIS FILE HEADER.
 *
 * This code is free software; you can redistribute it and/or modify it
 * under the terms of the GNU General Public License version 2 only, as
 * published by the Free Software Foundation.  Oracle designates this
 * particular file as subject to the "Classpath" exception as provided
 * by Oracle in the LICENSE file that accompanied this code.
 *
 * This code is distributed in the hope that it will be useful, but WITHOUT
 * ANY WARRANTY; without even the implied warranty of MERCHANTABILITY or
 * FITNESS FOR A PARTICULAR PURPOSE.  See the GNU General Public License
 * version 2 for more details (a copy is included in the LICENSE file that
 * accompanied this code).
 *
 * You should have received a copy of the GNU General Public License version
 * 2 along with this work; if not, write to the Free Software Foundation,
 * Inc., 51 Franklin St, Fifth Floor, Boston, MA 02110-1301 USA.
 *
 * Please contact Oracle, 500 Oracle Parkway, Redwood Shores, CA 94065 USA
 * or visit www.oracle.com if you need additional information or have any
 * questions.
 */

package java.lang;

import java.io.InputStream;
import java.io.IOException;
import java.io.UncheckedIOException;
import java.io.File;
import java.lang.reflect.Constructor;
import java.lang.reflect.InvocationTargetException;
import java.net.URL;
import java.security.AccessController;
import java.security.AccessControlContext;
import java.security.CodeSource;
import java.security.PrivilegedAction;
import java.security.ProtectionDomain;
import java.security.cert.Certificate;
import java.util.ArrayList;
import java.util.Collections;
import java.util.Enumeration;
import java.util.HashMap;
import java.util.Map;
import java.util.NoSuchElementException;
import java.util.Objects;
import java.util.Set;
import java.util.Spliterator;
import java.util.Spliterators;
import java.util.WeakHashMap;
import java.util.concurrent.ConcurrentHashMap;
import java.util.function.Supplier;
import java.util.stream.Stream;
import java.util.stream.StreamSupport;

<<<<<<< HEAD
import jdk.internal.access.foreign.NativeLibraryProxy;
import jdk.internal.loader.BuiltinClassLoader;
import jdk.internal.perf.PerfCounter;
=======
>>>>>>> af93b670
import jdk.internal.loader.BootLoader;
import jdk.internal.loader.BuiltinClassLoader;
import jdk.internal.loader.ClassLoaders;
import jdk.internal.loader.NativeLibrary;
import jdk.internal.loader.NativeLibraries;
import jdk.internal.perf.PerfCounter;
import jdk.internal.misc.Unsafe;
import jdk.internal.misc.VM;
import jdk.internal.reflect.CallerSensitive;
import jdk.internal.reflect.Reflection;
import jdk.internal.util.StaticProperty;
import sun.reflect.misc.ReflectUtil;
import sun.security.util.SecurityConstants;

/**
 * A class loader is an object that is responsible for loading classes. The
 * class {@code ClassLoader} is an abstract class.  Given the <a
 * href="#binary-name">binary name</a> of a class, a class loader should attempt to
 * locate or generate data that constitutes a definition for the class.  A
 * typical strategy is to transform the name into a file name and then read a
 * "class file" of that name from a file system.
 *
 * <p> Every {@link java.lang.Class Class} object contains a {@link
 * Class#getClassLoader() reference} to the {@code ClassLoader} that defined
 * it.
 *
 * <p> {@code Class} objects for array classes are not created by class
 * loaders, but are created automatically as required by the Java runtime.
 * The class loader for an array class, as returned by {@link
 * Class#getClassLoader()} is the same as the class loader for its element
 * type; if the element type is a primitive type, then the array class has no
 * class loader.
 *
 * <p> Applications implement subclasses of {@code ClassLoader} in order to
 * extend the manner in which the Java virtual machine dynamically loads
 * classes.
 *
 * <p> Class loaders may typically be used by security managers to indicate
 * security domains.
 *
 * <p> In addition to loading classes, a class loader is also responsible for
 * locating resources. A resource is some data (a "{@code .class}" file,
 * configuration data, or an image for example) that is identified with an
 * abstract '/'-separated path name. Resources are typically packaged with an
 * application or library so that they can be located by code in the
 * application or library. In some cases, the resources are included so that
 * they can be located by other libraries.
 *
 * <p> The {@code ClassLoader} class uses a delegation model to search for
 * classes and resources.  Each instance of {@code ClassLoader} has an
 * associated parent class loader. When requested to find a class or
 * resource, a {@code ClassLoader} instance will usually delegate the search
 * for the class or resource to its parent class loader before attempting to
 * find the class or resource itself.
 *
 * <p> Class loaders that support concurrent loading of classes are known as
 * <em>{@linkplain #isRegisteredAsParallelCapable() parallel capable}</em> class
 * loaders and are required to register themselves at their class initialization
 * time by invoking the {@link
 * #registerAsParallelCapable ClassLoader.registerAsParallelCapable}
 * method. Note that the {@code ClassLoader} class is registered as parallel
 * capable by default. However, its subclasses still need to register themselves
 * if they are parallel capable.
 * In environments in which the delegation model is not strictly
 * hierarchical, class loaders need to be parallel capable, otherwise class
 * loading can lead to deadlocks because the loader lock is held for the
 * duration of the class loading process (see {@link #loadClass
 * loadClass} methods).
 *
 * <h2> <a id="builtinLoaders">Run-time Built-in Class Loaders</a></h2>
 *
 * The Java run-time has the following built-in class loaders:
 *
 * <ul>
 * <li><p>Bootstrap class loader.
 *     It is the virtual machine's built-in class loader, typically represented
 *     as {@code null}, and does not have a parent.</li>
 * <li><p>{@linkplain #getPlatformClassLoader() Platform class loader}.
 *     All <em>platform classes</em> are visible to the platform class loader
 *     that can be used as the parent of a {@code ClassLoader} instance.
 *     Platform classes include Java SE platform APIs, their implementation
 *     classes and JDK-specific run-time classes that are defined by the
 *     platform class loader or its ancestors.
 *     <p> To allow for upgrading/overriding of modules defined to the platform
 *     class loader, and where upgraded modules read modules defined to class
 *     loaders other than the platform class loader and its ancestors, then
 *     the platform class loader may have to delegate to other class loaders,
 *     the application class loader for example.
 *     In other words, classes in named modules defined to class loaders
 *     other than the platform class loader and its ancestors may be visible
 *     to the platform class loader. </li>
 * <li><p>{@linkplain #getSystemClassLoader() System class loader}.
 *     It is also known as <em>application class loader</em> and is distinct
 *     from the platform class loader.
 *     The system class loader is typically used to define classes on the
 *     application class path, module path, and JDK-specific tools.
 *     The platform class loader is a parent or an ancestor of the system class
 *     loader that all platform classes are visible to it.</li>
 * </ul>
 *
 * <p> Normally, the Java virtual machine loads classes from the local file
 * system in a platform-dependent manner.
 * However, some classes may not originate from a file; they may originate
 * from other sources, such as the network, or they could be constructed by an
 * application.  The method {@link #defineClass(String, byte[], int, int)
 * defineClass} converts an array of bytes into an instance of class
 * {@code Class}. Instances of this newly defined class can be created using
 * {@link Class#newInstance Class.newInstance}.
 *
 * <p> The methods and constructors of objects created by a class loader may
 * reference other classes.  To determine the class(es) referred to, the Java
 * virtual machine invokes the {@link #loadClass loadClass} method of
 * the class loader that originally created the class.
 *
 * <p> For example, an application could create a network class loader to
 * download class files from a server.  Sample code might look like:
 *
 * <blockquote><pre>
 *   ClassLoader loader&nbsp;= new NetworkClassLoader(host,&nbsp;port);
 *   Object main&nbsp;= loader.loadClass("Main", true).newInstance();
 *       &nbsp;.&nbsp;.&nbsp;.
 * </pre></blockquote>
 *
 * <p> The network class loader subclass must define the methods {@link
 * #findClass findClass} and {@code loadClassData} to load a class
 * from the network.  Once it has downloaded the bytes that make up the class,
 * it should use the method {@link #defineClass defineClass} to
 * create a class instance.  A sample implementation is:
 *
 * <blockquote><pre>
 *     class NetworkClassLoader extends ClassLoader {
 *         String host;
 *         int port;
 *
 *         public Class findClass(String name) {
 *             byte[] b = loadClassData(name);
 *             return defineClass(name, b, 0, b.length);
 *         }
 *
 *         private byte[] loadClassData(String name) {
 *             // load the class data from the connection
 *             &nbsp;.&nbsp;.&nbsp;.
 *         }
 *     }
 * </pre></blockquote>
 *
 * <h3> <a id="binary-name">Binary names</a> </h3>
 *
 * <p> Any class name provided as a {@code String} parameter to methods in
 * {@code ClassLoader} must be a binary name as defined by
 * <cite>The Java&trade; Language Specification</cite>.
 *
 * <p> Examples of valid class names include:
 * <blockquote><pre>
 *   "java.lang.String"
 *   "javax.swing.JSpinner$DefaultEditor"
 *   "java.security.KeyStore$Builder$FileBuilder$1"
 *   "java.net.URLClassLoader$3$1"
 * </pre></blockquote>
 *
 * <p> Any package name provided as a {@code String} parameter to methods in
 * {@code ClassLoader} must be either the empty string (denoting an unnamed package)
 * or a fully qualified name as defined by
 * <cite>The Java&trade; Language Specification</cite>.
 *
 * @jls 6.7 Fully Qualified Names
 * @jls 13.1 The Form of a Binary
 * @see      #resolveClass(Class)
 * @since 1.0
 * @revised 9
 * @spec JPMS
 */
public abstract class ClassLoader {

    private static native void registerNatives();
    static {
        registerNatives();
    }

    // The parent class loader for delegation
    // Note: VM hardcoded the offset of this field, thus all new fields
    // must be added *after* it.
    private final ClassLoader parent;

    // class loader name
    private final String name;

    // the unnamed module for this ClassLoader
    private final Module unnamedModule;

    // a string for exception message printing
    private final String nameAndId;

    /**
     * Encapsulates the set of parallel capable loader types.
     */
    private static class ParallelLoaders {
        private ParallelLoaders() {}

        // the set of parallel capable loader types
        private static final Set<Class<? extends ClassLoader>> loaderTypes =
            Collections.newSetFromMap(new WeakHashMap<>());
        static {
            synchronized (loaderTypes) { loaderTypes.add(ClassLoader.class); }
        }

        /**
         * Registers the given class loader type as parallel capable.
         * Returns {@code true} is successfully registered; {@code false} if
         * loader's super class is not registered.
         */
        static boolean register(Class<? extends ClassLoader> c) {
            synchronized (loaderTypes) {
                if (loaderTypes.contains(c.getSuperclass())) {
                    // register the class loader as parallel capable
                    // if and only if all of its super classes are.
                    // Note: given current classloading sequence, if
                    // the immediate super class is parallel capable,
                    // all the super classes higher up must be too.
                    loaderTypes.add(c);
                    return true;
                } else {
                    return false;
                }
            }
        }

        /**
         * Returns {@code true} if the given class loader type is
         * registered as parallel capable.
         */
        static boolean isRegistered(Class<? extends ClassLoader> c) {
            synchronized (loaderTypes) {
                return loaderTypes.contains(c);
            }
        }
    }

    // Maps class name to the corresponding lock object when the current
    // class loader is parallel capable.
    // Note: VM also uses this field to decide if the current class loader
    // is parallel capable and the appropriate lock object for class loading.
    private final ConcurrentHashMap<String, Object> parallelLockMap;

    // Maps packages to certs
    private final ConcurrentHashMap<String, Certificate[]> package2certs;

    // Shared among all packages with unsigned classes
    private static final Certificate[] nocerts = new Certificate[0];

    // The classes loaded by this class loader. The only purpose of this table
    // is to keep the classes from being GC'ed until the loader is GC'ed.
    private final ArrayList<Class<?>> classes = new ArrayList<>();

    // The "default" domain. Set as the default ProtectionDomain on newly
    // created classes.
    private final ProtectionDomain defaultDomain =
        new ProtectionDomain(new CodeSource(null, (Certificate[]) null),
                             null, this, null);

    // Invoked by the VM to record every loaded class with this loader.
    void addClass(Class<?> c) {
        synchronized (classes) {
            classes.add(c);
        }
    }

    // The packages defined in this class loader.  Each package name is
    // mapped to its corresponding NamedPackage object.
    //
    // The value is a Package object if ClassLoader::definePackage,
    // Class::getPackage, ClassLoader::getDefinePackage(s) or
    // Package::getPackage(s) method is called to define it.
    // Otherwise, the value is a NamedPackage object.
    private final ConcurrentHashMap<String, NamedPackage> packages
            = new ConcurrentHashMap<>();

    /*
     * Returns a named package for the given module.
     */
    private NamedPackage getNamedPackage(String pn, Module m) {
        NamedPackage p = packages.get(pn);
        if (p == null) {
            p = new NamedPackage(pn, m);

            NamedPackage value = packages.putIfAbsent(pn, p);
            if (value != null) {
                // Package object already be defined for the named package
                p = value;
                // if definePackage is called by this class loader to define
                // a package in a named module, this will return Package
                // object of the same name.  Package object may contain
                // unexpected information but it does not impact the runtime.
                // this assertion may be helpful for troubleshooting
                assert value.module() == m;
            }
        }
        return p;
    }

    private static Void checkCreateClassLoader() {
        return checkCreateClassLoader(null);
    }

    private static Void checkCreateClassLoader(String name) {
        if (name != null && name.isEmpty()) {
            throw new IllegalArgumentException("name must be non-empty or null");
        }

        SecurityManager security = System.getSecurityManager();
        if (security != null) {
            security.checkCreateClassLoader();
        }
        return null;
    }

    private ClassLoader(Void unused, String name, ClassLoader parent) {
        this.name = name;
        this.parent = parent;
        this.unnamedModule = new Module(this);
        if (ParallelLoaders.isRegistered(this.getClass())) {
            parallelLockMap = new ConcurrentHashMap<>();
            assertionLock = new Object();
        } else {
            // no finer-grained lock; lock on the classloader instance
            parallelLockMap = null;
            assertionLock = this;
        }
        this.package2certs = new ConcurrentHashMap<>();
        this.nameAndId = nameAndId(this);
    }

    /**
     * If the defining loader has a name explicitly set then
     *       '<loader-name>' @<id>
     * If the defining loader has no name then
     *       <qualified-class-name> @<id>
     * If it's built-in loader then omit `@<id>` as there is only one instance.
     */
    private static String nameAndId(ClassLoader ld) {
        String nid = ld.getName() != null ? "\'" + ld.getName() + "\'"
                                          : ld.getClass().getName();
        if (!(ld instanceof BuiltinClassLoader)) {
            String id = Integer.toHexString(System.identityHashCode(ld));
            nid = nid + " @" + id;
        }
        return nid;
    }

    /**
     * Creates a new class loader of the specified name and using the
     * specified parent class loader for delegation.
     *
     * @apiNote If the parent is specified as {@code null} (for the
     * bootstrap class loader) then there is no guarantee that all platform
     * classes are visible.
     *
     * @param  name   class loader name; or {@code null} if not named
     * @param  parent the parent class loader
     *
     * @throws IllegalArgumentException if the given name is empty.
     *
     * @throws SecurityException
     *         If a security manager exists and its
     *         {@link SecurityManager#checkCreateClassLoader()}
     *         method doesn't allow creation of a new class loader.
     *
     * @since  9
     * @spec JPMS
     */
    protected ClassLoader(String name, ClassLoader parent) {
        this(checkCreateClassLoader(name), name, parent);
    }

    /**
     * Creates a new class loader using the specified parent class loader for
     * delegation.
     *
     * <p> If there is a security manager, its {@link
     * SecurityManager#checkCreateClassLoader() checkCreateClassLoader} method
     * is invoked.  This may result in a security exception.  </p>
     *
     * @apiNote If the parent is specified as {@code null} (for the
     * bootstrap class loader) then there is no guarantee that all platform
     * classes are visible.
     *
     * @param  parent
     *         The parent class loader
     *
     * @throws SecurityException
     *         If a security manager exists and its
     *         {@code checkCreateClassLoader} method doesn't allow creation
     *         of a new class loader.
     *
     * @since  1.2
     */
    protected ClassLoader(ClassLoader parent) {
        this(checkCreateClassLoader(), null, parent);
    }

    /**
     * Creates a new class loader using the {@code ClassLoader} returned by
     * the method {@link #getSystemClassLoader()
     * getSystemClassLoader()} as the parent class loader.
     *
     * <p> If there is a security manager, its {@link
     * SecurityManager#checkCreateClassLoader()
     * checkCreateClassLoader} method is invoked.  This may result in
     * a security exception.  </p>
     *
     * @throws  SecurityException
     *          If a security manager exists and its
     *          {@code checkCreateClassLoader} method doesn't allow creation
     *          of a new class loader.
     */
    protected ClassLoader() {
        this(checkCreateClassLoader(), null, getSystemClassLoader());
    }

    /**
     * Returns the name of this class loader or {@code null} if
     * this class loader is not named.
     *
     * @apiNote This method is non-final for compatibility.  If this
     * method is overridden, this method must return the same name
     * as specified when this class loader was instantiated.
     *
     * @return name of this class loader; or {@code null} if
     * this class loader is not named.
     *
     * @since 9
     * @spec JPMS
     */
    public String getName() {
        return name;
    }

    // package-private used by StackTraceElement to avoid
    // calling the overrideable getName method
    final String name() {
        return name;
    }

    // -- Class --

    /**
     * Loads the class with the specified <a href="#binary-name">binary name</a>.
     * This method searches for classes in the same manner as the {@link
     * #loadClass(String, boolean)} method.  It is invoked by the Java virtual
     * machine to resolve class references.  Invoking this method is equivalent
     * to invoking {@link #loadClass(String, boolean) loadClass(name,
     * false)}.
     *
     * @param   name
     *          The <a href="#binary-name">binary name</a> of the class
     *
     * @return  The resulting {@code Class} object
     *
     * @throws  ClassNotFoundException
     *          If the class was not found
     */
    public Class<?> loadClass(String name) throws ClassNotFoundException {
        return loadClass(name, false);
    }

    /**
     * Loads the class with the specified <a href="#binary-name">binary name</a>.  The
     * default implementation of this method searches for classes in the
     * following order:
     *
     * <ol>
     *
     *   <li><p> Invoke {@link #findLoadedClass(String)} to check if the class
     *   has already been loaded.  </p></li>
     *
     *   <li><p> Invoke the {@link #loadClass(String) loadClass} method
     *   on the parent class loader.  If the parent is {@code null} the class
     *   loader built into the virtual machine is used, instead.  </p></li>
     *
     *   <li><p> Invoke the {@link #findClass(String)} method to find the
     *   class.  </p></li>
     *
     * </ol>
     *
     * <p> If the class was found using the above steps, and the
     * {@code resolve} flag is true, this method will then invoke the {@link
     * #resolveClass(Class)} method on the resulting {@code Class} object.
     *
     * <p> Subclasses of {@code ClassLoader} are encouraged to override {@link
     * #findClass(String)}, rather than this method.  </p>
     *
     * <p> Unless overridden, this method synchronizes on the result of
     * {@link #getClassLoadingLock getClassLoadingLock} method
     * during the entire class loading process.
     *
     * @param   name
     *          The <a href="#binary-name">binary name</a> of the class
     *
     * @param   resolve
     *          If {@code true} then resolve the class
     *
     * @return  The resulting {@code Class} object
     *
     * @throws  ClassNotFoundException
     *          If the class could not be found
     */
    protected Class<?> loadClass(String name, boolean resolve)
        throws ClassNotFoundException
    {
        synchronized (getClassLoadingLock(name)) {
            // First, check if the class has already been loaded
            Class<?> c = findLoadedClass(name);
            if (c == null) {
                long t0 = System.nanoTime();
                try {
                    if (parent != null) {
                        c = parent.loadClass(name, false);
                    } else {
                        c = findBootstrapClassOrNull(name);
                    }
                } catch (ClassNotFoundException e) {
                    // ClassNotFoundException thrown if class not found
                    // from the non-null parent class loader
                }

                if (c == null) {
                    // If still not found, then invoke findClass in order
                    // to find the class.
                    long t1 = System.nanoTime();
                    c = findClass(name);

                    // this is the defining class loader; record the stats
                    PerfCounter.getParentDelegationTime().addTime(t1 - t0);
                    PerfCounter.getFindClassTime().addElapsedTimeFrom(t1);
                    PerfCounter.getFindClasses().increment();
                }
            }
            if (resolve) {
                resolveClass(c);
            }
            return c;
        }
    }

    /**
     * Loads the class with the specified <a href="#binary-name">binary name</a>
     * in a module defined to this class loader.  This method returns {@code null}
     * if the class could not be found.
     *
     * @apiNote This method does not delegate to the parent class loader.
     *
     * @implSpec The default implementation of this method searches for classes
     * in the following order:
     *
     * <ol>
     *   <li>Invoke {@link #findLoadedClass(String)} to check if the class
     *   has already been loaded.</li>
     *   <li>Invoke the {@link #findClass(String, String)} method to find the
     *   class in the given module.</li>
     * </ol>
     *
     * @param  module
     *         The module
     * @param  name
     *         The <a href="#binary-name">binary name</a> of the class
     *
     * @return The resulting {@code Class} object in a module defined by
     *         this class loader, or {@code null} if the class could not be found.
     */
    final Class<?> loadClass(Module module, String name) {
        synchronized (getClassLoadingLock(name)) {
            // First, check if the class has already been loaded
            Class<?> c = findLoadedClass(name);
            if (c == null) {
                c = findClass(module.getName(), name);
            }
            if (c != null && c.getModule() == module) {
                return c;
            } else {
                return null;
            }
        }
    }

    /**
     * Returns the lock object for class loading operations.
     * For backward compatibility, the default implementation of this method
     * behaves as follows. If this ClassLoader object is registered as
     * parallel capable, the method returns a dedicated object associated
     * with the specified class name. Otherwise, the method returns this
     * ClassLoader object.
     *
     * @param  className
     *         The name of the to-be-loaded class
     *
     * @return the lock for class loading operations
     *
     * @throws NullPointerException
     *         If registered as parallel capable and {@code className} is null
     *
     * @see #loadClass(String, boolean)
     *
     * @since  1.7
     */
    protected Object getClassLoadingLock(String className) {
        Object lock = this;
        if (parallelLockMap != null) {
            Object newLock = new Object();
            lock = parallelLockMap.putIfAbsent(className, newLock);
            if (lock == null) {
                lock = newLock;
            }
        }
        return lock;
    }

    // Invoked by the VM after loading class with this loader.
    private void checkPackageAccess(Class<?> cls, ProtectionDomain pd) {
        final SecurityManager sm = System.getSecurityManager();
        if (sm != null) {
            if (ReflectUtil.isNonPublicProxyClass(cls)) {
                for (Class<?> intf: cls.getInterfaces()) {
                    checkPackageAccess(intf, pd);
                }
                return;
            }

            final String packageName = cls.getPackageName();
            if (!packageName.isEmpty()) {
                AccessController.doPrivileged(new PrivilegedAction<>() {
                    public Void run() {
                        sm.checkPackageAccess(packageName);
                        return null;
                    }
                }, new AccessControlContext(new ProtectionDomain[] {pd}));
            }
        }
    }

    /**
     * Finds the class with the specified <a href="#binary-name">binary name</a>.
     * This method should be overridden by class loader implementations that
     * follow the delegation model for loading classes, and will be invoked by
     * the {@link #loadClass loadClass} method after checking the
     * parent class loader for the requested class.
     *
     * @implSpec The default implementation throws {@code ClassNotFoundException}.
     *
     * @param   name
     *          The <a href="#binary-name">binary name</a> of the class
     *
     * @return  The resulting {@code Class} object
     *
     * @throws  ClassNotFoundException
     *          If the class could not be found
     *
     * @since  1.2
     */
    protected Class<?> findClass(String name) throws ClassNotFoundException {
        throw new ClassNotFoundException(name);
    }

    /**
     * Finds the class with the given <a href="#binary-name">binary name</a>
     * in a module defined to this class loader.
     * Class loader implementations that support loading from modules
     * should override this method.
     *
     * @apiNote This method returns {@code null} rather than throwing
     *          {@code ClassNotFoundException} if the class could not be found.
     *
     * @implSpec The default implementation attempts to find the class by
     * invoking {@link #findClass(String)} when the {@code moduleName} is
     * {@code null}. It otherwise returns {@code null}.
     *
     * @param  moduleName
     *         The module name; or {@code null} to find the class in the
     *         {@linkplain #getUnnamedModule() unnamed module} for this
     *         class loader

     * @param  name
     *         The <a href="#binary-name">binary name</a> of the class
     *
     * @return The resulting {@code Class} object, or {@code null}
     *         if the class could not be found.
     *
     * @since 9
     * @spec JPMS
     */
    protected Class<?> findClass(String moduleName, String name) {
        if (moduleName == null) {
            try {
                return findClass(name);
            } catch (ClassNotFoundException ignore) { }
        }
        return null;
    }


    /**
     * Converts an array of bytes into an instance of class {@code Class}.
     * Before the {@code Class} can be used it must be resolved.  This method
     * is deprecated in favor of the version that takes a <a
     * href="#binary-name">binary name</a> as its first argument, and is more secure.
     *
     * @param  b
     *         The bytes that make up the class data.  The bytes in positions
     *         {@code off} through {@code off+len-1} should have the format
     *         of a valid class file as defined by
     *         <cite>The Java&trade; Virtual Machine Specification</cite>.
     *
     * @param  off
     *         The start offset in {@code b} of the class data
     *
     * @param  len
     *         The length of the class data
     *
     * @return  The {@code Class} object that was created from the specified
     *          class data
     *
     * @throws  ClassFormatError
     *          If the data did not contain a valid class
     *
     * @throws  IndexOutOfBoundsException
     *          If either {@code off} or {@code len} is negative, or if
     *          {@code off+len} is greater than {@code b.length}.
     *
     * @throws  SecurityException
     *          If an attempt is made to add this class to a package that
     *          contains classes that were signed by a different set of
     *          certificates than this class, or if an attempt is made
     *          to define a class in a package with a fully-qualified name
     *          that starts with "{@code java.}".
     *
     * @see  #loadClass(String, boolean)
     * @see  #resolveClass(Class)
     *
     * @deprecated  Replaced by {@link #defineClass(String, byte[], int, int)
     * defineClass(String, byte[], int, int)}
     */
    @Deprecated(since="1.1")
    protected final Class<?> defineClass(byte[] b, int off, int len)
        throws ClassFormatError
    {
        return defineClass(null, b, off, len, null);
    }

    /**
     * Converts an array of bytes into an instance of class {@code Class}.
     * Before the {@code Class} can be used it must be resolved.
     *
     * <p> This method assigns a default {@link java.security.ProtectionDomain
     * ProtectionDomain} to the newly defined class.  The
     * {@code ProtectionDomain} is effectively granted the same set of
     * permissions returned when {@link
     * java.security.Policy#getPermissions(java.security.CodeSource)
     * Policy.getPolicy().getPermissions(new CodeSource(null, null))}
     * is invoked.  The default protection domain is created on the first invocation
     * of {@link #defineClass(String, byte[], int, int) defineClass},
     * and re-used on subsequent invocations.
     *
     * <p> To assign a specific {@code ProtectionDomain} to the class, use
     * the {@link #defineClass(String, byte[], int, int,
     * java.security.ProtectionDomain) defineClass} method that takes a
     * {@code ProtectionDomain} as one of its arguments.  </p>
     *
     * <p>
     * This method defines a package in this class loader corresponding to the
     * package of the {@code Class} (if such a package has not already been defined
     * in this class loader). The name of the defined package is derived from
     * the <a href="#binary-name">binary name</a> of the class specified by
     * the byte array {@code b}.
     * Other properties of the defined package are as specified by {@link Package}.
     *
     * @param  name
     *         The expected <a href="#binary-name">binary name</a> of the class, or
     *         {@code null} if not known
     *
     * @param  b
     *         The bytes that make up the class data.  The bytes in positions
     *         {@code off} through {@code off+len-1} should have the format
     *         of a valid class file as defined by
     *         <cite>The Java&trade; Virtual Machine Specification</cite>.
     *
     * @param  off
     *         The start offset in {@code b} of the class data
     *
     * @param  len
     *         The length of the class data
     *
     * @return  The {@code Class} object that was created from the specified
     *          class data.
     *
     * @throws  ClassFormatError
     *          If the data did not contain a valid class
     *
     * @throws  IndexOutOfBoundsException
     *          If either {@code off} or {@code len} is negative, or if
     *          {@code off+len} is greater than {@code b.length}.
     *
     * @throws  SecurityException
     *          If an attempt is made to add this class to a package that
     *          contains classes that were signed by a different set of
     *          certificates than this class (which is unsigned), or if
     *          {@code name} begins with "{@code java.}".
     *
     * @see  #loadClass(String, boolean)
     * @see  #resolveClass(Class)
     * @see  java.security.CodeSource
     * @see  java.security.SecureClassLoader
     *
     * @since  1.1
     * @revised 9
     * @spec JPMS
     */
    protected final Class<?> defineClass(String name, byte[] b, int off, int len)
        throws ClassFormatError
    {
        return defineClass(name, b, off, len, null);
    }

    /* Determine protection domain, and check that:
        - not define java.* class,
        - signer of this class matches signers for the rest of the classes in
          package.
    */
    private ProtectionDomain preDefineClass(String name,
                                            ProtectionDomain pd)
    {
        if (!checkName(name))
            throw new NoClassDefFoundError("IllegalName: " + name);

        // Note:  Checking logic in java.lang.invoke.MemberName.checkForTypeAlias
        // relies on the fact that spoofing is impossible if a class has a name
        // of the form "java.*"
        if ((name != null) && name.startsWith("java.")
                && this != getBuiltinPlatformClassLoader()) {
            throw new SecurityException
                ("Prohibited package name: " +
                 name.substring(0, name.lastIndexOf('.')));
        }
        if (pd == null) {
            pd = defaultDomain;
        }

        if (name != null) {
            checkCerts(name, pd.getCodeSource());
        }

        return pd;
    }

    private String defineClassSourceLocation(ProtectionDomain pd) {
        CodeSource cs = pd.getCodeSource();
        String source = null;
        if (cs != null && cs.getLocation() != null) {
            source = cs.getLocation().toString();
        }
        return source;
    }

    private void postDefineClass(Class<?> c, ProtectionDomain pd) {
        // define a named package, if not present
        getNamedPackage(c.getPackageName(), c.getModule());

        if (pd.getCodeSource() != null) {
            Certificate certs[] = pd.getCodeSource().getCertificates();
            if (certs != null)
                setSigners(c, certs);
        }
    }

    /**
     * Converts an array of bytes into an instance of class {@code Class},
     * with a given {@code ProtectionDomain}.
     *
     * <p> If the given {@code ProtectionDomain} is {@code null},
     * then a default protection domain will be assigned to the class as specified
     * in the documentation for {@link #defineClass(String, byte[], int, int)}.
     * Before the class can be used it must be resolved.
     *
     * <p> The first class defined in a package determines the exact set of
     * certificates that all subsequent classes defined in that package must
     * contain.  The set of certificates for a class is obtained from the
     * {@link java.security.CodeSource CodeSource} within the
     * {@code ProtectionDomain} of the class.  Any classes added to that
     * package must contain the same set of certificates or a
     * {@code SecurityException} will be thrown.  Note that if
     * {@code name} is {@code null}, this check is not performed.
     * You should always pass in the <a href="#binary-name">binary name</a> of the
     * class you are defining as well as the bytes.  This ensures that the
     * class you are defining is indeed the class you think it is.
     *
     * <p> If the specified {@code name} begins with "{@code java.}", it can
     * only be defined by the {@linkplain #getPlatformClassLoader()
     * platform class loader} or its ancestors; otherwise {@code SecurityException}
     * will be thrown.  If {@code name} is not {@code null}, it must be equal to
     * the <a href="#binary-name">binary name</a> of the class
     * specified by the byte array {@code b}, otherwise a {@link
     * NoClassDefFoundError NoClassDefFoundError} will be thrown.
     *
     * <p> This method defines a package in this class loader corresponding to the
     * package of the {@code Class} (if such a package has not already been defined
     * in this class loader). The name of the defined package is derived from
     * the <a href="#binary-name">binary name</a> of the class specified by
     * the byte array {@code b}.
     * Other properties of the defined package are as specified by {@link Package}.
     *
     * @param  name
     *         The expected <a href="#binary-name">binary name</a> of the class, or
     *         {@code null} if not known
     *
     * @param  b
     *         The bytes that make up the class data. The bytes in positions
     *         {@code off} through {@code off+len-1} should have the format
     *         of a valid class file as defined by
     *         <cite>The Java&trade; Virtual Machine Specification</cite>.
     *
     * @param  off
     *         The start offset in {@code b} of the class data
     *
     * @param  len
     *         The length of the class data
     *
     * @param  protectionDomain
     *         The {@code ProtectionDomain} of the class
     *
     * @return  The {@code Class} object created from the data,
     *          and {@code ProtectionDomain}.
     *
     * @throws  ClassFormatError
     *          If the data did not contain a valid class
     *
     * @throws  NoClassDefFoundError
     *          If {@code name} is not {@code null} and not equal to the
     *          <a href="#binary-name">binary name</a> of the class specified by {@code b}
     *
     * @throws  IndexOutOfBoundsException
     *          If either {@code off} or {@code len} is negative, or if
     *          {@code off+len} is greater than {@code b.length}.
     *
     * @throws  SecurityException
     *          If an attempt is made to add this class to a package that
     *          contains classes that were signed by a different set of
     *          certificates than this class, or if {@code name} begins with
     *          "{@code java.}" and this class loader is not the platform
     *          class loader or its ancestor.
     *
     * @revised 9
     * @spec JPMS
     */
    protected final Class<?> defineClass(String name, byte[] b, int off, int len,
                                         ProtectionDomain protectionDomain)
        throws ClassFormatError
    {
        protectionDomain = preDefineClass(name, protectionDomain);
        String source = defineClassSourceLocation(protectionDomain);
        Class<?> c = defineClass1(this, name, b, off, len, protectionDomain, source);
        postDefineClass(c, protectionDomain);
        return c;
    }

    /**
     * Converts a {@link java.nio.ByteBuffer ByteBuffer} into an instance
     * of class {@code Class}, with the given {@code ProtectionDomain}.
     * If the given {@code ProtectionDomain} is {@code null}, then a default
     * protection domain will be assigned to the class as
     * specified in the documentation for {@link #defineClass(String, byte[],
     * int, int)}.  Before the class can be used it must be resolved.
     *
     * <p>The rules about the first class defined in a package determining the
     * set of certificates for the package, the restrictions on class names,
     * and the defined package of the class
     * are identical to those specified in the documentation for {@link
     * #defineClass(String, byte[], int, int, ProtectionDomain)}.
     *
     * <p> An invocation of this method of the form
     * <i>cl</i>{@code .defineClass(}<i>name</i>{@code ,}
     * <i>bBuffer</i>{@code ,} <i>pd</i>{@code )} yields exactly the same
     * result as the statements
     *
     *<p> <code>
     * ...<br>
     * byte[] temp = new byte[bBuffer.{@link
     * java.nio.ByteBuffer#remaining remaining}()];<br>
     *     bBuffer.{@link java.nio.ByteBuffer#get(byte[])
     * get}(temp);<br>
     *     return {@link #defineClass(String, byte[], int, int, ProtectionDomain)
     * cl.defineClass}(name, temp, 0,
     * temp.length, pd);<br>
     * </code></p>
     *
     * @param  name
     *         The expected <a href="#binary-name">binary name</a>. of the class, or
     *         {@code null} if not known
     *
     * @param  b
     *         The bytes that make up the class data. The bytes from positions
     *         {@code b.position()} through {@code b.position() + b.limit() -1
     *         } should have the format of a valid class file as defined by
     *         <cite>The Java&trade; Virtual Machine Specification</cite>.
     *
     * @param  protectionDomain
     *         The {@code ProtectionDomain} of the class, or {@code null}.
     *
     * @return  The {@code Class} object created from the data,
     *          and {@code ProtectionDomain}.
     *
     * @throws  ClassFormatError
     *          If the data did not contain a valid class.
     *
     * @throws  NoClassDefFoundError
     *          If {@code name} is not {@code null} and not equal to the
     *          <a href="#binary-name">binary name</a> of the class specified by {@code b}
     *
     * @throws  SecurityException
     *          If an attempt is made to add this class to a package that
     *          contains classes that were signed by a different set of
     *          certificates than this class, or if {@code name} begins with
     *          "{@code java.}".
     *
     * @see      #defineClass(String, byte[], int, int, ProtectionDomain)
     *
     * @since  1.5
     * @revised 9
     * @spec JPMS
     */
    protected final Class<?> defineClass(String name, java.nio.ByteBuffer b,
                                         ProtectionDomain protectionDomain)
        throws ClassFormatError
    {
        int len = b.remaining();

        // Use byte[] if not a direct ByteBuffer:
        if (!b.isDirect()) {
            if (b.hasArray()) {
                return defineClass(name, b.array(),
                                   b.position() + b.arrayOffset(), len,
                                   protectionDomain);
            } else {
                // no array, or read-only array
                byte[] tb = new byte[len];
                b.get(tb);  // get bytes out of byte buffer.
                return defineClass(name, tb, 0, len, protectionDomain);
            }
        }

        protectionDomain = preDefineClass(name, protectionDomain);
        String source = defineClassSourceLocation(protectionDomain);
        Class<?> c = defineClass2(this, name, b, b.position(), len, protectionDomain, source);
        postDefineClass(c, protectionDomain);
        return c;
    }

    static native Class<?> defineClass1(ClassLoader loader, String name, byte[] b, int off, int len,
                                        ProtectionDomain pd, String source);

    static native Class<?> defineClass2(ClassLoader loader, String name, java.nio.ByteBuffer b,
                                        int off, int len, ProtectionDomain pd,
                                        String source);

    // true if the name is null or has the potential to be a valid binary name
    private boolean checkName(String name) {
        if ((name == null) || (name.isEmpty()))
            return true;
        if ((name.indexOf('/') != -1) || (name.charAt(0) == '['))
            return false;
        return true;
    }

    private void checkCerts(String name, CodeSource cs) {
        int i = name.lastIndexOf('.');
        String pname = (i == -1) ? "" : name.substring(0, i);

        Certificate[] certs = null;
        if (cs != null) {
            certs = cs.getCertificates();
        }
        certs = certs == null ? nocerts : certs;
        Certificate[] pcerts = package2certs.putIfAbsent(pname, certs);
        if (pcerts != null && !compareCerts(pcerts, certs)) {
            throw new SecurityException("class \"" + name
                + "\"'s signer information does not match signer information"
                + " of other classes in the same package");
        }
    }

    /**
     * check to make sure the certs for the new class (certs) are the same as
     * the certs for the first class inserted in the package (pcerts)
     */
    private boolean compareCerts(Certificate[] pcerts, Certificate[] certs) {
        // empty array fast-path
        if (certs.length == 0)
            return pcerts.length == 0;

        // the length must be the same at this point
        if (certs.length != pcerts.length)
            return false;

        // go through and make sure all the certs in one array
        // are in the other and vice-versa.
        boolean match;
        for (Certificate cert : certs) {
            match = false;
            for (Certificate pcert : pcerts) {
                if (cert.equals(pcert)) {
                    match = true;
                    break;
                }
            }
            if (!match) return false;
        }

        // now do the same for pcerts
        for (Certificate pcert : pcerts) {
            match = false;
            for (Certificate cert : certs) {
                if (pcert.equals(cert)) {
                    match = true;
                    break;
                }
            }
            if (!match) return false;
        }

        return true;
    }

    /**
     * Links the specified class.  This (misleadingly named) method may be
     * used by a class loader to link a class.  If the class {@code c} has
     * already been linked, then this method simply returns. Otherwise, the
     * class is linked as described in the "Execution" chapter of
     * <cite>The Java&trade; Language Specification</cite>.
     *
     * @param  c
     *         The class to link
     *
     * @throws  NullPointerException
     *          If {@code c} is {@code null}.
     *
     * @see  #defineClass(String, byte[], int, int)
     */
    protected final void resolveClass(Class<?> c) {
        if (c == null) {
            throw new NullPointerException();
        }
    }

    /**
     * Finds a class with the specified <a href="#binary-name">binary name</a>,
     * loading it if necessary.
     *
     * <p> This method loads the class through the system class loader (see
     * {@link #getSystemClassLoader()}).  The {@code Class} object returned
     * might have more than one {@code ClassLoader} associated with it.
     * Subclasses of {@code ClassLoader} need not usually invoke this method,
     * because most class loaders need to override just {@link
     * #findClass(String)}.  </p>
     *
     * @param  name
     *         The <a href="#binary-name">binary name</a> of the class
     *
     * @return  The {@code Class} object for the specified {@code name}
     *
     * @throws  ClassNotFoundException
     *          If the class could not be found
     *
     * @see  #ClassLoader(ClassLoader)
     * @see  #getParent()
     */
    protected final Class<?> findSystemClass(String name)
        throws ClassNotFoundException
    {
        return getSystemClassLoader().loadClass(name);
    }

    /**
     * Returns a class loaded by the bootstrap class loader;
     * or return null if not found.
     */
    Class<?> findBootstrapClassOrNull(String name) {
        if (!checkName(name)) return null;

        return findBootstrapClass(name);
    }

    // return null if not found
    private native Class<?> findBootstrapClass(String name);

    /**
     * Returns the class with the given <a href="#binary-name">binary name</a> if this
     * loader has been recorded by the Java virtual machine as an initiating
     * loader of a class with that <a href="#binary-name">binary name</a>.  Otherwise
     * {@code null} is returned.
     *
     * @param  name
     *         The <a href="#binary-name">binary name</a> of the class
     *
     * @return  The {@code Class} object, or {@code null} if the class has
     *          not been loaded
     *
     * @since  1.1
     */
    protected final Class<?> findLoadedClass(String name) {
        if (!checkName(name))
            return null;
        return findLoadedClass0(name);
    }

    private final native Class<?> findLoadedClass0(String name);

    /**
     * Sets the signers of a class.  This should be invoked after defining a
     * class.
     *
     * @param  c
     *         The {@code Class} object
     *
     * @param  signers
     *         The signers for the class
     *
     * @since  1.1
     */
    protected final void setSigners(Class<?> c, Object[] signers) {
        c.setSigners(signers);
    }


    // -- Resources --

    /**
     * Returns a URL to a resource in a module defined to this class loader.
     * Class loader implementations that support loading from modules
     * should override this method.
     *
     * @apiNote This method is the basis for the {@link
     * Class#getResource Class.getResource}, {@link Class#getResourceAsStream
     * Class.getResourceAsStream}, and {@link Module#getResourceAsStream
     * Module.getResourceAsStream} methods. It is not subject to the rules for
     * encapsulation specified by {@code Module.getResourceAsStream}.
     *
     * @implSpec The default implementation attempts to find the resource by
     * invoking {@link #findResource(String)} when the {@code moduleName} is
     * {@code null}. It otherwise returns {@code null}.
     *
     * @param  moduleName
     *         The module name; or {@code null} to find a resource in the
     *         {@linkplain #getUnnamedModule() unnamed module} for this
     *         class loader
     * @param  name
     *         The resource name
     *
     * @return A URL to the resource; {@code null} if the resource could not be
     *         found, a URL could not be constructed to locate the resource,
     *         access to the resource is denied by the security manager, or
     *         there isn't a module of the given name defined to the class
     *         loader.
     *
     * @throws IOException
     *         If I/O errors occur
     *
     * @see java.lang.module.ModuleReader#find(String)
     * @since 9
     * @spec JPMS
     */
    protected URL findResource(String moduleName, String name) throws IOException {
        if (moduleName == null) {
            return findResource(name);
        } else {
            return null;
        }
    }

    /**
     * Finds the resource with the given name.  A resource is some data
     * (images, audio, text, etc) that can be accessed by class code in a way
     * that is independent of the location of the code.
     *
     * <p> The name of a resource is a '{@code /}'-separated path name that
     * identifies the resource. </p>
     *
     * <p> Resources in named modules are subject to the encapsulation rules
     * specified by {@link Module#getResourceAsStream Module.getResourceAsStream}.
     * Additionally, and except for the special case where the resource has a
     * name ending with "{@code .class}", this method will only find resources in
     * packages of named modules when the package is {@link Module#isOpen(String)
     * opened} unconditionally (even if the caller of this method is in the
     * same module as the resource). </p>
     *
     * @implSpec The default implementation will first search the parent class
     * loader for the resource; if the parent is {@code null} the path of the
     * class loader built into the virtual machine is searched. If not found,
     * this method will invoke {@link #findResource(String)} to find the resource.
     *
     * @apiNote Where several modules are defined to the same class loader,
     * and where more than one module contains a resource with the given name,
     * then the ordering that modules are searched is not specified and may be
     * very unpredictable.
     * When overriding this method it is recommended that an implementation
     * ensures that any delegation is consistent with the {@link
     * #getResources(java.lang.String) getResources(String)} method.
     *
     * @param  name
     *         The resource name
     *
     * @return  {@code URL} object for reading the resource; {@code null} if
     *          the resource could not be found, a {@code URL} could not be
     *          constructed to locate the resource, the resource is in a package
     *          that is not opened unconditionally, or access to the resource is
     *          denied by the security manager.
     *
     * @throws  NullPointerException If {@code name} is {@code null}
     *
     * @since  1.1
     * @revised 9
     * @spec JPMS
     */
    public URL getResource(String name) {
        Objects.requireNonNull(name);
        URL url;
        if (parent != null) {
            url = parent.getResource(name);
        } else {
            url = BootLoader.findResource(name);
        }
        if (url == null) {
            url = findResource(name);
        }
        return url;
    }

    /**
     * Finds all the resources with the given name. A resource is some data
     * (images, audio, text, etc) that can be accessed by class code in a way
     * that is independent of the location of the code.
     *
     * <p> The name of a resource is a {@code /}-separated path name that
     * identifies the resource. </p>
     *
     * <p> Resources in named modules are subject to the encapsulation rules
     * specified by {@link Module#getResourceAsStream Module.getResourceAsStream}.
     * Additionally, and except for the special case where the resource has a
     * name ending with "{@code .class}", this method will only find resources in
     * packages of named modules when the package is {@link Module#isOpen(String)
     * opened} unconditionally (even if the caller of this method is in the
     * same module as the resource). </p>
     *
     * @implSpec The default implementation will first search the parent class
     * loader for the resource; if the parent is {@code null} the path of the
     * class loader built into the virtual machine is searched. It then
     * invokes {@link #findResources(String)} to find the resources with the
     * name in this class loader. It returns an enumeration whose elements
     * are the URLs found by searching the parent class loader followed by
     * the elements found with {@code findResources}.
     *
     * @apiNote Where several modules are defined to the same class loader,
     * and where more than one module contains a resource with the given name,
     * then the ordering is not specified and may be very unpredictable.
     * When overriding this method it is recommended that an
     * implementation ensures that any delegation is consistent with the {@link
     * #getResource(java.lang.String) getResource(String)} method. This should
     * ensure that the first element returned by the Enumeration's
     * {@code nextElement} method is the same resource that the
     * {@code getResource(String)} method would return.
     *
     * @param  name
     *         The resource name
     *
     * @return  An enumeration of {@link java.net.URL URL} objects for the
     *          resource. If no resources could be found, the enumeration will
     *          be empty. Resources for which a {@code URL} cannot be
     *          constructed, are in a package that is not opened
     *          unconditionally, or access to the resource is denied by the
     *          security manager, are not returned in the enumeration.
     *
     * @throws  IOException
     *          If I/O errors occur
     * @throws  NullPointerException If {@code name} is {@code null}
     *
     * @since  1.2
     * @revised 9
     * @spec JPMS
     */
    public Enumeration<URL> getResources(String name) throws IOException {
        Objects.requireNonNull(name);
        @SuppressWarnings("unchecked")
        Enumeration<URL>[] tmp = (Enumeration<URL>[]) new Enumeration<?>[2];
        if (parent != null) {
            tmp[0] = parent.getResources(name);
        } else {
            tmp[0] = BootLoader.findResources(name);
        }
        tmp[1] = findResources(name);

        return new CompoundEnumeration<>(tmp);
    }

    /**
     * Returns a stream whose elements are the URLs of all the resources with
     * the given name. A resource is some data (images, audio, text, etc) that
     * can be accessed by class code in a way that is independent of the
     * location of the code.
     *
     * <p> The name of a resource is a {@code /}-separated path name that
     * identifies the resource.
     *
     * <p> The resources will be located when the returned stream is evaluated.
     * If the evaluation results in an {@code IOException} then the I/O
     * exception is wrapped in an {@link UncheckedIOException} that is then
     * thrown.
     *
     * <p> Resources in named modules are subject to the encapsulation rules
     * specified by {@link Module#getResourceAsStream Module.getResourceAsStream}.
     * Additionally, and except for the special case where the resource has a
     * name ending with "{@code .class}", this method will only find resources in
     * packages of named modules when the package is {@link Module#isOpen(String)
     * opened} unconditionally (even if the caller of this method is in the
     * same module as the resource). </p>
     *
     * @implSpec The default implementation invokes {@link #getResources(String)
     * getResources} to find all the resources with the given name and returns
     * a stream with the elements in the enumeration as the source.
     *
     * @apiNote When overriding this method it is recommended that an
     * implementation ensures that any delegation is consistent with the {@link
     * #getResource(java.lang.String) getResource(String)} method. This should
     * ensure that the first element returned by the stream is the same
     * resource that the {@code getResource(String)} method would return.
     *
     * @param  name
     *         The resource name
     *
     * @return  A stream of resource {@link java.net.URL URL} objects. If no
     *          resources could  be found, the stream will be empty. Resources
     *          for which a {@code URL} cannot be constructed, are in a package
     *          that is not opened unconditionally, or access to the resource
     *          is denied by the security manager, will not be in the stream.
     *
     * @throws  NullPointerException If {@code name} is {@code null}
     *
     * @since  9
     */
    public Stream<URL> resources(String name) {
        Objects.requireNonNull(name);
        int characteristics = Spliterator.NONNULL | Spliterator.IMMUTABLE;
        Supplier<Spliterator<URL>> si = () -> {
            try {
                return Spliterators.spliteratorUnknownSize(
                    getResources(name).asIterator(), characteristics);
            } catch (IOException e) {
                throw new UncheckedIOException(e);
            }
        };
        return StreamSupport.stream(si, characteristics, false);
    }

    /**
     * Finds the resource with the given name. Class loader implementations
     * should override this method.
     *
     * <p> For resources in named modules then the method must implement the
     * rules for encapsulation specified in the {@code Module} {@link
     * Module#getResourceAsStream getResourceAsStream} method. Additionally,
     * it must not find non-"{@code .class}" resources in packages of named
     * modules unless the package is {@link Module#isOpen(String) opened}
     * unconditionally. </p>
     *
     * @implSpec The default implementation returns {@code null}.
     *
     * @param  name
     *         The resource name
     *
     * @return  {@code URL} object for reading the resource; {@code null} if
     *          the resource could not be found, a {@code URL} could not be
     *          constructed to locate the resource, the resource is in a package
     *          that is not opened unconditionally, or access to the resource is
     *          denied by the security manager.
     *
     * @since  1.2
     * @revised 9
     * @spec JPMS
     */
    protected URL findResource(String name) {
        return null;
    }

    /**
     * Returns an enumeration of {@link java.net.URL URL} objects
     * representing all the resources with the given name. Class loader
     * implementations should override this method.
     *
     * <p> For resources in named modules then the method must implement the
     * rules for encapsulation specified in the {@code Module} {@link
     * Module#getResourceAsStream getResourceAsStream} method. Additionally,
     * it must not find non-"{@code .class}" resources in packages of named
     * modules unless the package is {@link Module#isOpen(String) opened}
     * unconditionally. </p>
     *
     * @implSpec The default implementation returns an enumeration that
     * contains no elements.
     *
     * @param  name
     *         The resource name
     *
     * @return  An enumeration of {@link java.net.URL URL} objects for
     *          the resource. If no resources could  be found, the enumeration
     *          will be empty. Resources for which a {@code URL} cannot be
     *          constructed, are in a package that is not opened unconditionally,
     *          or access to the resource is denied by the security manager,
     *          are not returned in the enumeration.
     *
     * @throws  IOException
     *          If I/O errors occur
     *
     * @since  1.2
     * @revised 9
     * @spec JPMS
     */
    protected Enumeration<URL> findResources(String name) throws IOException {
        return Collections.emptyEnumeration();
    }

    /**
     * Registers the caller as
     * {@linkplain #isRegisteredAsParallelCapable() parallel capable}.
     * The registration succeeds if and only if all of the following
     * conditions are met:
     * <ol>
     * <li> no instance of the caller has been created</li>
     * <li> all of the super classes (except class Object) of the caller are
     * registered as parallel capable</li>
     * </ol>
     * <p>Note that once a class loader is registered as parallel capable, there
     * is no way to change it back.</p>
     *
     * @return  {@code true} if the caller is successfully registered as
     *          parallel capable and {@code false} if otherwise.
     *
     * @see #isRegisteredAsParallelCapable()
     *
     * @since   1.7
     */
    @CallerSensitive
    protected static boolean registerAsParallelCapable() {
        Class<? extends ClassLoader> callerClass =
            Reflection.getCallerClass().asSubclass(ClassLoader.class);
        return ParallelLoaders.register(callerClass);
    }

    /**
     * Returns {@code true} if this class loader is registered as
     * {@linkplain #registerAsParallelCapable parallel capable}, otherwise
     * {@code false}.
     *
     * @return  {@code true} if this class loader is parallel capable,
     *          otherwise {@code false}.
     *
     * @see #registerAsParallelCapable()
     *
     * @since   9
     */
    public final boolean isRegisteredAsParallelCapable() {
        return ParallelLoaders.isRegistered(this.getClass());
    }

    /**
     * Find a resource of the specified name from the search path used to load
     * classes.  This method locates the resource through the system class
     * loader (see {@link #getSystemClassLoader()}).
     *
     * <p> Resources in named modules are subject to the encapsulation rules
     * specified by {@link Module#getResourceAsStream Module.getResourceAsStream}.
     * Additionally, and except for the special case where the resource has a
     * name ending with "{@code .class}", this method will only find resources in
     * packages of named modules when the package is {@link Module#isOpen(String)
     * opened} unconditionally. </p>
     *
     * @param  name
     *         The resource name
     *
     * @return  A {@link java.net.URL URL} to the resource; {@code
     *          null} if the resource could not be found, a URL could not be
     *          constructed to locate the resource, the resource is in a package
     *          that is not opened unconditionally or access to the resource is
     *          denied by the security manager.
     *
     * @since  1.1
     * @revised 9
     * @spec JPMS
     */
    public static URL getSystemResource(String name) {
        return getSystemClassLoader().getResource(name);
    }

    /**
     * Finds all resources of the specified name from the search path used to
     * load classes.  The resources thus found are returned as an
     * {@link java.util.Enumeration Enumeration} of {@link
     * java.net.URL URL} objects.
     *
     * <p> The search order is described in the documentation for {@link
     * #getSystemResource(String)}.  </p>
     *
     * <p> Resources in named modules are subject to the encapsulation rules
     * specified by {@link Module#getResourceAsStream Module.getResourceAsStream}.
     * Additionally, and except for the special case where the resource has a
     * name ending with "{@code .class}", this method will only find resources in
     * packages of named modules when the package is {@link Module#isOpen(String)
     * opened} unconditionally. </p>
     *
     * @param  name
     *         The resource name
     *
     * @return  An enumeration of {@link java.net.URL URL} objects for
     *          the resource. If no resources could  be found, the enumeration
     *          will be empty. Resources for which a {@code URL} cannot be
     *          constructed, are in a package that is not opened unconditionally,
     *          or access to the resource is denied by the security manager,
     *          are not returned in the enumeration.
     *
     * @throws  IOException
     *          If I/O errors occur
     *
     * @since  1.2
     * @revised 9
     * @spec JPMS
     */
    public static Enumeration<URL> getSystemResources(String name)
        throws IOException
    {
        return getSystemClassLoader().getResources(name);
    }

    /**
     * Returns an input stream for reading the specified resource.
     *
     * <p> The search order is described in the documentation for {@link
     * #getResource(String)}.  </p>
     *
     * <p> Resources in named modules are subject to the encapsulation rules
     * specified by {@link Module#getResourceAsStream Module.getResourceAsStream}.
     * Additionally, and except for the special case where the resource has a
     * name ending with "{@code .class}", this method will only find resources in
     * packages of named modules when the package is {@link Module#isOpen(String)
     * opened} unconditionally. </p>
     *
     * @param  name
     *         The resource name
     *
     * @return  An input stream for reading the resource; {@code null} if the
     *          resource could not be found, the resource is in a package that
     *          is not opened unconditionally, or access to the resource is
     *          denied by the security manager.
     *
     * @throws  NullPointerException If {@code name} is {@code null}
     *
     * @since  1.1
     * @revised 9
     * @spec JPMS
     */
    public InputStream getResourceAsStream(String name) {
        Objects.requireNonNull(name);
        URL url = getResource(name);
        try {
            return url != null ? url.openStream() : null;
        } catch (IOException e) {
            return null;
        }
    }

    /**
     * Open for reading, a resource of the specified name from the search path
     * used to load classes.  This method locates the resource through the
     * system class loader (see {@link #getSystemClassLoader()}).
     *
     * <p> Resources in named modules are subject to the encapsulation rules
     * specified by {@link Module#getResourceAsStream Module.getResourceAsStream}.
     * Additionally, and except for the special case where the resource has a
     * name ending with "{@code .class}", this method will only find resources in
     * packages of named modules when the package is {@link Module#isOpen(String)
     * opened} unconditionally. </p>
     *
     * @param  name
     *         The resource name
     *
     * @return  An input stream for reading the resource; {@code null} if the
     *          resource could not be found, the resource is in a package that
     *          is not opened unconditionally, or access to the resource is
     *          denied by the security manager.
     *
     * @since  1.1
     * @revised 9
     * @spec JPMS
     */
    public static InputStream getSystemResourceAsStream(String name) {
        URL url = getSystemResource(name);
        try {
            return url != null ? url.openStream() : null;
        } catch (IOException e) {
            return null;
        }
    }


    // -- Hierarchy --

    /**
     * Returns the parent class loader for delegation. Some implementations may
     * use {@code null} to represent the bootstrap class loader. This method
     * will return {@code null} in such implementations if this class loader's
     * parent is the bootstrap class loader.
     *
     * @return  The parent {@code ClassLoader}
     *
     * @throws  SecurityException
     *          If a security manager is present, and the caller's class loader
     *          is not {@code null} and is not an ancestor of this class loader,
     *          and the caller does not have the
     *          {@link RuntimePermission}{@code ("getClassLoader")}
     *
     * @since  1.2
     */
    @CallerSensitive
    public final ClassLoader getParent() {
        if (parent == null)
            return null;
        SecurityManager sm = System.getSecurityManager();
        if (sm != null) {
            // Check access to the parent class loader
            // If the caller's class loader is same as this class loader,
            // permission check is performed.
            checkClassLoaderPermission(parent, Reflection.getCallerClass());
        }
        return parent;
    }

    /**
     * Returns the unnamed {@code Module} for this class loader.
     *
     * @return The unnamed Module for this class loader
     *
     * @see Module#isNamed()
     * @since 9
     * @spec JPMS
     */
    public final Module getUnnamedModule() {
        return unnamedModule;
    }

    /**
     * Returns the platform class loader.  All
     * <a href="#builtinLoaders">platform classes</a> are visible to
     * the platform class loader.
     *
     * @implNote The name of the builtin platform class loader is
     * {@code "platform"}.
     *
     * @return  The platform {@code ClassLoader}.
     *
     * @throws  SecurityException
     *          If a security manager is present, and the caller's class loader is
     *          not {@code null}, and the caller's class loader is not the same
     *          as or an ancestor of the platform class loader,
     *          and the caller does not have the
     *          {@link RuntimePermission}{@code ("getClassLoader")}
     *
     * @since 9
     * @spec JPMS
     */
    @CallerSensitive
    public static ClassLoader getPlatformClassLoader() {
        SecurityManager sm = System.getSecurityManager();
        ClassLoader loader = getBuiltinPlatformClassLoader();
        if (sm != null) {
            checkClassLoaderPermission(loader, Reflection.getCallerClass());
        }
        return loader;
    }

    /**
     * Returns the system class loader.  This is the default
     * delegation parent for new {@code ClassLoader} instances, and is
     * typically the class loader used to start the application.
     *
     * <p> This method is first invoked early in the runtime's startup
     * sequence, at which point it creates the system class loader. This
     * class loader will be the context class loader for the main application
     * thread (for example, the thread that invokes the {@code main} method of
     * the main class).
     *
     * <p> The default system class loader is an implementation-dependent
     * instance of this class.
     *
     * <p> If the system property "{@systemProperty java.system.class.loader}"
     * is defined when this method is first invoked then the value of that
     * property is taken to be the name of a class that will be returned as the
     * system class loader. The class is loaded using the default system class
     * loader and must define a public constructor that takes a single parameter
     * of type {@code ClassLoader} which is used as the delegation parent. An
     * instance is then created using this constructor with the default system
     * class loader as the parameter.  The resulting class loader is defined
     * to be the system class loader. During construction, the class loader
     * should take great care to avoid calling {@code getSystemClassLoader()}.
     * If circular initialization of the system class loader is detected then
     * an {@code IllegalStateException} is thrown.
     *
     * @implNote The system property to override the system class loader is not
     * examined until the VM is almost fully initialized. Code that executes
     * this method during startup should take care not to cache the return
     * value until the system is fully initialized.
     *
     * <p> The name of the built-in system class loader is {@code "app"}.
     * The system property "{@code java.class.path}" is read during early
     * initialization of the VM to determine the class path.
     * An empty value of "{@code java.class.path}" property is interpreted
     * differently depending on whether the initial module (the module
     * containing the main class) is named or unnamed:
     * If named, the built-in system class loader will have no class path and
     * will search for classes and resources using the application module path;
     * otherwise, if unnamed, it will set the class path to the current
     * working directory.
     *
     * <p> JAR files on the class path may contain a {@code Class-Path} manifest
     * attribute to specify dependent JAR files to be included in the class path.
     * {@code Class-Path} entries must meet certain conditions for validity (see
     * the <a href="{@docRoot}/../specs/jar/jar.html#class-path-attribute">
     * JAR File Specification</a> for details).  Invalid {@code Class-Path}
     * entries are ignored.  For debugging purposes, ignored entries can be
     * printed to the console if the
     * {@systemProperty jdk.net.URLClassPath.showIgnoredClassPathEntries} system
     * property is set to {@code true}.
     *
     * @return  The system {@code ClassLoader}
     *
     * @throws  SecurityException
     *          If a security manager is present, and the caller's class loader
     *          is not {@code null} and is not the same as or an ancestor of the
     *          system class loader, and the caller does not have the
     *          {@link RuntimePermission}{@code ("getClassLoader")}
     *
     * @throws  IllegalStateException
     *          If invoked recursively during the construction of the class
     *          loader specified by the "{@code java.system.class.loader}"
     *          property.
     *
     * @throws  Error
     *          If the system property "{@code java.system.class.loader}"
     *          is defined but the named class could not be loaded, the
     *          provider class does not define the required constructor, or an
     *          exception is thrown by that constructor when it is invoked. The
     *          underlying cause of the error can be retrieved via the
     *          {@link Throwable#getCause()} method.
     *
     * @revised  1.4
     * @revised 9
     * @spec JPMS
     */
    @CallerSensitive
    public static ClassLoader getSystemClassLoader() {
        switch (VM.initLevel()) {
            case 0:
            case 1:
            case 2:
                // the system class loader is the built-in app class loader during startup
                return getBuiltinAppClassLoader();
            case 3:
                String msg = "getSystemClassLoader cannot be called during the system class loader instantiation";
                throw new IllegalStateException(msg);
            default:
                // system fully initialized
                assert VM.isBooted() && scl != null;
                SecurityManager sm = System.getSecurityManager();
                if (sm != null) {
                    checkClassLoaderPermission(scl, Reflection.getCallerClass());
                }
                return scl;
        }
    }

    static ClassLoader getBuiltinPlatformClassLoader() {
        return ClassLoaders.platformClassLoader();
    }

    static ClassLoader getBuiltinAppClassLoader() {
        return ClassLoaders.appClassLoader();
    }

    /*
     * Initialize the system class loader that may be a custom class on the
     * application class path or application module path.
     *
     * @see java.lang.System#initPhase3
     */
    static synchronized ClassLoader initSystemClassLoader() {
        if (VM.initLevel() != 3) {
            throw new InternalError("system class loader cannot be set at initLevel " +
                                    VM.initLevel());
        }

        // detect recursive initialization
        if (scl != null) {
            throw new IllegalStateException("recursive invocation");
        }

        ClassLoader builtinLoader = getBuiltinAppClassLoader();

        // All are privileged frames.  No need to call doPrivileged.
        String cn = System.getProperty("java.system.class.loader");
        if (cn != null) {
            try {
                // custom class loader is only supported to be loaded from unnamed module
                Constructor<?> ctor = Class.forName(cn, false, builtinLoader)
                                           .getDeclaredConstructor(ClassLoader.class);
                scl = (ClassLoader) ctor.newInstance(builtinLoader);
            } catch (Exception e) {
                Throwable cause = e;
                if (e instanceof InvocationTargetException) {
                    cause = e.getCause();
                    if (cause instanceof Error) {
                        throw (Error) cause;
                    }
                }
                if (cause instanceof RuntimeException) {
                    throw (RuntimeException) cause;
                }
                throw new Error(cause.getMessage(), cause);
            }
        } else {
            scl = builtinLoader;
        }
        return scl;
    }

    // Returns true if the specified class loader can be found in this class
    // loader's delegation chain.
    boolean isAncestor(ClassLoader cl) {
        ClassLoader acl = this;
        do {
            acl = acl.parent;
            if (cl == acl) {
                return true;
            }
        } while (acl != null);
        return false;
    }

    // Tests if class loader access requires "getClassLoader" permission
    // check.  A class loader 'from' can access class loader 'to' if
    // class loader 'from' is same as class loader 'to' or an ancestor
    // of 'to'.  The class loader in a system domain can access
    // any class loader.
    private static boolean needsClassLoaderPermissionCheck(ClassLoader from,
                                                           ClassLoader to)
    {
        if (from == to)
            return false;

        if (from == null)
            return false;

        return !to.isAncestor(from);
    }

    // Returns the class's class loader, or null if none.
    static ClassLoader getClassLoader(Class<?> caller) {
        // This can be null if the VM is requesting it
        if (caller == null) {
            return null;
        }
        // Circumvent security check since this is package-private
        return caller.getClassLoader0();
    }

    /*
     * Checks RuntimePermission("getClassLoader") permission
     * if caller's class loader is not null and caller's class loader
     * is not the same as or an ancestor of the given cl argument.
     */
    static void checkClassLoaderPermission(ClassLoader cl, Class<?> caller) {
        SecurityManager sm = System.getSecurityManager();
        if (sm != null) {
            // caller can be null if the VM is requesting it
            ClassLoader ccl = getClassLoader(caller);
            if (needsClassLoaderPermissionCheck(ccl, cl)) {
                sm.checkPermission(SecurityConstants.GET_CLASSLOADER_PERMISSION);
            }
        }
    }

    // The system class loader
    // @GuardedBy("ClassLoader.class")
    private static volatile ClassLoader scl;

    // -- Package --

    /**
     * Define a Package of the given Class object.
     *
     * If the given class represents an array type, a primitive type or void,
     * this method returns {@code null}.
     *
     * This method does not throw IllegalArgumentException.
     */
    Package definePackage(Class<?> c) {
        if (c.isPrimitive() || c.isArray()) {
            return null;
        }

        return definePackage(c.getPackageName(), c.getModule());
    }

    /**
     * Defines a Package of the given name and module
     *
     * This method does not throw IllegalArgumentException.
     *
     * @param name package name
     * @param m    module
     */
    Package definePackage(String name, Module m) {
        if (name.isEmpty() && m.isNamed()) {
            throw new InternalError("unnamed package in  " + m);
        }

        // check if Package object is already defined
        NamedPackage pkg = packages.get(name);
        if (pkg instanceof Package)
            return (Package)pkg;

        return (Package)packages.compute(name, (n, p) -> toPackage(n, p, m));
    }

    /*
     * Returns a Package object for the named package
     */
    private Package toPackage(String name, NamedPackage p, Module m) {
        // define Package object if the named package is not yet defined
        if (p == null)
            return NamedPackage.toPackage(name, m);

        // otherwise, replace the NamedPackage object with Package object
        if (p instanceof Package)
            return (Package)p;

        return NamedPackage.toPackage(p.packageName(), p.module());
    }

    /**
     * Defines a package by <a href="#binary-name">name</a> in this {@code ClassLoader}.
     * <p>
     * <a href="#binary-name">Package names</a> must be unique within a class loader and
     * cannot be redefined or changed once created.
     * <p>
     * If a class loader wishes to define a package with specific properties,
     * such as version information, then the class loader should call this
     * {@code definePackage} method before calling {@code defineClass}.
     * Otherwise, the
     * {@link #defineClass(String, byte[], int, int, ProtectionDomain) defineClass}
     * method will define a package in this class loader corresponding to the package
     * of the newly defined class; the properties of this defined package are
     * specified by {@link Package}.
     *
     * @apiNote
     * A class loader that wishes to define a package for classes in a JAR
     * typically uses the specification and implementation titles, versions, and
     * vendors from the JAR's manifest. If the package is specified as
     * {@linkplain java.util.jar.Attributes.Name#SEALED sealed} in the JAR's manifest,
     * the {@code URL} of the JAR file is typically used as the {@code sealBase}.
     * If classes of package {@code 'p'} defined by this class loader
     * are loaded from multiple JARs, the {@code Package} object may contain
     * different information depending on the first class of package {@code 'p'}
     * defined and which JAR's manifest is read first to explicitly define
     * package {@code 'p'}.
     *
     * <p> It is strongly recommended that a class loader does not call this
     * method to explicitly define packages in <em>named modules</em>; instead,
     * the package will be automatically defined when a class is {@linkplain
     * #defineClass(String, byte[], int, int, ProtectionDomain) being defined}.
     * If it is desirable to define {@code Package} explicitly, it should ensure
     * that all packages in a named module are defined with the properties
     * specified by {@link Package}.  Otherwise, some {@code Package} objects
     * in a named module may be for example sealed with different seal base.
     *
     * @param  name
     *         The <a href="#binary-name">package name</a>
     *
     * @param  specTitle
     *         The specification title
     *
     * @param  specVersion
     *         The specification version
     *
     * @param  specVendor
     *         The specification vendor
     *
     * @param  implTitle
     *         The implementation title
     *
     * @param  implVersion
     *         The implementation version
     *
     * @param  implVendor
     *         The implementation vendor
     *
     * @param  sealBase
     *         If not {@code null}, then this package is sealed with
     *         respect to the given code source {@link java.net.URL URL}
     *         object.  Otherwise, the package is not sealed.
     *
     * @return  The newly defined {@code Package} object
     *
     * @throws  NullPointerException
     *          if {@code name} is {@code null}.
     *
     * @throws  IllegalArgumentException
     *          if a package of the given {@code name} is already
     *          defined by this class loader
     *
     *
     * @since  1.2
     * @revised 9
     * @spec JPMS
     *
     * @jvms 5.3 Creation and Loading
     * @see <a href="{@docRoot}/../specs/jar/jar.html#package-sealing">
     *      The JAR File Specification: Package Sealing</a>
     */
    protected Package definePackage(String name, String specTitle,
                                    String specVersion, String specVendor,
                                    String implTitle, String implVersion,
                                    String implVendor, URL sealBase)
    {
        Objects.requireNonNull(name);

        // definePackage is not final and may be overridden by custom class loader
        Package p = new Package(name, specTitle, specVersion, specVendor,
                                implTitle, implVersion, implVendor,
                                sealBase, this);

        if (packages.putIfAbsent(name, p) != null)
            throw new IllegalArgumentException(name);

        return p;
    }

    /**
     * Returns a {@code Package} of the given <a href="#binary-name">name</a> that
     * has been defined by this class loader.
     *
     * @param  name The <a href="#binary-name">package name</a>
     *
     * @return The {@code Package} of the given name that has been defined
     *         by this class loader, or {@code null} if not found
     *
     * @throws  NullPointerException
     *          if {@code name} is {@code null}.
     *
     * @jvms 5.3 Creation and Loading
     *
     * @since  9
     * @spec JPMS
     */
    public final Package getDefinedPackage(String name) {
        Objects.requireNonNull(name, "name cannot be null");

        NamedPackage p = packages.get(name);
        if (p == null)
            return null;

        return definePackage(name, p.module());
    }

    /**
     * Returns all of the {@code Package}s that have been defined by
     * this class loader.  The returned array has no duplicated {@code Package}s
     * of the same name.
     *
     * @apiNote This method returns an array rather than a {@code Set} or {@code Stream}
     *          for consistency with the existing {@link #getPackages} method.
     *
     * @return The array of {@code Package} objects that have been defined by
     *         this class loader; or an zero length array if no package has been
     *         defined by this class loader.
     *
     * @jvms 5.3 Creation and Loading
     *
     * @since  9
     * @spec JPMS
     */
    public final Package[] getDefinedPackages() {
        return packages().toArray(Package[]::new);
    }

    /**
     * Finds a package by <a href="#binary-name">name</a> in this class loader and its ancestors.
     * <p>
     * If this class loader defines a {@code Package} of the given name,
     * the {@code Package} is returned. Otherwise, the ancestors of
     * this class loader are searched recursively (parent by parent)
     * for a {@code Package} of the given name.
     *
     * @apiNote The {@link #getPlatformClassLoader() platform class loader}
     * may delegate to the application class loader but the application class
     * loader is not its ancestor.  When invoked on the platform class loader,
     * this method  will not find packages defined to the application
     * class loader.
     *
     * @param  name
     *         The <a href="#binary-name">package name</a>
     *
     * @return The {@code Package} of the given name that has been defined by
     *         this class loader or its ancestors, or {@code null} if not found.
     *
     * @throws  NullPointerException
     *          if {@code name} is {@code null}.
     *
     * @deprecated
     * If multiple class loaders delegate to each other and define classes
     * with the same package name, and one such loader relies on the lookup
     * behavior of {@code getPackage} to return a {@code Package} from
     * a parent loader, then the properties exposed by the {@code Package}
     * may not be as expected in the rest of the program.
     * For example, the {@code Package} will only expose annotations from the
     * {@code package-info.class} file defined by the parent loader, even if
     * annotations exist in a {@code package-info.class} file defined by
     * a child loader.  A more robust approach is to use the
     * {@link ClassLoader#getDefinedPackage} method which returns
     * a {@code Package} for the specified class loader.
     *
     * @see ClassLoader#getDefinedPackage(String)
     *
     * @since  1.2
     * @revised 9
     * @spec JPMS
     */
    @Deprecated(since="9")
    protected Package getPackage(String name) {
        Package pkg = getDefinedPackage(name);
        if (pkg == null) {
            if (parent != null) {
                pkg = parent.getPackage(name);
            } else {
                pkg = BootLoader.getDefinedPackage(name);
            }
        }
        return pkg;
    }

    /**
     * Returns all of the {@code Package}s that have been defined by
     * this class loader and its ancestors.  The returned array may contain
     * more than one {@code Package} object of the same package name, each
     * defined by a different class loader in the class loader hierarchy.
     *
     * @apiNote The {@link #getPlatformClassLoader() platform class loader}
     * may delegate to the application class loader. In other words,
     * packages in modules defined to the application class loader may be
     * visible to the platform class loader.  On the other hand,
     * the application class loader is not its ancestor and hence
     * when invoked on the platform class loader, this method will not
     * return any packages defined to the application class loader.
     *
     * @return  The array of {@code Package} objects that have been defined by
     *          this class loader and its ancestors
     *
     * @see ClassLoader#getDefinedPackages()
     *
     * @since  1.2
     * @revised 9
     * @spec JPMS
     */
    protected Package[] getPackages() {
        Stream<Package> pkgs = packages();
        ClassLoader ld = parent;
        while (ld != null) {
            pkgs = Stream.concat(ld.packages(), pkgs);
            ld = ld.parent;
        }
        return Stream.concat(BootLoader.packages(), pkgs)
                     .toArray(Package[]::new);
    }



    // package-private

    /**
     * Returns a stream of Packages defined in this class loader
     */
    Stream<Package> packages() {
        return packages.values().stream()
                       .map(p -> definePackage(p.packageName(), p.module()));
    }

    // -- Native library access --

    /**
     * Returns the absolute path name of a native library.  The VM invokes this
     * method to locate the native libraries that belong to classes loaded with
     * this class loader. If this method returns {@code null}, the VM
     * searches the library along the path specified as the
     * "{@code java.library.path}" property.
     *
     * @param  libname
     *         The library name
     *
     * @return  The absolute path of the native library
     *
     * @see  System#loadLibrary(String)
     * @see  System#mapLibraryName(String)
     *
     * @since  1.2
     */
    protected String findLibrary(String libname) {
        return null;
    }

<<<<<<< HEAD
    /**
     * The inner class NativeLibrary denotes a loaded native library instance.
     * Every classloader contains a vector of loaded native libraries in the
     * private field {@code nativeLibraries}.  The native libraries loaded
     * into the system are entered into the {@code systemNativeLibraries}
     * vector.
     *
     * <p> Every native library requires a particular version of JNI. This is
     * denoted by the private {@code jniVersion} field.  This field is set by
     * the VM when it loads the library, and used by the VM to pass the correct
     * version of JNI to the native methods.  </p>
     *
     * @see      ClassLoader
     * @since    1.2
     */
    static class NativeLibrary implements NativeLibraryProxy {
        // the class from which the library is loaded, also indicates
        // the loader this native library belongs.
        final Class<?> fromClass;
        // the canonicalized name of the native library.
        // or static library name
        final String name;
        // Indicates if the native library is linked into the VM
        final boolean isBuiltin;

        // opaque handle to native library, used in native code.
        long handle;
        // the version of JNI environment the native library requires.
        int jniVersion;

        native boolean load0(String name, boolean isBuiltin);

        private native long findEntry0(String name);

        // used by default library
        private static native long findEntryInProcess(String name);

        long findEntry(String name) {
            return findEntry0(name);
        }

        NativeLibrary(Class<?> fromClass, String name, boolean isBuiltin) {
            this.name = name;
            this.fromClass = fromClass;
            this.isBuiltin = isBuiltin;
        }

        @Override
        public long lookup(String name) throws NoSuchMethodException {
            long addr = findEntry(name);
            if (0 == addr) {
                throw new NoSuchMethodException("Cannot find symbol " + name + " in library " + this.name);
            }
            return addr;
        }

        /*
         * Loads the native library and registers for cleanup when its
         * associated class loader is unloaded
         */
        boolean load() {
            if (handle != 0) {
                throw new InternalError("Native library " + name + " has been loaded");
            }

            if (!load0(name, isBuiltin)) return false;

            // register the class loader for cleanup when unloaded
            // builtin class loaders are never unloaded
            ClassLoader loader = fromClass.getClassLoader();
            if (loader != null &&
                loader != getBuiltinPlatformClassLoader() &&
                loader != getBuiltinAppClassLoader()) {
                CleanerFactory.cleaner().register(loader,
                        new Unloader(name, handle, isBuiltin));
            }
            return true;
        }

        static NativeLibrary defaultLibrary = new NativeLibrary(Object.class, "<default>", true) {

            @Override
            boolean load() {
                throw new UnsupportedOperationException("Cannot load default library");
            }

            @Override
            long findEntry(String name) {
                return NativeLibrary.findEntryInProcess(name);
            }
            
        };

        static NativeLibrary loadLibrary(Class<?> fromClass, String name, boolean isBuiltin) {
            ClassLoader loader =
                fromClass == null ? null : fromClass.getClassLoader();

            synchronized (loadedLibraryNames) {
                Map<String, NativeLibrary> libs =
                    loader != null ? loader.nativeLibraries() : systemNativeLibraries();
                NativeLibrary cached = libs.get(name);
                if (cached != null) {
                    return cached;
                }

                if (loadedLibraryNames.contains(name)) {
                    throw new UnsatisfiedLinkError("Native Library " + name +
                        " already loaded in another classloader");
                }

                /*
                 * When a library is being loaded, JNI_OnLoad function can cause
                 * another loadLibrary invocation that should succeed.
                 *
                 * We use a static stack to hold the list of libraries we are
                 * loading because this can happen only when called by the
                 * same thread because this block is synchronous.
                 *
                 * If there is a pending load operation for the library, we
                 * immediately return success; otherwise, we raise
                 * UnsatisfiedLinkError.
                 */
                for (NativeLibrary lib : nativeLibraryContext) {
                    if (name.equals(lib.name)) {
                        if (loader == lib.fromClass.getClassLoader()) {
                            return lib;
                        } else {
                            throw new UnsatisfiedLinkError("Native Library " +
                                name + " is being loaded in another classloader");
                        }
                    }
                }
                NativeLibrary lib = new NativeLibrary(fromClass, name, isBuiltin);
                // load the native library
                nativeLibraryContext.push(lib);
                try {
                    if (!lib.load()) return null;
                } finally {
                    nativeLibraryContext.pop();
                }
                // register the loaded native library
                loadedLibraryNames.add(name);
                libs.put(name, lib);
                return lib;
            }
        }

        // Invoked in the VM to determine the context class in JNI_OnLoad
        // and JNI_OnUnload
        static Class<?> getFromClass() {
            if(nativeLibraryContext.isEmpty()) { // only default library 
                return defaultLibrary.fromClass;
            }
            return nativeLibraryContext.peek().fromClass;
        }

        // native libraries being loaded
        static Deque<NativeLibrary> nativeLibraryContext = new ArrayDeque<>(8);

        /*
         * The run() method will be invoked when this class loader becomes
         * phantom reachable to unload the native library.
         */
        static class Unloader implements Runnable {
            // This represents the context when a native library is unloaded
            // and getFromClass() will return null,
            static final NativeLibrary UNLOADER =
                new NativeLibrary(null, "dummy", false);
            final String name;
            final long handle;
            final boolean isBuiltin;

            Unloader(String name, long handle, boolean isBuiltin) {
                if (handle == 0) {
                    throw new IllegalArgumentException(
                        "Invalid handle for native library " + name);
                }

                this.name = name;
                this.handle = handle;
                this.isBuiltin = isBuiltin;
            }

            @Override
            public void run() {
                synchronized (loadedLibraryNames) {
                    /* remove the native library name */
                    loadedLibraryNames.remove(name);
                    nativeLibraryContext.push(UNLOADER);
                    try {
                        unload(name, isBuiltin, handle);
                    } finally {
                        nativeLibraryContext.pop();
                    }

                }
            }
        }

        // JNI FindClass expects the caller class if invoked from JNI_OnLoad
        // and JNI_OnUnload is NativeLibrary class
        static native void unload(String name, boolean isBuiltin, long handle);
    }

    /**
     * Holds system and user library paths derived from the
     * {@code java.library.path} and {@code sun.boot.library.path} system
     * properties. The system properties are eagerly read at bootstrap, then
     * lazily parsed on first use to avoid initialization ordering issues.
     */
    private static class LibraryPaths {
        static final String[] USER =
                ClassLoaderHelper.parsePath(StaticProperty.javaLibraryPath());
        static final String[] SYS =
                ClassLoaderHelper.parsePath(StaticProperty.sunBootLibraryPath());
    }

    // Invoked in the java.lang.Runtime class to implement load and loadLibrary.
    static NativeLibrary loadLibrary(Class<?> fromClass, String name,
                                     boolean isAbsolute) {
        ClassLoader loader =
            (fromClass == null) ? null : fromClass.getClassLoader();

        if (isAbsolute) {
            NativeLibrary nl = loadLibrary0(fromClass, new File(name));
=======
    private final NativeLibraries libraries = new NativeLibraries(this);

    // Invoked in the java.lang.Runtime class to implement load and loadLibrary.
    static NativeLibrary loadLibrary(Class<?> fromClass, File file) {
        ClassLoader loader = (fromClass == null) ? null : fromClass.getClassLoader();
        NativeLibraries libs = loader != null ? loader.libraries : BootLoader.getNativeLibraries();
        NativeLibrary nl = libs.loadLibrary(fromClass, file);
        if (nl != null) {
            return nl;
        }
        throw new UnsatisfiedLinkError("Can't load library: " + file);
    }
    static NativeLibrary loadLibrary(Class<?> fromClass, String name) {
        ClassLoader loader = (fromClass == null) ? null : fromClass.getClassLoader();
        if (loader == null) {
            NativeLibrary nl = BootLoader.getNativeLibraries().loadLibrary(fromClass, name);
>>>>>>> af93b670
            if (nl != null) {
                return nl;
            }
            throw new UnsatisfiedLinkError("no " + name +
                    " in system library path: " + StaticProperty.sunBootLibraryPath());
        }

        NativeLibraries libs = loader.libraries;
        // First load from the file returned from ClassLoader::findLibrary, if found.
        String libfilename = loader.findLibrary(name);
        if (libfilename != null) {
            File libfile = new File(libfilename);
            if (!libfile.isAbsolute()) {
                throw new UnsatisfiedLinkError(
                        "ClassLoader.findLibrary failed to return an absolute path: " + libfilename);
<<<<<<< HEAD
                }
                NativeLibrary nl = loadLibrary0(fromClass, libfile);
                if (nl != null) {
                    return nl;
                }
                throw new UnsatisfiedLinkError("Can't load " + libfilename);
            }
        }
        for (String sysPath : LibraryPaths.SYS) {
            File libfile = new File(sysPath, System.mapLibraryName(name));
            NativeLibrary nl = loadLibrary0(fromClass, libfile);
            if (nl != null) {
                return nl;
            }
            libfile = ClassLoaderHelper.mapAlternativeName(libfile);
            if (libfile != null) {
                nl = loadLibrary0(fromClass, libfile);
                if (nl != null) {
                    return nl;
                }
=======
            }
            NativeLibrary nl = libs.loadLibrary(fromClass, libfile);
            if (nl != null) {
                return nl;
>>>>>>> af93b670
            }
            throw new UnsatisfiedLinkError("Can't load " + libfilename);
        }
<<<<<<< HEAD
        if (loader != null) {
            for (String userPath : LibraryPaths.USER) {
                File libfile = new File(userPath, System.mapLibraryName(name));
                NativeLibrary nl = loadLibrary0(fromClass, libfile);
                if (nl != null) {
                    return nl;
                }
                libfile = ClassLoaderHelper.mapAlternativeName(libfile);
                if (libfile != null) {
                    nl = loadLibrary0(fromClass, libfile);
                    if (nl != null) {
                        return nl;
                    }
                }
            }
=======
        // Then load from system library path and java library path
        NativeLibrary nl = libs.loadLibrary(fromClass, name);
        if (nl != null) {
            return nl;
>>>>>>> af93b670
        }

        // Oops, it failed
        throw new UnsatisfiedLinkError("no " + name +
<<<<<<< HEAD
            " in java.library.path: " + Arrays.toString(LibraryPaths.USER));
    }

    private static native String findBuiltinLib(String name);

    private static NativeLibrary loadLibrary0(Class<?> fromClass, final File file) {
        // Check to see if we're attempting to access a static library
        String name = findBuiltinLib(file.getName());
        boolean isBuiltin = (name != null);
        if (!isBuiltin) {
            name = AccessController.doPrivileged(
                new PrivilegedAction<>() {
                    public String run() {
                        try {
                            return file.exists() ? file.getCanonicalPath() : null;
                        } catch (IOException e) {
                            return null;
                        }
                    }
                });
            if (name == null) {
                return null;
            }
        }
        return NativeLibrary.loadLibrary(fromClass, name, isBuiltin);
=======
                " in java.library.path: " + StaticProperty.javaLibraryPath());
>>>>>>> af93b670
    }

    /*
     * Invoked in the VM class linking code.
     */
    private static long findNative(ClassLoader loader, String entryName) {
        if (loader == null) {
            return BootLoader.getNativeLibraries().find(entryName);
        } else {
            return loader.libraries.find(entryName);
        }
    }

    // -- Assertion management --

    final Object assertionLock;

    // The default toggle for assertion checking.
    // @GuardedBy("assertionLock")
    private boolean defaultAssertionStatus = false;

    // Maps String packageName to Boolean package default assertion status Note
    // that the default package is placed under a null map key.  If this field
    // is null then we are delegating assertion status queries to the VM, i.e.,
    // none of this ClassLoader's assertion status modification methods have
    // been invoked.
    // @GuardedBy("assertionLock")
    private Map<String, Boolean> packageAssertionStatus = null;

    // Maps String fullyQualifiedClassName to Boolean assertionStatus If this
    // field is null then we are delegating assertion status queries to the VM,
    // i.e., none of this ClassLoader's assertion status modification methods
    // have been invoked.
    // @GuardedBy("assertionLock")
    Map<String, Boolean> classAssertionStatus = null;

    /**
     * Sets the default assertion status for this class loader.  This setting
     * determines whether classes loaded by this class loader and initialized
     * in the future will have assertions enabled or disabled by default.
     * This setting may be overridden on a per-package or per-class basis by
     * invoking {@link #setPackageAssertionStatus(String, boolean)} or {@link
     * #setClassAssertionStatus(String, boolean)}.
     *
     * @param  enabled
     *         {@code true} if classes loaded by this class loader will
     *         henceforth have assertions enabled by default, {@code false}
     *         if they will have assertions disabled by default.
     *
     * @since  1.4
     */
    public void setDefaultAssertionStatus(boolean enabled) {
        synchronized (assertionLock) {
            if (classAssertionStatus == null)
                initializeJavaAssertionMaps();

            defaultAssertionStatus = enabled;
        }
    }

    /**
     * Sets the package default assertion status for the named package.  The
     * package default assertion status determines the assertion status for
     * classes initialized in the future that belong to the named package or
     * any of its "subpackages".
     *
     * <p> A subpackage of a package named p is any package whose name begins
     * with "{@code p.}".  For example, {@code javax.swing.text} is a
     * subpackage of {@code javax.swing}, and both {@code java.util} and
     * {@code java.lang.reflect} are subpackages of {@code java}.
     *
     * <p> In the event that multiple package defaults apply to a given class,
     * the package default pertaining to the most specific package takes
     * precedence over the others.  For example, if {@code javax.lang} and
     * {@code javax.lang.reflect} both have package defaults associated with
     * them, the latter package default applies to classes in
     * {@code javax.lang.reflect}.
     *
     * <p> Package defaults take precedence over the class loader's default
     * assertion status, and may be overridden on a per-class basis by invoking
     * {@link #setClassAssertionStatus(String, boolean)}.  </p>
     *
     * @param  packageName
     *         The name of the package whose package default assertion status
     *         is to be set. A {@code null} value indicates the unnamed
     *         package that is "current"
     *         (see section 7.4.2 of
     *         <cite>The Java&trade; Language Specification</cite>.)
     *
     * @param  enabled
     *         {@code true} if classes loaded by this classloader and
     *         belonging to the named package or any of its subpackages will
     *         have assertions enabled by default, {@code false} if they will
     *         have assertions disabled by default.
     *
     * @since  1.4
     */
    public void setPackageAssertionStatus(String packageName,
                                          boolean enabled) {
        synchronized (assertionLock) {
            if (packageAssertionStatus == null)
                initializeJavaAssertionMaps();

            packageAssertionStatus.put(packageName, enabled);
        }
    }

    /**
     * Sets the desired assertion status for the named top-level class in this
     * class loader and any nested classes contained therein.  This setting
     * takes precedence over the class loader's default assertion status, and
     * over any applicable per-package default.  This method has no effect if
     * the named class has already been initialized.  (Once a class is
     * initialized, its assertion status cannot change.)
     *
     * <p> If the named class is not a top-level class, this invocation will
     * have no effect on the actual assertion status of any class. </p>
     *
     * @param  className
     *         The fully qualified class name of the top-level class whose
     *         assertion status is to be set.
     *
     * @param  enabled
     *         {@code true} if the named class is to have assertions
     *         enabled when (and if) it is initialized, {@code false} if the
     *         class is to have assertions disabled.
     *
     * @since  1.4
     */
    public void setClassAssertionStatus(String className, boolean enabled) {
        synchronized (assertionLock) {
            if (classAssertionStatus == null)
                initializeJavaAssertionMaps();

            classAssertionStatus.put(className, enabled);
        }
    }

    /**
     * Sets the default assertion status for this class loader to
     * {@code false} and discards any package defaults or class assertion
     * status settings associated with the class loader.  This method is
     * provided so that class loaders can be made to ignore any command line or
     * persistent assertion status settings and "start with a clean slate."
     *
     * @since  1.4
     */
    public void clearAssertionStatus() {
        /*
         * Whether or not "Java assertion maps" are initialized, set
         * them to empty maps, effectively ignoring any present settings.
         */
        synchronized (assertionLock) {
            classAssertionStatus = new HashMap<>();
            packageAssertionStatus = new HashMap<>();
            defaultAssertionStatus = false;
        }
    }

    /**
     * Returns the assertion status that would be assigned to the specified
     * class if it were to be initialized at the time this method is invoked.
     * If the named class has had its assertion status set, the most recent
     * setting will be returned; otherwise, if any package default assertion
     * status pertains to this class, the most recent setting for the most
     * specific pertinent package default assertion status is returned;
     * otherwise, this class loader's default assertion status is returned.
     * </p>
     *
     * @param  className
     *         The fully qualified class name of the class whose desired
     *         assertion status is being queried.
     *
     * @return  The desired assertion status of the specified class.
     *
     * @see  #setClassAssertionStatus(String, boolean)
     * @see  #setPackageAssertionStatus(String, boolean)
     * @see  #setDefaultAssertionStatus(boolean)
     *
     * @since  1.4
     */
    boolean desiredAssertionStatus(String className) {
        synchronized (assertionLock) {
            // assert classAssertionStatus   != null;
            // assert packageAssertionStatus != null;

            // Check for a class entry
            Boolean result = classAssertionStatus.get(className);
            if (result != null)
                return result.booleanValue();

            // Check for most specific package entry
            int dotIndex = className.lastIndexOf('.');
            if (dotIndex < 0) { // default package
                result = packageAssertionStatus.get(null);
                if (result != null)
                    return result.booleanValue();
            }
            while(dotIndex > 0) {
                className = className.substring(0, dotIndex);
                result = packageAssertionStatus.get(className);
                if (result != null)
                    return result.booleanValue();
                dotIndex = className.lastIndexOf('.', dotIndex-1);
            }

            // Return the classloader default
            return defaultAssertionStatus;
        }
    }

    // Set up the assertions with information provided by the VM.
    // Note: Should only be called inside a synchronized block
    private void initializeJavaAssertionMaps() {
        // assert Thread.holdsLock(assertionLock);

        classAssertionStatus = new HashMap<>();
        packageAssertionStatus = new HashMap<>();
        AssertionStatusDirectives directives = retrieveDirectives();

        for(int i = 0; i < directives.classes.length; i++)
            classAssertionStatus.put(directives.classes[i],
                                     directives.classEnabled[i]);

        for(int i = 0; i < directives.packages.length; i++)
            packageAssertionStatus.put(directives.packages[i],
                                       directives.packageEnabled[i]);

        defaultAssertionStatus = directives.deflt;
    }

    // Retrieves the assertion directives from the VM.
    private static native AssertionStatusDirectives retrieveDirectives();


    // -- Misc --

    /**
     * Returns the ConcurrentHashMap used as a storage for ClassLoaderValue(s)
     * associated with this ClassLoader, creating it if it doesn't already exist.
     */
    ConcurrentHashMap<?, ?> createOrGetClassLoaderValueMap() {
        ConcurrentHashMap<?, ?> map = classLoaderValueMap;
        if (map == null) {
            map = new ConcurrentHashMap<>();
            boolean set = trySetObjectField("classLoaderValueMap", map);
            if (!set) {
                // beaten by someone else
                map = classLoaderValueMap;
            }
        }
        return map;
    }

    // the storage for ClassLoaderValue(s) associated with this ClassLoader
    private volatile ConcurrentHashMap<?, ?> classLoaderValueMap;

    /**
     * Attempts to atomically set a volatile field in this object. Returns
     * {@code true} if not beaten by another thread. Avoids the use of
     * AtomicReferenceFieldUpdater in this class.
     */
    private boolean trySetObjectField(String name, Object obj) {
        Unsafe unsafe = Unsafe.getUnsafe();
        Class<?> k = ClassLoader.class;
        long offset;
        offset = unsafe.objectFieldOffset(k, name);
        return unsafe.compareAndSetReference(this, offset, null, obj);
    }
}

/*
 * A utility class that will enumerate over an array of enumerations.
 */
final class CompoundEnumeration<E> implements Enumeration<E> {
    private final Enumeration<E>[] enums;
    private int index;

    public CompoundEnumeration(Enumeration<E>[] enums) {
        this.enums = enums;
    }

    private boolean next() {
        while (index < enums.length) {
            if (enums[index] != null && enums[index].hasMoreElements()) {
                return true;
            }
            index++;
        }
        return false;
    }

    public boolean hasMoreElements() {
        return next();
    }

    public E nextElement() {
        if (!next()) {
            throw new NoSuchElementException();
        }
        return enums[index].nextElement();
    }
}<|MERGE_RESOLUTION|>--- conflicted
+++ resolved
@@ -55,12 +55,6 @@
 import java.util.stream.Stream;
 import java.util.stream.StreamSupport;
 
-<<<<<<< HEAD
-import jdk.internal.access.foreign.NativeLibraryProxy;
-import jdk.internal.loader.BuiltinClassLoader;
-import jdk.internal.perf.PerfCounter;
-=======
->>>>>>> af93b670
 import jdk.internal.loader.BootLoader;
 import jdk.internal.loader.BuiltinClassLoader;
 import jdk.internal.loader.ClassLoaders;
@@ -2380,233 +2374,6 @@
         return null;
     }
 
-<<<<<<< HEAD
-    /**
-     * The inner class NativeLibrary denotes a loaded native library instance.
-     * Every classloader contains a vector of loaded native libraries in the
-     * private field {@code nativeLibraries}.  The native libraries loaded
-     * into the system are entered into the {@code systemNativeLibraries}
-     * vector.
-     *
-     * <p> Every native library requires a particular version of JNI. This is
-     * denoted by the private {@code jniVersion} field.  This field is set by
-     * the VM when it loads the library, and used by the VM to pass the correct
-     * version of JNI to the native methods.  </p>
-     *
-     * @see      ClassLoader
-     * @since    1.2
-     */
-    static class NativeLibrary implements NativeLibraryProxy {
-        // the class from which the library is loaded, also indicates
-        // the loader this native library belongs.
-        final Class<?> fromClass;
-        // the canonicalized name of the native library.
-        // or static library name
-        final String name;
-        // Indicates if the native library is linked into the VM
-        final boolean isBuiltin;
-
-        // opaque handle to native library, used in native code.
-        long handle;
-        // the version of JNI environment the native library requires.
-        int jniVersion;
-
-        native boolean load0(String name, boolean isBuiltin);
-
-        private native long findEntry0(String name);
-
-        // used by default library
-        private static native long findEntryInProcess(String name);
-
-        long findEntry(String name) {
-            return findEntry0(name);
-        }
-
-        NativeLibrary(Class<?> fromClass, String name, boolean isBuiltin) {
-            this.name = name;
-            this.fromClass = fromClass;
-            this.isBuiltin = isBuiltin;
-        }
-
-        @Override
-        public long lookup(String name) throws NoSuchMethodException {
-            long addr = findEntry(name);
-            if (0 == addr) {
-                throw new NoSuchMethodException("Cannot find symbol " + name + " in library " + this.name);
-            }
-            return addr;
-        }
-
-        /*
-         * Loads the native library and registers for cleanup when its
-         * associated class loader is unloaded
-         */
-        boolean load() {
-            if (handle != 0) {
-                throw new InternalError("Native library " + name + " has been loaded");
-            }
-
-            if (!load0(name, isBuiltin)) return false;
-
-            // register the class loader for cleanup when unloaded
-            // builtin class loaders are never unloaded
-            ClassLoader loader = fromClass.getClassLoader();
-            if (loader != null &&
-                loader != getBuiltinPlatformClassLoader() &&
-                loader != getBuiltinAppClassLoader()) {
-                CleanerFactory.cleaner().register(loader,
-                        new Unloader(name, handle, isBuiltin));
-            }
-            return true;
-        }
-
-        static NativeLibrary defaultLibrary = new NativeLibrary(Object.class, "<default>", true) {
-
-            @Override
-            boolean load() {
-                throw new UnsupportedOperationException("Cannot load default library");
-            }
-
-            @Override
-            long findEntry(String name) {
-                return NativeLibrary.findEntryInProcess(name);
-            }
-            
-        };
-
-        static NativeLibrary loadLibrary(Class<?> fromClass, String name, boolean isBuiltin) {
-            ClassLoader loader =
-                fromClass == null ? null : fromClass.getClassLoader();
-
-            synchronized (loadedLibraryNames) {
-                Map<String, NativeLibrary> libs =
-                    loader != null ? loader.nativeLibraries() : systemNativeLibraries();
-                NativeLibrary cached = libs.get(name);
-                if (cached != null) {
-                    return cached;
-                }
-
-                if (loadedLibraryNames.contains(name)) {
-                    throw new UnsatisfiedLinkError("Native Library " + name +
-                        " already loaded in another classloader");
-                }
-
-                /*
-                 * When a library is being loaded, JNI_OnLoad function can cause
-                 * another loadLibrary invocation that should succeed.
-                 *
-                 * We use a static stack to hold the list of libraries we are
-                 * loading because this can happen only when called by the
-                 * same thread because this block is synchronous.
-                 *
-                 * If there is a pending load operation for the library, we
-                 * immediately return success; otherwise, we raise
-                 * UnsatisfiedLinkError.
-                 */
-                for (NativeLibrary lib : nativeLibraryContext) {
-                    if (name.equals(lib.name)) {
-                        if (loader == lib.fromClass.getClassLoader()) {
-                            return lib;
-                        } else {
-                            throw new UnsatisfiedLinkError("Native Library " +
-                                name + " is being loaded in another classloader");
-                        }
-                    }
-                }
-                NativeLibrary lib = new NativeLibrary(fromClass, name, isBuiltin);
-                // load the native library
-                nativeLibraryContext.push(lib);
-                try {
-                    if (!lib.load()) return null;
-                } finally {
-                    nativeLibraryContext.pop();
-                }
-                // register the loaded native library
-                loadedLibraryNames.add(name);
-                libs.put(name, lib);
-                return lib;
-            }
-        }
-
-        // Invoked in the VM to determine the context class in JNI_OnLoad
-        // and JNI_OnUnload
-        static Class<?> getFromClass() {
-            if(nativeLibraryContext.isEmpty()) { // only default library 
-                return defaultLibrary.fromClass;
-            }
-            return nativeLibraryContext.peek().fromClass;
-        }
-
-        // native libraries being loaded
-        static Deque<NativeLibrary> nativeLibraryContext = new ArrayDeque<>(8);
-
-        /*
-         * The run() method will be invoked when this class loader becomes
-         * phantom reachable to unload the native library.
-         */
-        static class Unloader implements Runnable {
-            // This represents the context when a native library is unloaded
-            // and getFromClass() will return null,
-            static final NativeLibrary UNLOADER =
-                new NativeLibrary(null, "dummy", false);
-            final String name;
-            final long handle;
-            final boolean isBuiltin;
-
-            Unloader(String name, long handle, boolean isBuiltin) {
-                if (handle == 0) {
-                    throw new IllegalArgumentException(
-                        "Invalid handle for native library " + name);
-                }
-
-                this.name = name;
-                this.handle = handle;
-                this.isBuiltin = isBuiltin;
-            }
-
-            @Override
-            public void run() {
-                synchronized (loadedLibraryNames) {
-                    /* remove the native library name */
-                    loadedLibraryNames.remove(name);
-                    nativeLibraryContext.push(UNLOADER);
-                    try {
-                        unload(name, isBuiltin, handle);
-                    } finally {
-                        nativeLibraryContext.pop();
-                    }
-
-                }
-            }
-        }
-
-        // JNI FindClass expects the caller class if invoked from JNI_OnLoad
-        // and JNI_OnUnload is NativeLibrary class
-        static native void unload(String name, boolean isBuiltin, long handle);
-    }
-
-    /**
-     * Holds system and user library paths derived from the
-     * {@code java.library.path} and {@code sun.boot.library.path} system
-     * properties. The system properties are eagerly read at bootstrap, then
-     * lazily parsed on first use to avoid initialization ordering issues.
-     */
-    private static class LibraryPaths {
-        static final String[] USER =
-                ClassLoaderHelper.parsePath(StaticProperty.javaLibraryPath());
-        static final String[] SYS =
-                ClassLoaderHelper.parsePath(StaticProperty.sunBootLibraryPath());
-    }
-
-    // Invoked in the java.lang.Runtime class to implement load and loadLibrary.
-    static NativeLibrary loadLibrary(Class<?> fromClass, String name,
-                                     boolean isAbsolute) {
-        ClassLoader loader =
-            (fromClass == null) ? null : fromClass.getClassLoader();
-
-        if (isAbsolute) {
-            NativeLibrary nl = loadLibrary0(fromClass, new File(name));
-=======
     private final NativeLibraries libraries = new NativeLibraries(this);
 
     // Invoked in the java.lang.Runtime class to implement load and loadLibrary.
@@ -2623,7 +2390,6 @@
         ClassLoader loader = (fromClass == null) ? null : fromClass.getClassLoader();
         if (loader == null) {
             NativeLibrary nl = BootLoader.getNativeLibraries().loadLibrary(fromClass, name);
->>>>>>> af93b670
             if (nl != null) {
                 return nl;
             }
@@ -2639,91 +2405,22 @@
             if (!libfile.isAbsolute()) {
                 throw new UnsatisfiedLinkError(
                         "ClassLoader.findLibrary failed to return an absolute path: " + libfilename);
-<<<<<<< HEAD
-                }
-                NativeLibrary nl = loadLibrary0(fromClass, libfile);
-                if (nl != null) {
-                    return nl;
-                }
-                throw new UnsatisfiedLinkError("Can't load " + libfilename);
-            }
-        }
-        for (String sysPath : LibraryPaths.SYS) {
-            File libfile = new File(sysPath, System.mapLibraryName(name));
-            NativeLibrary nl = loadLibrary0(fromClass, libfile);
-            if (nl != null) {
-                return nl;
-            }
-            libfile = ClassLoaderHelper.mapAlternativeName(libfile);
-            if (libfile != null) {
-                nl = loadLibrary0(fromClass, libfile);
-                if (nl != null) {
-                    return nl;
-                }
-=======
             }
             NativeLibrary nl = libs.loadLibrary(fromClass, libfile);
             if (nl != null) {
                 return nl;
->>>>>>> af93b670
             }
             throw new UnsatisfiedLinkError("Can't load " + libfilename);
         }
-<<<<<<< HEAD
-        if (loader != null) {
-            for (String userPath : LibraryPaths.USER) {
-                File libfile = new File(userPath, System.mapLibraryName(name));
-                NativeLibrary nl = loadLibrary0(fromClass, libfile);
-                if (nl != null) {
-                    return nl;
-                }
-                libfile = ClassLoaderHelper.mapAlternativeName(libfile);
-                if (libfile != null) {
-                    nl = loadLibrary0(fromClass, libfile);
-                    if (nl != null) {
-                        return nl;
-                    }
-                }
-            }
-=======
         // Then load from system library path and java library path
         NativeLibrary nl = libs.loadLibrary(fromClass, name);
         if (nl != null) {
             return nl;
->>>>>>> af93b670
         }
 
         // Oops, it failed
         throw new UnsatisfiedLinkError("no " + name +
-<<<<<<< HEAD
-            " in java.library.path: " + Arrays.toString(LibraryPaths.USER));
-    }
-
-    private static native String findBuiltinLib(String name);
-
-    private static NativeLibrary loadLibrary0(Class<?> fromClass, final File file) {
-        // Check to see if we're attempting to access a static library
-        String name = findBuiltinLib(file.getName());
-        boolean isBuiltin = (name != null);
-        if (!isBuiltin) {
-            name = AccessController.doPrivileged(
-                new PrivilegedAction<>() {
-                    public String run() {
-                        try {
-                            return file.exists() ? file.getCanonicalPath() : null;
-                        } catch (IOException e) {
-                            return null;
-                        }
-                    }
-                });
-            if (name == null) {
-                return null;
-            }
-        }
-        return NativeLibrary.loadLibrary(fromClass, name, isBuiltin);
-=======
                 " in java.library.path: " + StaticProperty.javaLibraryPath());
->>>>>>> af93b670
     }
 
     /*
