/*
 * Copyright (c) 2015, 2018, Oracle and/or its affiliates. All rights reserved.
 * DO NOT ALTER OR REMOVE COPYRIGHT NOTICES OR THIS FILE HEADER.
 *
 * This code is free software; you can redistribute it and/or modify it
 * under the terms of the GNU General Public License version 2 only, as
 * published by the Free Software Foundation.  Oracle designates this
 * particular file as subject to the "Classpath" exception as provided
 * by Oracle in the LICENSE file that accompanied this code.
 *
 * This code is distributed in the hope that it will be useful, but WITHOUT
 * ANY WARRANTY; without even the implied warranty of MERCHANTABILITY or
 * FITNESS FOR A PARTICULAR PURPOSE.  See the GNU General Public License
 * version 2 for more details (a copy is included in the LICENSE file that
 * accompanied this code).
 *
 * You should have received a copy of the GNU General Public License version
 * 2 along with this work; if not, write to the Free Software Foundation,
 * Inc., 51 Franklin St, Fifth Floor, Boston, MA 02110-1301 USA.
 *
 * Please contact Oracle, 500 Oracle Parkway, Redwood Shores, CA 94065 USA
 * or visit www.oracle.com if you need additional information or have any
 * questions.
 */

package jdk.internal.access;

import java.lang.invoke.MethodType;
import java.lang.invoke.VarHandle;
import java.nio.ByteOrder;
import java.util.Map;

public interface JavaLangInvokeAccess {
    /**
     * Create a new MemberName instance. Used by {@code StackFrameInfo}.
     */
    Object newMemberName();

    /**
     * Returns the name for the given MemberName. Used by {@code StackFrameInfo}.
     */
    String getName(Object mname);

    /**
     * Returns the {@code MethodType} for the given MemberName.
     * Used by {@code StackFrameInfo}.
     */
    MethodType getMethodType(Object mname);

    /**
     * Returns the descriptor for the given MemberName.
     * Used by {@code StackFrameInfo}.
     */
    String getMethodDescriptor(Object mname);

    /**
     * Returns {@code true} if the given MemberName is a native method.
     * Used by {@code StackFrameInfo}.
     */
    boolean isNative(Object mname);

    /**
     * Returns the declaring class for the given MemberName.
     * Used by {@code StackFrameInfo}.
     */
    Class<?> getDeclaringClass(Object mname);

    /**
     * Returns a {@code byte[]} representation of a class implementing
     * DirectMethodHandle of each pairwise combination of {@code MethodType} and
     * an {@code int} representing method type.  Used by
     * GenerateJLIClassesPlugin to generate such a class during the jlink phase.
     */
    byte[] generateDirectMethodHandleHolderClassBytes(String className,
            MethodType[] methodTypes, int[] types);

    /**
     * Returns a {@code byte[]} representation of a class implementing
     * DelegatingMethodHandles of each {@code MethodType} kind in the
     * {@code methodTypes} argument.  Used by GenerateJLIClassesPlugin to
     * generate such a class during the jlink phase.
     */
    byte[] generateDelegatingMethodHandleHolderClassBytes(String className,
            MethodType[] methodTypes);

    /**
     * Returns a {@code byte[]} representation of {@code BoundMethodHandle}
     * species class implementing the signature defined by {@code types}. Used
     * by GenerateJLIClassesPlugin to enable generation of such classes during
     * the jlink phase. Should do some added validation since this string may be
     * user provided.
     */
    Map.Entry<String, byte[]> generateConcreteBMHClassBytes(
            final String types);

    /**
     * Returns a {@code byte[]} representation of a class implementing
     * the zero and identity forms of all {@code LambdaForm.BasicType}s.
     */
    byte[] generateBasicFormsClassBytes(final String className);

    /**
     * Returns a {@code byte[]} representation of a class implementing
     * the invoker forms for the set of supplied {@code invokerMethodTypes}
     * and {@code callSiteMethodTypes}.
     */
    byte[] generateInvokersHolderClassBytes(String className,
            MethodType[] invokerMethodTypes,
            MethodType[] callSiteMethodTypes);

    /**
     * Returns a var handle view of a given memory address.
<<<<<<< HEAD
     */
    VarHandle memoryAddressViewVarHandle(Class<?> carrier, long alignment,
=======
     * Used by {@code jdk.internal.foreign.LayoutPath} and
     * {@code jdk.incubator.foreign.MemoryHandles}.
     */
    VarHandle memoryAddressViewVarHandle(Class<?> carrier, long alignmentMask,
>>>>>>> 010ac540
                                         ByteOrder order, long offset, long[] strides);

    /**
     * Returns the carrier associated with a memory access var handle.
<<<<<<< HEAD
=======
     * Used by {@code jdk.incubator.foreign.MemoryHandles}.
>>>>>>> 010ac540
     */
    Class<?> memoryAddressCarrier(VarHandle handle);

    /**
<<<<<<< HEAD
     * Returns the alignment associated with a memory access var handle.
     */
    long memoryAddressAlignment(VarHandle handle);

    /**
     * Returns the byte order associated with a memory access var handle.
=======
     * Returns the alignment mask associated with a memory access var handle.
     * Used by {@code jdk.incubator.foreign.MemoryHandles}.
     */
    long memoryAddressAlignmentMask(VarHandle handle);

    /**
     * Returns the byte order associated with a memory access var handle.
     * Used by {@code jdk.incubator.foreign.MemoryHandles}.
>>>>>>> 010ac540
     */
    ByteOrder memoryAddressByteOrder(VarHandle handle);

    /**
     * Returns the offset associated with a memory access var handle.
<<<<<<< HEAD
=======
     * Used by {@code jdk.incubator.foreign.MemoryHandles}.
>>>>>>> 010ac540
     */
    long memoryAddressOffset(VarHandle handle);

    /**
     * Returns the strides associated with a memory access var handle.
<<<<<<< HEAD
=======
     * Used by {@code jdk.incubator.foreign.MemoryHandles}.
>>>>>>> 010ac540
     */
    long[] memoryAddressStrides(VarHandle handle);
}<|MERGE_RESOLUTION|>--- conflicted
+++ resolved
@@ -110,35 +110,19 @@
 
     /**
      * Returns a var handle view of a given memory address.
-<<<<<<< HEAD
-     */
-    VarHandle memoryAddressViewVarHandle(Class<?> carrier, long alignment,
-=======
      * Used by {@code jdk.internal.foreign.LayoutPath} and
      * {@code jdk.incubator.foreign.MemoryHandles}.
      */
     VarHandle memoryAddressViewVarHandle(Class<?> carrier, long alignmentMask,
->>>>>>> 010ac540
                                          ByteOrder order, long offset, long[] strides);
 
     /**
      * Returns the carrier associated with a memory access var handle.
-<<<<<<< HEAD
-=======
      * Used by {@code jdk.incubator.foreign.MemoryHandles}.
->>>>>>> 010ac540
      */
     Class<?> memoryAddressCarrier(VarHandle handle);
 
     /**
-<<<<<<< HEAD
-     * Returns the alignment associated with a memory access var handle.
-     */
-    long memoryAddressAlignment(VarHandle handle);
-
-    /**
-     * Returns the byte order associated with a memory access var handle.
-=======
      * Returns the alignment mask associated with a memory access var handle.
      * Used by {@code jdk.incubator.foreign.MemoryHandles}.
      */
@@ -147,25 +131,18 @@
     /**
      * Returns the byte order associated with a memory access var handle.
      * Used by {@code jdk.incubator.foreign.MemoryHandles}.
->>>>>>> 010ac540
      */
     ByteOrder memoryAddressByteOrder(VarHandle handle);
 
     /**
      * Returns the offset associated with a memory access var handle.
-<<<<<<< HEAD
-=======
      * Used by {@code jdk.incubator.foreign.MemoryHandles}.
->>>>>>> 010ac540
      */
     long memoryAddressOffset(VarHandle handle);
 
     /**
      * Returns the strides associated with a memory access var handle.
-<<<<<<< HEAD
-=======
      * Used by {@code jdk.incubator.foreign.MemoryHandles}.
->>>>>>> 010ac540
      */
     long[] memoryAddressStrides(VarHandle handle);
 }