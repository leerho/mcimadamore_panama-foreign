--- conflicted
+++ resolved
@@ -72,18 +72,6 @@
         int size = pollArrayCapacity * SIZE_POLLFD;
         this.pollArray = new AllocatedNativeObject(size, false);
 
-<<<<<<< HEAD
-    /**
-     * Package private constructor called by factory method in
-     * the abstract superclass Selector.
-     */
-    PollSelectorImpl(SelectorProvider sp) throws IOException {
-        super(sp, 1, 1);
-        long pipeFds = IOUtil.makePipe(false);
-        fd0 = (int) (pipeFds >>> 32);
-        fd1 = (int) pipeFds;
-=======
->>>>>>> ceea4396
         try {
             long fds = IOUtil.makePipe(false);
             this.fd0 = (int) (fds >>> 32);
