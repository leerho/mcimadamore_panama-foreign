--- conflicted
+++ resolved
@@ -24,10 +24,7 @@
  */
 package jdk.internal.jextract.impl;
 
-<<<<<<< HEAD
-=======
 import jdk.incubator.foreign.Addressable;
->>>>>>> 75329169
 import jdk.incubator.foreign.FunctionDescriptor;
 import jdk.incubator.foreign.GroupLayout;
 import jdk.incubator.foreign.MemoryAddress;
@@ -36,10 +33,7 @@
 import jdk.incubator.jextract.Declaration;
 import jdk.incubator.jextract.Type;
 
-<<<<<<< HEAD
 import java.lang.constant.ClassDesc;
-=======
->>>>>>> 75329169
 import java.lang.invoke.MethodType;
 import java.util.ArrayDeque;
 import java.util.ArrayList;
@@ -138,10 +132,11 @@
     }
 
     @Override
-    public void addFunctionalInterface(String name, MethodType mtype, FunctionDescriptor desc) {
-        FunctionalInterfaceBuilder builder = new FunctionalInterfaceBuilder(this, name, mtype, desc);
+    public String addFunctionalInterface(String name, FunctionInfo functionInfo) {
+        FunctionalInterfaceBuilder builder = new FunctionalInterfaceBuilder(this, name, functionInfo.methodType(), functionInfo.descriptor());
         builder.classBegin();
         builder.classEnd();
+        return builder.className();
     }
 
     private String findAnonymousStructName(GroupLayout parentLayout, GroupLayout layout) {
