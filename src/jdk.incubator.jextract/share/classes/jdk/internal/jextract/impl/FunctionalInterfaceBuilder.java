--- conflicted
+++ resolved
@@ -31,12 +31,8 @@
 
 import java.lang.constant.ClassDesc;
 import java.lang.invoke.MethodType;
-<<<<<<< HEAD
-import java.util.function.Consumer;
-=======
 import java.util.stream.Collectors;
 import java.util.stream.IntStream;
->>>>>>> 75329169
 
 public class FunctionalInterfaceBuilder extends JavaSourceBuilder {
 
@@ -108,7 +104,7 @@
     }
 
     private void emitFunctionalRestrictedFactory() {
-        emitWithConstantClass(className(), constantBuilder -> {
+        constantHelper.emitWithConstantClass(constantBuilder -> {
             Constant mhConstant = constantBuilder.addMethodHandle(className(), className(), FunctionInfo.ofFunctionPointer(fiType, fiDesc), true);
             incrAlign();
             indent();
