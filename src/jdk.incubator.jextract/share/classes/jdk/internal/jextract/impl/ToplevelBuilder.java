--- conflicted
+++ resolved
@@ -116,21 +116,13 @@
     }
 
     @Override
-<<<<<<< HEAD
-    public void addFunctionalInterface(String name, MethodType mtype, FunctionDescriptor desc) {
+    public String addFunctionalInterface(String name, FunctionInfo functionInfo) {
         FunctionalInterfaceBuilder builder = new FunctionalInterfaceBuilder(constantHelper,
-                ClassDesc.of(packageName(), uniqueNestedClassName(name)), mtype, desc);
+                ClassDesc.of(packageName(), uniqueNestedClassName(name)), functionInfo.methodType(), functionInfo.descriptor());
         builders.add(builder);
         builder.classBegin();
         builder.classEnd();
-=======
-    public String addFunctionalInterface(String name, FunctionInfo functionInfo) {
-        return nextHeader().addFunctionalInterface(name, functionInfo);
-    }
-
-    private SplitHeader lastHeader() {
-        return headers.get(headers.size() - 1);
->>>>>>> 75329169
+        return builder.className();
     }
 
     private SplitHeader nextHeader() {
