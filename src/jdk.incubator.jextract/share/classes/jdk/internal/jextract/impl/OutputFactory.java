/*
 * Copyright (c) 2020, Oracle and/or its affiliates. All rights reserved.
 * DO NOT ALTER OR REMOVE COPYRIGHT NOTICES OR THIS FILE HEADER.
 *
 * This code is free software; you can redistribute it and/or modify it
 * under the terms of the GNU General Public License version 2 only, as
 * published by the Free Software Foundation.  Oracle designates this
 * particular file as subject to the "Classpath" exception as provided
 * by Oracle in the LICENSE file that accompanied this code.
 *
 * This code is distributed in the hope that it will be useful, but WITHOUT
 * ANY WARRANTY; without even the implied warranty of MERCHANTABILITY or
 * FITNESS FOR A PARTICULAR PURPOSE.  See the GNU General Public License
 * version 2 for more details (a copy is included in the LICENSE file that
 * accompanied this code).
 *
 * You should have received a copy of the GNU General Public License version
 * 2 along with this work; if not, write to the Free Software Foundation,
 * Inc., 51 Franklin St, Fifth Floor, Boston, MA 02110-1301 USA.
 *
 * Please contact Oracle, 500 Oracle Parkway, Redwood Shores, CA 94065 USA
 * or visit www.oracle.com if you need additional information or have any
 * questions.
 */
package jdk.internal.jextract.impl;

import jdk.incubator.foreign.*;
import jdk.incubator.jextract.Declaration;
import jdk.incubator.jextract.JextractTool;
import jdk.incubator.jextract.Type;

import jdk.internal.jextract.impl.JavaSourceBuilder.VarInfo;
import jdk.internal.jextract.impl.JavaSourceBuilder.FunctionInfo;

import javax.tools.JavaFileObject;
import java.io.IOException;
import java.io.UncheckedIOException;
import java.lang.constant.ClassDesc;
import java.lang.invoke.MethodType;
import java.net.URI;
import java.net.URL;
import java.net.URISyntaxException;
import java.nio.file.Files;
import java.nio.file.Paths;
import java.util.ArrayList;
import java.util.HashMap;
import java.util.HashSet;
import java.util.List;
import java.util.Map;
import java.util.Optional;
import java.util.Set;
import java.util.function.BiFunction;
import java.util.stream.Collectors;

/*
 * Scan a header file and generate Java source items for entities defined in that header
 * file. Tree visitor visit methods return true/false depending on whether a
 * particular Tree is processed or skipped.
 */
public class OutputFactory implements Declaration.Visitor<Void, Declaration> {
    // internal symbol used by clang for "va_list"
    private static final String VA_LIST_TAG = "__va_list_tag";
    private final Set<String> constants = new HashSet<>();
    // To detect duplicate Variable and Function declarations.
    private final Set<String> variables = new HashSet<>();
    private final Set<Declaration.Function> functions = new HashSet<>();

    protected final ToplevelBuilder toplevelBuilder;
    protected JavaSourceBuilder currentBuilder;
    protected final TypeTranslator typeTranslator = new TypeTranslator();
    private final String pkgName;
    private final Map<Declaration, String> structClassNames = new HashMap<>();
    private final Set<Declaration.Typedef> unresolvedStructTypedefs = new HashSet<>();
    private final Map<Type, String> functionTypeDefNames = new HashMap<>();
    private final IncludeHelper includeHelper;

    private void addStructDefinition(Declaration decl, String name) {
        structClassNames.put(decl, name);
    }

    private boolean structDefinitionSeen(Declaration decl) {
        return structClassNames.containsKey(decl);
    }

    private String structDefinitionName(Declaration decl) {
        return structClassNames.get(decl);
    }

    private void addFunctionTypedef(Type.Delegated typedef, String name) {
        functionTypeDefNames.put(typedef, name);
    }

    private boolean functionTypedefSeen(Type.Delegated typedef) {
        return functionTypeDefNames.containsKey(typedef);
    }

    private String functionTypedefName(Type.Delegated decl) {
        return functionTypeDefNames.get(decl);
    }

    // have we seen this Variable earlier?
    protected boolean variableSeen(Declaration.Variable tree) {
        return !variables.add(tree.name());
    }

    // have we seen this Function earlier?
    protected boolean functionSeen(Declaration.Function tree) {
        return !functions.add(tree);
    }

    public static JavaFileObject[] generateWrapped(Declaration.Scoped decl, String headerName,
                String pkgName, IncludeHelper includeHelper, List<String> libraryNames) {
        String clsName = Utils.javaSafeIdentifier(headerName.replace(".h", "_h"), true);
<<<<<<< HEAD
        ToplevelBuilder toplevelBuilder = new ToplevelBuilder(pkgName, clsName, libraryNames.toArray(new String[0]));
        return new OutputFactory(pkgName, toplevelBuilder).generate(decl);
=======
        ToplevelBuilder toplevelBuilder = new ToplevelBuilder(ClassDesc.of(pkgName, clsName), libraryNames.toArray(new String[0]));
        return new OutputFactory(pkgName, toplevelBuilder, includeHelper).generate(decl);
>>>>>>> 04160de7
    }

    private OutputFactory(String pkgName, ToplevelBuilder toplevelBuilder, IncludeHelper includeHelper) {
        this.pkgName = pkgName;
        this.toplevelBuilder = toplevelBuilder;
        this.currentBuilder = toplevelBuilder;
        this.includeHelper = includeHelper;
    }

    static final String C_LANG_CONSTANTS_HOLDER = "jdk.incubator.foreign.CLinker";

    JavaFileObject[] generate(Declaration.Scoped decl) {
        //generate all decls
        decl.members().forEach(this::generateDecl);
        // check if unresolved typedefs can be resolved now!
        for (Declaration.Typedef td : unresolvedStructTypedefs) {
            Declaration.Scoped structDef = ((Type.Declared) td.type()).tree();
            toplevelBuilder.addTypedef(td.name(),
                    structDefinitionSeen(structDef) ? structDefinitionName(structDef) : null, td.type());
        }
        try {
            List<JavaFileObject> files = new ArrayList<>(toplevelBuilder.toFiles());
            files.add(jfoFromString(pkgName,"RuntimeHelper", getRuntimeHelperSource()));
            files.add(jfoFromString(pkgName,"NativeScope", getNativeScopeSource()));
            return files.toArray(new JavaFileObject[0]);
        } catch (IOException ex) {
            throw new UncheckedIOException(ex);
        } catch (URISyntaxException ex2) {
            throw new RuntimeException(ex2);
        }
    }

    private String getRuntimeHelperSource() throws URISyntaxException, IOException {
        URL runtimeHelper = OutputFactory.class.getResource("resources/RuntimeHelper.java.template");
        return (pkgName.isEmpty()? "" : "package " + pkgName + ";\n") +
                        String.join("\n", Files.readAllLines(Paths.get(runtimeHelper.toURI())))
                                .replace("${C_LANG}", C_LANG_CONSTANTS_HOLDER);
    }

    private String getNativeScopeSource() throws URISyntaxException, IOException {
        URL runtimeHelper = OutputFactory.class.getResource("resources/NativeScope.java.template");
        return (pkgName.isEmpty()? "" : "package " + pkgName + ";\n") +
                String.join("\n", Files.readAllLines(Paths.get(runtimeHelper.toURI())))
                        .replace("${C_LANG}", C_LANG_CONSTANTS_HOLDER);
    }

    private void generateDecl(Declaration tree) {
        try {
            tree.accept(this, null);
        } catch (Exception ex) {
            ex.printStackTrace();
        }
    }

    private JavaFileObject jfoFromString(String pkgName, String clsName, String contents) {
        String pkgPrefix = pkgName.isEmpty() ? "" : pkgName.replaceAll("\\.", "/") + "/";
        return InMemoryJavaCompiler.jfoFromString(URI.create(pkgPrefix + clsName + ".java"), contents);
    }

    @Override
    public Void visitConstant(Declaration.Constant constant, Declaration parent) {
        if (!constants.add(constant.name()) || !includeHelper.isIncluded(constant)) {
            //skip
            return null;
        }

        Class<?> clazz = getJavaType(constant.type());
        if (clazz == null) {
            warn("skipping " + constant.name() + " because of unsupported type usage");
            return null;
        }
        toplevelBuilder.addConstant(Utils.javaSafeIdentifier(constant.name()),
                constant.value() instanceof String ? MemorySegment.class :
                typeTranslator.getJavaType(constant.type()), constant.value());
        return null;
    }

    @Override
    public Void visitScoped(Declaration.Scoped d, Declaration parent) {
        if (d.layout().isEmpty()) {
            //skip decl-only
            return null;
        }
        boolean isStructKind = switch (d.kind()) {
            case STRUCT, UNION -> true;
            default -> false;
        };
<<<<<<< HEAD
        StructBuilder structBuilder = null;
=======

>>>>>>> 04160de7
        if (isStructKind) {
            String className = d.name();
            if (!className.isEmpty() && !includeHelper.isIncluded(d)) {
                return null;
            }
            GroupLayout layout = (GroupLayout) layoutFor(d);
            currentBuilder = structBuilder = currentBuilder.addStruct(className, parent, layout, Type.declared(d));
            structBuilder.classBegin();
            if (!className.isEmpty()) {
                addStructDefinition(d, structBuilder.fullName());
            }
        }
        try {
            d.members().forEach(fieldTree -> fieldTree.accept(this, d));
        } finally {
            if (structBuilder != null) {
                currentBuilder = structBuilder.classEnd();
            }
        }
        return null;
    }

    private static MemoryLayout isUnsupported(MemoryLayout layout) {
        if (layout instanceof ValueLayout) {
            if (UnsupportedLayouts.isUnsupported(layout)) {
                return layout;
            }
        } else if (layout instanceof GroupLayout) {
            GroupLayout gl = (GroupLayout)layout;
            for (MemoryLayout ml : gl.memberLayouts()) {
                MemoryLayout ul = isUnsupported(ml);
                if (ul != null) {
                    return ul;
                }
            }
        }

        return null;
    }

    private static MemoryLayout isUnsupported(FunctionDescriptor desc) {
        MemoryLayout resultLayout = desc.returnLayout().orElse(null);
        if (resultLayout != null) {
            MemoryLayout ul = isUnsupported(resultLayout);
            if (ul != null) {
                return ul;
            }
        }

        for (MemoryLayout argLayout : desc.argumentLayouts()) {
            MemoryLayout ul = isUnsupported(argLayout);
            if (ul != null) {
                return ul;
            }
        }

        return null;
    }

    private String generateFunctionalInterface(Type.Function func, String name) {
        return functionInfo(func, name, false, FunctionInfo::ofFunctionPointer)
                .map(fInfo -> currentBuilder.addFunctionalInterface(Utils.javaSafeIdentifier(name), fInfo))
                .orElse(null);
    }

    @Override
    public Void visitFunction(Declaration.Function funcTree, Declaration parent) {
        if (functionSeen(funcTree) ||
                !includeHelper.isIncluded(funcTree)) {
            return null;
        }

        String mhName = Utils.javaSafeIdentifier(funcTree.name());
        //generate static wrapper for function
        List<String> paramNames = funcTree.parameters()
                                          .stream()
                                          .map(Declaration.Variable::name)
                                          .map(p -> !p.isEmpty() ? Utils.javaSafeIdentifier(p) : p)
                                          .collect(Collectors.toList());

        Optional<FunctionInfo> functionInfo = functionInfo(funcTree.type(), funcTree.name(), true,
                (mtype, desc) -> FunctionInfo.ofFunction(mtype, desc, funcTree.type().varargs(), paramNames));

        if (functionInfo.isPresent()) {
            int i = 0;
            for (Declaration.Variable param : funcTree.parameters()) {
                Type.Function f = getAsFunctionPointer(param.type());
                if (f != null) {
                    String name = funcTree.name() + "$" + (param.name().isEmpty() ? "x" + i : param.name());
                    if (generateFunctionalInterface(f, name) == null) {
                        return null;
                    }
                    i++;
                }
            }

            toplevelBuilder.addFunction(mhName, funcTree.name(), functionInfo.get());
        }

        return null;
    }

    Optional<String> getAsFunctionPointerTypedef(Type type) {
        if (type instanceof Type.Delegated delegated &&
                delegated.kind() == Type.Delegated.Kind.TYPEDEF &&
                functionTypedefSeen(delegated)) {
            return Optional.of(functionTypedefName(delegated));
        } else {
            return Optional.empty();
        }
    }

    Type.Function getAsFunctionPointer(Type type) {
        if (type instanceof Type.Delegated) {
            Type.Delegated delegated = (Type.Delegated) type;
            return (delegated.kind() == Type.Delegated.Kind.POINTER) ?
                    getAsFunctionPointer(delegated.type()) : null;
        } else if (type instanceof Type.Function) {
            /*
             * // pointer to function declared as function like this
             *
             * typedef void CB(int);
             * void func(CB cb);
             */
            return (Type.Function) type;
        } else {
            return null;
        }
    }

    @Override
    public Void visitTypedef(Declaration.Typedef tree, Declaration parent) {
        if (!includeHelper.isIncluded(tree)) {
            return null;
        }
        Type type = tree.type();
        if (type instanceof Type.Declared) {
            Declaration.Scoped s = ((Type.Declared) type).tree();
            if (!s.name().equals(tree.name())) {
                switch (s.kind()) {
                    case STRUCT, UNION -> {
                        if (s.name().isEmpty()) {
                            visitScoped(s, tree);
                        } else {
                            /*
                             * If typedef is seen after the struct/union definition, we can generate subclass
                             * right away. If not, we've to save it and revisit after all the declarations are
                             * seen. This is to support forward declaration of typedefs.
                             *
                             * typedef struct Foo Bar;
                             *
                             * struct Foo {
                             *     int x, y;
                             * };
                             */
                            if (structDefinitionSeen(s)) {
                                toplevelBuilder.addTypedef(tree.name(), structDefinitionName(s), tree.type());
                            } else {
                                /*
                                 * Definition of typedef'ed struct/union not seen yet. May be the definition comes later.
                                 * Save it to visit at the end of all declarations.
                                 */
                                unresolvedStructTypedefs.add(tree);
                            }
                        }
                    }
                    default -> visitScoped(s, tree);
                }
            }
        } else if (type instanceof Type.Primitive) {
             toplevelBuilder.addTypedef(tree.name(), null, type);
        } else {
            Type.Function func = getAsFunctionPointer(type);
            if (func != null) {
                String funcIntfName = generateFunctionalInterface(func, tree.name());
                if (funcIntfName != null) {
                    addFunctionTypedef(Type.typedef(tree.name(), tree.type()), funcIntfName);
                }
            }
        }
        return null;
    }

    @Override
    public Void visitVariable(Declaration.Variable tree, Declaration parent) {
        if (parent == null && (variableSeen(tree) || !includeHelper.isIncluded(tree))) {
            return null;
        }

        String fieldName = tree.name();
        String symbol = tree.name();
        assert !symbol.isEmpty();
        assert !fieldName.isEmpty();
        fieldName = Utils.javaSafeIdentifier(fieldName);

        Type type = tree.type();

        if (type instanceof Type.Declared && ((Type.Declared) type).tree().name().isEmpty()) {
            // anon type - let's generate something
            ((Type.Declared) type).tree().accept(this, tree);
        }
        MemoryLayout layout = tree.layout().orElse(Type.layoutFor(type).orElse(null));
        if (layout == null) {
            //no layout - abort
            return null;
        }

        MemoryLayout ul = isUnsupported(layout);
        if (ul != null) {
            String name = parent != null? parent.name() + "." : "";
            name += fieldName;
            warn("skipping " + name + " because of unsupported type usage: " +
                    UnsupportedLayouts.getUnsupportedTypeName(ul));
            return null;
        }

        Class<?> clazz = getJavaType(type);
        if (clazz == null) {
            String name = parent != null? parent.name() + "." : "";
            name += fieldName;
            warn("skipping " + name + " because of unsupported type usage");
            return null;
        }


        VarInfo varInfo = VarInfo.ofVar(clazz, layout);
        Type.Function func = getAsFunctionPointer(type);
        String fiName;
        if (func != null) {
            fiName = generateFunctionalInterface(func, fieldName);
            if (fiName != null) {
                varInfo = VarInfo.ofFunctionalPointerVar(clazz, layout, fiName);
            }
        } else {
            Optional<String> funcTypedef = getAsFunctionPointerTypedef(type);
            if (funcTypedef.isPresent()) {
                varInfo = VarInfo.ofFunctionalPointerVar(clazz, layout, Utils.javaSafeIdentifier(funcTypedef.get()));
            }
        }

        if (tree.kind() == Declaration.Variable.Kind.BITFIELD ||
                (layout instanceof ValueLayout && layout.byteSize() > 8)) {
            //skip
            return null;
        }

        boolean sizeAvailable;
        try {
            layout.byteSize();
            sizeAvailable = true;
        } catch (Exception ignored) {
            sizeAvailable = false;
        }
        if (sizeAvailable) {
            currentBuilder.addVar(fieldName, tree.name(), varInfo);
        } else {
            warn("Layout size not available for " + fieldName);
        }

        return null;
    }

    private Optional<FunctionInfo> functionInfo(Type.Function funcPtr, String nativeName, boolean allowVarargs,
                                                BiFunction<MethodType, FunctionDescriptor, FunctionInfo> functionInfoFactory) {
        FunctionDescriptor descriptor = Type.descriptorFor(funcPtr).orElse(null);
        if (descriptor == null) {
            //abort
            return Optional.empty();
        }

        //generate functional interface
        if (!allowVarargs && funcPtr.varargs() && !funcPtr.argumentTypes().isEmpty()) {
            warn("varargs in callbacks is not supported: " + funcPtr);
            return Optional.empty();
        }

        MemoryLayout unsupportedLayout = isUnsupported(descriptor);
        if (unsupportedLayout != null) {
            warn("skipping " + nativeName + " because of unsupported type usage: " +
                    UnsupportedLayouts.getUnsupportedTypeName(unsupportedLayout));
            return Optional.empty();
        }

        MethodType mtype = getMethodType(funcPtr, allowVarargs);
        return mtype != null ?
                Optional.of(functionInfoFactory.apply(mtype, descriptor)) :
                Optional.empty();
    }

    protected static MemoryLayout layoutFor(Declaration decl) {
        if (decl instanceof Declaration.Typedef) {
            Declaration.Typedef alias = (Declaration.Typedef) decl;
            return Type.layoutFor(alias.type()).orElseThrow();
        } else if (decl instanceof Declaration.Scoped) {
            return ((Declaration.Scoped) decl).layout().orElseThrow();
        } else {
            throw new IllegalArgumentException("Unexpected parent declaration");
        }
        // case like `typedef struct { ... } Foo`
    }

    static void warn(String msg) {
        System.err.println("WARNING: " + msg);
    }

    private Class<?> getJavaType(Type type) {
        try {
            return typeTranslator.getJavaType(type);
        } catch (UnsupportedOperationException uoe) {
            warn(uoe.toString());
            if (JextractTool.DEBUG) {
                uoe.printStackTrace();
            }
            return null;
        }
    }

    private MethodType getMethodType(Type.Function type) {
        try {
            return typeTranslator.getMethodType(type);
        } catch (UnsupportedOperationException uoe) {
            warn(uoe.toString());
            if (JextractTool.DEBUG) {
                uoe.printStackTrace();
            }
            return null;
        }
    }

    private MethodType getMethodType(Type.Function type, boolean varargsCheck) {
        try {
            return typeTranslator.getMethodType(type, varargsCheck);
        } catch (UnsupportedOperationException uoe) {
            warn(uoe.toString());
            if (JextractTool.DEBUG) {
                uoe.printStackTrace();
            }
            return null;
        }
    }
}<|MERGE_RESOLUTION|>--- conflicted
+++ resolved
@@ -111,13 +111,8 @@
     public static JavaFileObject[] generateWrapped(Declaration.Scoped decl, String headerName,
                 String pkgName, IncludeHelper includeHelper, List<String> libraryNames) {
         String clsName = Utils.javaSafeIdentifier(headerName.replace(".h", "_h"), true);
-<<<<<<< HEAD
         ToplevelBuilder toplevelBuilder = new ToplevelBuilder(pkgName, clsName, libraryNames.toArray(new String[0]));
-        return new OutputFactory(pkgName, toplevelBuilder).generate(decl);
-=======
-        ToplevelBuilder toplevelBuilder = new ToplevelBuilder(ClassDesc.of(pkgName, clsName), libraryNames.toArray(new String[0]));
         return new OutputFactory(pkgName, toplevelBuilder, includeHelper).generate(decl);
->>>>>>> 04160de7
     }
 
     private OutputFactory(String pkgName, ToplevelBuilder toplevelBuilder, IncludeHelper includeHelper) {
@@ -205,11 +200,7 @@
             case STRUCT, UNION -> true;
             default -> false;
         };
-<<<<<<< HEAD
         StructBuilder structBuilder = null;
-=======
-
->>>>>>> 04160de7
         if (isStructKind) {
             String className = d.name();
             if (!className.isEmpty() && !includeHelper.isIncluded(d)) {
@@ -225,7 +216,7 @@
         try {
             d.members().forEach(fieldTree -> fieldTree.accept(this, d));
         } finally {
-            if (structBuilder != null) {
+            if (isStructKind) {
                 currentBuilder = structBuilder.classEnd();
             }
         }
