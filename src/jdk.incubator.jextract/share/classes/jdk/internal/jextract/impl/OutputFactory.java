--- conflicted
+++ resolved
@@ -158,7 +158,7 @@
         }
         toplevelBuilder.addConstant(Utils.javaSafeIdentifier(constant.name()),
                 constant.value() instanceof String ? MemorySegment.class :
-                clazz, constant.value());
+                typeTranslator.getJavaType(constant.type()), constant.value());
         return null;
     }
 
@@ -288,27 +288,12 @@
             return null;
         }
 
-<<<<<<< HEAD
-        MethodType mtype = typeTranslator.getMethodType(funcTree.type());
-=======
         MethodType mtype = getMethodType(funcTree.type());
         if (mtype == null) {
             warn("skipping " + funcTree.name() + " because of unsupported type usage");
             return null;
         }
 
-        if (isVaList(descriptor)) {
-            MemoryLayout[] argLayouts = descriptor.argumentLayouts().toArray(new MemoryLayout[0]);
-            argLayouts[argLayouts.length - 1] = CLinker.C_VA_LIST;
-            descriptor = descriptor.returnLayout().isEmpty()?
-                    FunctionDescriptor.ofVoid(argLayouts) :
-                    FunctionDescriptor.of(descriptor.returnLayout().get(), argLayouts);
-            Class<?>[] argTypes = mtype.parameterArray();
-            argTypes[argLayouts.length - 1] = MemoryAddress.class;
-            mtype = MethodType.methodType(mtype.returnType(), argTypes);
-        }
-
->>>>>>> 1529a7ea
         String mhName = Utils.javaSafeIdentifier(funcTree.name());
         //generate static wrapper for function
         List<String> paramNames = funcTree.parameters()
@@ -441,6 +426,13 @@
             generateFunctionalInterface(func, fieldName);
         }
 
+        Class<?> clazz = getJavaType(type);
+        if (clazz == null) {
+            String name = parent != null? parent.name() + "." : "";
+            name += fieldName;
+            warn("skipping " + name + " because of unsupported type usage");
+            return null;
+        }
         if (tree.kind() == Declaration.Variable.Kind.BITFIELD ||
                 (layout instanceof ValueLayout && layout.byteSize() > 8)) {
             //skip
@@ -456,13 +448,6 @@
         }
         MemoryLayout treeLayout = tree.layout().orElseThrow();
         if (sizeAvailable) {
-            Class<?> clazz = getJavaType(type);
-            if (clazz == null) {
-                String name = parent != null? parent.name() + "." : "";
-                name += fieldName;
-                warn("skipping " + name + " because of unsupported type usage");
-                return null;
-            }
             currentBuilder.addVar(fieldName, tree.name(), treeLayout, clazz);
             Type.Function funcPtr = getAsFunctionPointer(tree.type(), true);
             if (funcPtr != null) {
