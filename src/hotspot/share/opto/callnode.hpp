/*
 * Copyright (c) 1997, 2020, Oracle and/or its affiliates. All rights reserved.
 * DO NOT ALTER OR REMOVE COPYRIGHT NOTICES OR THIS FILE HEADER.
 *
 * This code is free software; you can redistribute it and/or modify it
 * under the terms of the GNU General Public License version 2 only, as
 * published by the Free Software Foundation.
 *
 * This code is distributed in the hope that it will be useful, but WITHOUT
 * ANY WARRANTY; without even the implied warranty of MERCHANTABILITY or
 * FITNESS FOR A PARTICULAR PURPOSE.  See the GNU General Public License
 * version 2 for more details (a copy is included in the LICENSE file that
 * accompanied this code).
 *
 * You should have received a copy of the GNU General Public License version
 * 2 along with this work; if not, write to the Free Software Foundation,
 * Inc., 51 Franklin St, Fifth Floor, Boston, MA 02110-1301 USA.
 *
 * Please contact Oracle, 500 Oracle Parkway, Redwood Shores, CA 94065 USA
 * or visit www.oracle.com if you need additional information or have any
 * questions.
 *
 */

#ifndef SHARE_OPTO_CALLNODE_HPP
#define SHARE_OPTO_CALLNODE_HPP

#include "opto/connode.hpp"
#include "opto/mulnode.hpp"
#include "opto/multnode.hpp"
#include "opto/opcodes.hpp"
#include "opto/phaseX.hpp"
#include "opto/replacednodes.hpp"
#include "opto/type.hpp"
#include "utilities/growableArray.hpp"

// Portions of code courtesy of Clifford Click

// Optimization - Graph Style

class Chaitin;
class NamedCounter;
class MultiNode;
class  SafePointNode;
class   CallNode;
class     CallJavaNode;
class       CallStaticJavaNode;
class       CallDynamicJavaNode;
class     CallRuntimeNode;
class       CallLeafNode;
class         CallLeafNoFPNode;
class     CallNativeNode;
class     AllocateNode;
class       AllocateArrayNode;
class     BoxLockNode;
class     LockNode;
class     UnlockNode;
class JVMState;
class State;
class StartNode;
class MachCallNode;
class FastLockNode;

//------------------------------StartNode--------------------------------------
// The method start node
class StartNode : public MultiNode {
  virtual bool cmp( const Node &n ) const;
  virtual uint size_of() const; // Size is bigger
public:
  const TypeTuple *_domain;
  StartNode( Node *root, const TypeTuple *domain ) : MultiNode(2), _domain(domain) {
    init_class_id(Class_Start);
    init_req(0,this);
    init_req(1,root);
  }
  virtual int Opcode() const;
  virtual bool pinned() const { return true; };
  virtual const Type *bottom_type() const;
  virtual const TypePtr *adr_type() const { return TypePtr::BOTTOM; }
  virtual const Type* Value(PhaseGVN* phase) const;
  virtual Node *Ideal(PhaseGVN *phase, bool can_reshape);
  virtual void  calling_convention( BasicType* sig_bt, VMRegPair *parm_reg, uint length ) const;
  virtual const RegMask &in_RegMask(uint) const;
  virtual Node *match( const ProjNode *proj, const Matcher *m );
  virtual uint ideal_reg() const { return 0; }
#ifndef PRODUCT
  virtual void  dump_spec(outputStream *st) const;
  virtual void  dump_compact_spec(outputStream *st) const;
#endif
};

//------------------------------StartOSRNode-----------------------------------
// The method start node for on stack replacement code
class StartOSRNode : public StartNode {
public:
  StartOSRNode( Node *root, const TypeTuple *domain ) : StartNode(root, domain) {}
  virtual int   Opcode() const;
  static  const TypeTuple *osr_domain();
};


//------------------------------ParmNode---------------------------------------
// Incoming parameters
class ParmNode : public ProjNode {
  static const char * const names[TypeFunc::Parms+1];
public:
  ParmNode( StartNode *src, uint con ) : ProjNode(src,con) {
    init_class_id(Class_Parm);
  }
  virtual int Opcode() const;
  virtual bool  is_CFG() const { return (_con == TypeFunc::Control); }
  virtual uint ideal_reg() const;
#ifndef PRODUCT
  virtual void dump_spec(outputStream *st) const;
  virtual void dump_compact_spec(outputStream *st) const;
  virtual void related(GrowableArray<Node*> *in_rel, GrowableArray<Node*> *out_rel, bool compact) const;
#endif
};


//------------------------------ReturnNode-------------------------------------
// Return from subroutine node
class ReturnNode : public Node {
public:
  ReturnNode( uint edges, Node *cntrl, Node *i_o, Node *memory, Node *retadr, Node *frameptr );
  virtual int Opcode() const;
  virtual bool  is_CFG() const { return true; }
  virtual uint hash() const { return NO_HASH; }  // CFG nodes do not hash
  virtual bool depends_only_on_test() const { return false; }
  virtual Node *Ideal(PhaseGVN *phase, bool can_reshape);
  virtual const Type* Value(PhaseGVN* phase) const;
  virtual uint ideal_reg() const { return NotAMachineReg; }
  virtual uint match_edge(uint idx) const;
#ifndef PRODUCT
  virtual void dump_req(outputStream *st = tty) const;
#endif
};


//------------------------------RethrowNode------------------------------------
// Rethrow of exception at call site.  Ends a procedure before rethrowing;
// ends the current basic block like a ReturnNode.  Restores registers and
// unwinds stack.  Rethrow happens in the caller's method.
class RethrowNode : public Node {
 public:
  RethrowNode( Node *cntrl, Node *i_o, Node *memory, Node *frameptr, Node *ret_adr, Node *exception );
  virtual int Opcode() const;
  virtual bool  is_CFG() const { return true; }
  virtual uint hash() const { return NO_HASH; }  // CFG nodes do not hash
  virtual bool depends_only_on_test() const { return false; }
  virtual Node *Ideal(PhaseGVN *phase, bool can_reshape);
  virtual const Type* Value(PhaseGVN* phase) const;
  virtual uint match_edge(uint idx) const;
  virtual uint ideal_reg() const { return NotAMachineReg; }
#ifndef PRODUCT
  virtual void dump_req(outputStream *st = tty) const;
#endif
};


//------------------------------TailCallNode-----------------------------------
// Pop stack frame and jump indirect
class TailCallNode : public ReturnNode {
public:
  TailCallNode( Node *cntrl, Node *i_o, Node *memory, Node *frameptr, Node *retadr, Node *target, Node *moop )
    : ReturnNode( TypeFunc::Parms+2, cntrl, i_o, memory, frameptr, retadr ) {
    init_req(TypeFunc::Parms, target);
    init_req(TypeFunc::Parms+1, moop);
  }

  virtual int Opcode() const;
  virtual uint match_edge(uint idx) const;
};

//------------------------------TailJumpNode-----------------------------------
// Pop stack frame and jump indirect
class TailJumpNode : public ReturnNode {
public:
  TailJumpNode( Node *cntrl, Node *i_o, Node *memory, Node *frameptr, Node *target, Node *ex_oop)
    : ReturnNode(TypeFunc::Parms+2, cntrl, i_o, memory, frameptr, Compile::current()->top()) {
    init_req(TypeFunc::Parms, target);
    init_req(TypeFunc::Parms+1, ex_oop);
  }

  virtual int Opcode() const;
  virtual uint match_edge(uint idx) const;
};

//-------------------------------JVMState-------------------------------------
// A linked list of JVMState nodes captures the whole interpreter state,
// plus GC roots, for all active calls at some call site in this compilation
// unit.  (If there is no inlining, then the list has exactly one link.)
// This provides a way to map the optimized program back into the interpreter,
// or to let the GC mark the stack.
class JVMState : public ResourceObj {
  friend class VMStructs;
public:
  typedef enum {
    Reexecute_Undefined = -1, // not defined -- will be translated into false later
    Reexecute_False     =  0, // false       -- do not reexecute
    Reexecute_True      =  1  // true        -- reexecute the bytecode
  } ReexecuteState; //Reexecute State

private:
  JVMState*         _caller;    // List pointer for forming scope chains
  uint              _depth;     // One more than caller depth, or one.
  uint              _locoff;    // Offset to locals in input edge mapping
  uint              _stkoff;    // Offset to stack in input edge mapping
  uint              _monoff;    // Offset to monitors in input edge mapping
  uint              _scloff;    // Offset to fields of scalar objs in input edge mapping
  uint              _endoff;    // Offset to end of input edge mapping
  uint              _sp;        // Jave Expression Stack Pointer for this state
  int               _bci;       // Byte Code Index of this JVM point
  ReexecuteState    _reexecute; // Whether this bytecode need to be re-executed
  ciMethod*         _method;    // Method Pointer
  SafePointNode*    _map;       // Map node associated with this scope
public:
  friend class Compile;
  friend class PreserveReexecuteState;

  // Because JVMState objects live over the entire lifetime of the
  // Compile object, they are allocated into the comp_arena, which
  // does not get resource marked or reset during the compile process
  void *operator new( size_t x, Compile* C ) throw() { return C->comp_arena()->Amalloc(x); }
  void operator delete( void * ) { } // fast deallocation

  // Create a new JVMState, ready for abstract interpretation.
  JVMState(ciMethod* method, JVMState* caller);
  JVMState(int stack_size);  // root state; has a null method

  // Access functions for the JVM
  // ... --|--- loc ---|--- stk ---|--- arg ---|--- mon ---|--- scl ---|
  //       \ locoff    \ stkoff    \ argoff    \ monoff    \ scloff    \ endoff
  uint              locoff() const { return _locoff; }
  uint              stkoff() const { return _stkoff; }
  uint              argoff() const { return _stkoff + _sp; }
  uint              monoff() const { return _monoff; }
  uint              scloff() const { return _scloff; }
  uint              endoff() const { return _endoff; }
  uint              oopoff() const { return debug_end(); }

  int            loc_size() const { return stkoff() - locoff(); }
  int            stk_size() const { return monoff() - stkoff(); }
  int            mon_size() const { return scloff() - monoff(); }
  int            scl_size() const { return endoff() - scloff(); }

  bool        is_loc(uint i) const { return locoff() <= i && i < stkoff(); }
  bool        is_stk(uint i) const { return stkoff() <= i && i < monoff(); }
  bool        is_mon(uint i) const { return monoff() <= i && i < scloff(); }
  bool        is_scl(uint i) const { return scloff() <= i && i < endoff(); }

  uint                      sp() const { return _sp; }
  int                      bci() const { return _bci; }
  bool        should_reexecute() const { return _reexecute==Reexecute_True; }
  bool  is_reexecute_undefined() const { return _reexecute==Reexecute_Undefined; }
  bool              has_method() const { return _method != NULL; }
  ciMethod*             method() const { assert(has_method(), ""); return _method; }
  JVMState*             caller() const { return _caller; }
  SafePointNode*           map() const { return _map; }
  uint                   depth() const { return _depth; }
  uint             debug_start() const; // returns locoff of root caller
  uint               debug_end() const; // returns endoff of self
  uint              debug_size() const {
    return loc_size() + sp() + mon_size() + scl_size();
  }
  uint        debug_depth()  const; // returns sum of debug_size values at all depths

  // Returns the JVM state at the desired depth (1 == root).
  JVMState* of_depth(int d) const;

  // Tells if two JVM states have the same call chain (depth, methods, & bcis).
  bool same_calls_as(const JVMState* that) const;

  // Monitors (monitors are stored as (boxNode, objNode) pairs
  enum { logMonitorEdges = 1 };
  int  nof_monitors()              const { return mon_size() >> logMonitorEdges; }
  int  monitor_depth()             const { return nof_monitors() + (caller() ? caller()->monitor_depth() : 0); }
  int  monitor_box_offset(int idx) const { return monoff() + (idx << logMonitorEdges) + 0; }
  int  monitor_obj_offset(int idx) const { return monoff() + (idx << logMonitorEdges) + 1; }
  bool is_monitor_box(uint off)    const {
    assert(is_mon(off), "should be called only for monitor edge");
    return (0 == bitfield(off - monoff(), 0, logMonitorEdges));
  }
  bool is_monitor_use(uint off)    const { return (is_mon(off)
                                                   && is_monitor_box(off))
                                             || (caller() && caller()->is_monitor_use(off)); }

  // Initialization functions for the JVM
  void              set_locoff(uint off) { _locoff = off; }
  void              set_stkoff(uint off) { _stkoff = off; }
  void              set_monoff(uint off) { _monoff = off; }
  void              set_scloff(uint off) { _scloff = off; }
  void              set_endoff(uint off) { _endoff = off; }
  void              set_offsets(uint off) {
    _locoff = _stkoff = _monoff = _scloff = _endoff = off;
  }
  void              set_map(SafePointNode *map) { _map = map; }
  void              set_sp(uint sp) { _sp = sp; }
                    // _reexecute is initialized to "undefined" for a new bci
  void              set_bci(int bci) {if(_bci != bci)_reexecute=Reexecute_Undefined; _bci = bci; }
  void              set_should_reexecute(bool reexec) {_reexecute = reexec ? Reexecute_True : Reexecute_False;}

  // Miscellaneous utility functions
  JVMState* clone_deep(Compile* C) const;    // recursively clones caller chain
  JVMState* clone_shallow(Compile* C) const; // retains uncloned caller
  void      set_map_deep(SafePointNode *map);// reset map for all callers
  void      adapt_position(int delta);       // Adapt offsets in in-array after adding an edge.
  int       interpreter_frame_size() const;

#ifndef PRODUCT
  void      print_method_with_lineno(outputStream* st, bool show_name) const;
  void      format(PhaseRegAlloc *regalloc, const Node *n, outputStream* st) const;
  void      dump_spec(outputStream *st) const;
  void      dump_on(outputStream* st) const;
  void      dump() const {
    dump_on(tty);
  }
#endif
};

//------------------------------SafePointNode----------------------------------
// A SafePointNode is a subclass of a MultiNode for convenience (and
// potential code sharing) only - conceptually it is independent of
// the Node semantics.
class SafePointNode : public MultiNode {
  virtual bool           cmp( const Node &n ) const;
  virtual uint           size_of() const;       // Size is bigger

public:
  SafePointNode(uint edges, JVMState* jvms,
                // A plain safepoint advertises no memory effects (NULL):
                const TypePtr* adr_type = NULL)
    : MultiNode( edges ),
      _jvms(jvms),
      _adr_type(adr_type),
      _has_ea_local_in_scope(false)
  {
    init_class_id(Class_SafePoint);
  }

  JVMState* const _jvms;      // Pointer to list of JVM State objects
  const TypePtr*  _adr_type;  // What type of memory does this node produce?
  ReplacedNodes   _replaced_nodes; // During parsing: list of pair of nodes from calls to GraphKit::replace_in_map()
  bool            _has_ea_local_in_scope; // NoEscape or ArgEscape objects in JVM States

  // Many calls take *all* of memory as input,
  // but some produce a limited subset of that memory as output.
  // The adr_type reports the call's behavior as a store, not a load.

  virtual JVMState* jvms() const { return _jvms; }
  void set_jvms(JVMState* s) {
    *(JVMState**)&_jvms = s;  // override const attribute in the accessor
  }

 private:
  void verify_input(JVMState* jvms, uint idx) const {
    assert(verify_jvms(jvms), "jvms must match");
    Node* n = in(idx);
    assert((!n->bottom_type()->isa_long() && !n->bottom_type()->isa_double()) ||
           in(idx + 1)->is_top(), "2nd half of long/double");
  }

 public:
  // Functionality from old debug nodes which has changed
  Node *local(JVMState* jvms, uint idx) const {
    verify_input(jvms, jvms->locoff() + idx);
    return in(jvms->locoff() + idx);
  }
  Node *stack(JVMState* jvms, uint idx) const {
    verify_input(jvms, jvms->stkoff() + idx);
    return in(jvms->stkoff() + idx);
  }
  Node *argument(JVMState* jvms, uint idx) const {
    verify_input(jvms, jvms->argoff() + idx);
    return in(jvms->argoff() + idx);
  }
  Node *monitor_box(JVMState* jvms, uint idx) const {
    assert(verify_jvms(jvms), "jvms must match");
    return in(jvms->monitor_box_offset(idx));
  }
  Node *monitor_obj(JVMState* jvms, uint idx) const {
    assert(verify_jvms(jvms), "jvms must match");
    return in(jvms->monitor_obj_offset(idx));
  }

  void  set_local(JVMState* jvms, uint idx, Node *c);

  void  set_stack(JVMState* jvms, uint idx, Node *c) {
    assert(verify_jvms(jvms), "jvms must match");
    set_req(jvms->stkoff() + idx, c);
  }
  void  set_argument(JVMState* jvms, uint idx, Node *c) {
    assert(verify_jvms(jvms), "jvms must match");
    set_req(jvms->argoff() + idx, c);
  }
  void ensure_stack(JVMState* jvms, uint stk_size) {
    assert(verify_jvms(jvms), "jvms must match");
    int grow_by = (int)stk_size - (int)jvms->stk_size();
    if (grow_by > 0)  grow_stack(jvms, grow_by);
  }
  void grow_stack(JVMState* jvms, uint grow_by);
  // Handle monitor stack
  void push_monitor( const FastLockNode *lock );
  void pop_monitor ();
  Node *peek_monitor_box() const;
  Node *peek_monitor_obj() const;

  // Access functions for the JVM
  Node *control  () const { return in(TypeFunc::Control  ); }
  Node *i_o      () const { return in(TypeFunc::I_O      ); }
  Node *memory   () const { return in(TypeFunc::Memory   ); }
  Node *returnadr() const { return in(TypeFunc::ReturnAdr); }
  Node *frameptr () const { return in(TypeFunc::FramePtr ); }

  void set_control  ( Node *c ) { set_req(TypeFunc::Control,c); }
  void set_i_o      ( Node *c ) { set_req(TypeFunc::I_O    ,c); }
  void set_memory   ( Node *c ) { set_req(TypeFunc::Memory ,c); }

  MergeMemNode* merged_memory() const {
    return in(TypeFunc::Memory)->as_MergeMem();
  }

  // The parser marks useless maps as dead when it's done with them:
  bool is_killed() { return in(TypeFunc::Control) == NULL; }

  // Exception states bubbling out of subgraphs such as inlined calls
  // are recorded here.  (There might be more than one, hence the "next".)
  // This feature is used only for safepoints which serve as "maps"
  // for JVM states during parsing, intrinsic expansion, etc.
  SafePointNode*         next_exception() const;
  void               set_next_exception(SafePointNode* n);
  bool                   has_exceptions() const { return next_exception() != NULL; }

  // Helper methods to operate on replaced nodes
  ReplacedNodes replaced_nodes() const {
    return _replaced_nodes;
  }

  void set_replaced_nodes(ReplacedNodes replaced_nodes) {
    _replaced_nodes = replaced_nodes;
  }

  void clone_replaced_nodes() {
    _replaced_nodes.clone();
  }
  void record_replaced_node(Node* initial, Node* improved) {
    _replaced_nodes.record(initial, improved);
  }
  void transfer_replaced_nodes_from(SafePointNode* sfpt, uint idx = 0) {
    _replaced_nodes.transfer_from(sfpt->_replaced_nodes, idx);
  }
  void delete_replaced_nodes() {
    _replaced_nodes.reset();
  }
  void apply_replaced_nodes(uint idx) {
    _replaced_nodes.apply(this, idx);
  }
  void merge_replaced_nodes_with(SafePointNode* sfpt) {
    _replaced_nodes.merge_with(sfpt->_replaced_nodes);
  }
  bool has_replaced_nodes() const {
    return !_replaced_nodes.is_empty();
  }
  void set_has_ea_local_in_scope(bool b) {
    _has_ea_local_in_scope = b;
  }
  bool has_ea_local_in_scope() const {
    return _has_ea_local_in_scope;
  }

  void disconnect_from_root(PhaseIterGVN *igvn);

  // Standard Node stuff
  virtual int            Opcode() const;
  virtual bool           pinned() const { return true; }
  virtual const Type*    Value(PhaseGVN* phase) const;
  virtual const Type    *bottom_type() const { return Type::CONTROL; }
  virtual const TypePtr *adr_type() const { return _adr_type; }
  virtual Node          *Ideal(PhaseGVN *phase, bool can_reshape);
  virtual Node*          Identity(PhaseGVN* phase);
  virtual uint           ideal_reg() const { return 0; }
  virtual const RegMask &in_RegMask(uint) const;
  virtual const RegMask &out_RegMask() const;
  virtual uint           match_edge(uint idx) const;

  static  bool           needs_polling_address_input();

#ifndef PRODUCT
  virtual void           dump_spec(outputStream *st) const;
  virtual void           related(GrowableArray<Node*> *in_rel, GrowableArray<Node*> *out_rel, bool compact) const;
#endif
};

//------------------------------SafePointScalarObjectNode----------------------
// A SafePointScalarObjectNode represents the state of a scalarized object
// at a safepoint.

class SafePointScalarObjectNode: public TypeNode {
  uint _first_index; // First input edge relative index of a SafePoint node where
                     // states of the scalarized object fields are collected.
                     // It is relative to the last (youngest) jvms->_scloff.
  uint _n_fields;    // Number of non-static fields of the scalarized object.
  DEBUG_ONLY(AllocateNode* _alloc;)

  virtual uint hash() const ; // { return NO_HASH; }
  virtual bool cmp( const Node &n ) const;

  uint first_index() const { return _first_index; }

public:
  SafePointScalarObjectNode(const TypeOopPtr* tp,
#ifdef ASSERT
                            AllocateNode* alloc,
#endif
                            uint first_index, uint n_fields);
  virtual int Opcode() const;
  virtual uint           ideal_reg() const;
  virtual const RegMask &in_RegMask(uint) const;
  virtual const RegMask &out_RegMask() const;
  virtual uint           match_edge(uint idx) const;

  uint first_index(JVMState* jvms) const {
    assert(jvms != NULL, "missed JVMS");
    return jvms->scloff() + _first_index;
  }
  uint n_fields()    const { return _n_fields; }

#ifdef ASSERT
  AllocateNode* alloc() const { return _alloc; }
#endif

  virtual uint size_of() const { return sizeof(*this); }

  // Assumes that "this" is an argument to a safepoint node "s", and that
  // "new_call" is being created to correspond to "s".  But the difference
  // between the start index of the jvmstates of "new_call" and "s" is
  // "jvms_adj".  Produce and return a SafePointScalarObjectNode that
  // corresponds appropriately to "this" in "new_call".  Assumes that
  // "sosn_map" is a map, specific to the translation of "s" to "new_call",
  // mapping old SafePointScalarObjectNodes to new, to avoid multiple copies.
  SafePointScalarObjectNode* clone(Dict* sosn_map, bool& new_node) const;

#ifndef PRODUCT
  virtual void              dump_spec(outputStream *st) const;
#endif
};


// Simple container for the outgoing projections of a call.  Useful
// for serious surgery on calls.
class CallProjections : public StackObj {
public:
  Node* fallthrough_proj;
  Node* fallthrough_catchproj;
  Node* fallthrough_memproj;
  Node* fallthrough_ioproj;
  Node* catchall_catchproj;
  Node* catchall_memproj;
  Node* catchall_ioproj;
  Node* resproj;
  Node* exobj;
};

class CallGenerator;

//------------------------------CallNode---------------------------------------
// Call nodes now subsume the function of debug nodes at callsites, so they
// contain the functionality of a full scope chain of debug nodes.
class CallNode : public SafePointNode {
  friend class VMStructs;

protected:
  bool may_modify_arraycopy_helper(const TypeOopPtr* dest_t, const TypeOopPtr *t_oop, PhaseTransform *phase);

public:
  const TypeFunc *_tf;        // Function type
  address      _entry_point;  // Address of method being called
  float        _cnt;          // Estimate of number of times called
  CallGenerator* _generator;  // corresponding CallGenerator for some late inline calls
  const char *_name;           // Printable name, if _method is NULL

  CallNode(const TypeFunc* tf, address addr, const TypePtr* adr_type)
    : SafePointNode(tf->domain()->cnt(), NULL, adr_type),
      _tf(tf),
      _entry_point(addr),
      _cnt(COUNT_UNKNOWN),
      _generator(NULL),
      _name(NULL)
  {
    init_class_id(Class_Call);
  }

  const TypeFunc* tf()         const { return _tf; }
  const address  entry_point() const { return _entry_point; }
  const float    cnt()         const { return _cnt; }
  CallGenerator* generator()   const { return _generator; }

  void set_tf(const TypeFunc* tf)       { _tf = tf; }
  void set_entry_point(address p)       { _entry_point = p; }
  void set_cnt(float c)                 { _cnt = c; }
  void set_generator(CallGenerator* cg) { _generator = cg; }

  virtual const Type *bottom_type() const;
  virtual const Type* Value(PhaseGVN* phase) const;
  virtual Node *Ideal(PhaseGVN *phase, bool can_reshape);
  virtual Node* Identity(PhaseGVN* phase) { return this; }
  virtual bool        cmp( const Node &n ) const;
  virtual uint        size_of() const = 0;
  virtual void        calling_convention( BasicType* sig_bt, VMRegPair *parm_regs, uint argcnt ) const;
  virtual Node       *match( const ProjNode *proj, const Matcher *m );
  virtual uint        ideal_reg() const { return NotAMachineReg; }
  // Are we guaranteed that this node is a safepoint?  Not true for leaf calls and
  // for some macro nodes whose expansion does not have a safepoint on the fast path.
  virtual bool        guaranteed_safepoint()  { return true; }
  // For macro nodes, the JVMState gets modified during expansion. If calls
  // use MachConstantBase, it gets modified during matching. So when cloning
  // the node the JVMState must be cloned. Default is not to clone.
  virtual void clone_jvms(Compile* C) {
    if (C->needs_clone_jvms() && jvms() != NULL) {
      set_jvms(jvms()->clone_deep(C));
      jvms()->set_map_deep(this);
    }
  }

  // Returns true if the call may modify n
  virtual bool        may_modify(const TypeOopPtr *t_oop, PhaseTransform *phase);
  // Does this node have a use of n other than in debug information?
  bool                has_non_debug_use(Node *n);
  // Returns the unique CheckCastPP of a call
  // or result projection is there are several CheckCastPP
  // or returns NULL if there is no one.
  Node *result_cast();
  // Does this node returns pointer?
  bool returns_pointer() const {
    const TypeTuple *r = tf()->range();
    return (r->cnt() > TypeFunc::Parms &&
            r->field_at(TypeFunc::Parms)->isa_ptr());
  }

  // Collect all the interesting edges from a call for use in
  // replacing the call by something else.  Used by macro expansion
  // and the late inlining support.
  void extract_projections(CallProjections* projs, bool separate_io_proj, bool do_asserts = true);

  virtual uint match_edge(uint idx) const;

  bool is_call_to_arraycopystub() const;

  virtual void copy_call_debug_info(PhaseIterGVN* phase, SafePointNode *sfpt) {}

#ifndef PRODUCT
  virtual void        dump_req(outputStream *st = tty) const;
  virtual void        dump_spec(outputStream *st) const;
#endif
};


//------------------------------CallJavaNode-----------------------------------
// Make a static or dynamic subroutine call node using Java calling
// convention.  (The "Java" calling convention is the compiler's calling
// convention, as opposed to the interpreter's or that of native C.)
class CallJavaNode : public CallNode {
  friend class VMStructs;
protected:
  virtual bool cmp( const Node &n ) const;
  virtual uint size_of() const; // Size is bigger

  bool    _optimized_virtual;
  bool    _method_handle_invoke;
  bool    _override_symbolic_info; // Override symbolic call site info from bytecode
  ciMethod* _method;               // Method being direct called
  bool    _arg_escape;             // ArgEscape in parameter list
public:
  const int       _bci;         // Byte Code Index of call byte code
  CallJavaNode(const TypeFunc* tf , address addr, ciMethod* method, int bci)
    : CallNode(tf, addr, TypePtr::BOTTOM),
      _optimized_virtual(false),
      _method_handle_invoke(false),
      _override_symbolic_info(false),
      _method(method),
      _arg_escape(false), _bci(bci)
  {
    init_class_id(Class_CallJava);
  }

  virtual int   Opcode() const;
  ciMethod* method() const                 { return _method; }
  void  set_method(ciMethod *m)            { _method = m; }
  void  set_optimized_virtual(bool f)      { _optimized_virtual = f; }
  bool  is_optimized_virtual() const       { return _optimized_virtual; }
  void  set_method_handle_invoke(bool f)   { _method_handle_invoke = f; }
  bool  is_method_handle_invoke() const    { return _method_handle_invoke; }
  void  set_override_symbolic_info(bool f) { _override_symbolic_info = f; }
  bool  override_symbolic_info() const     { return _override_symbolic_info; }
  void  set_arg_escape(bool f)             { _arg_escape = f; }
  bool  arg_escape() const                 { return _arg_escape; }
  void copy_call_debug_info(PhaseIterGVN* phase, SafePointNode *sfpt);

  DEBUG_ONLY( bool validate_symbolic_info() const; )

#ifndef PRODUCT
  virtual void  dump_spec(outputStream *st) const;
  virtual void  dump_compact_spec(outputStream *st) const;
#endif
};

//------------------------------CallStaticJavaNode-----------------------------
// Make a direct subroutine call using Java calling convention (for static
// calls and optimized virtual calls, plus calls to wrappers for run-time
// routines); generates static stub.
class CallStaticJavaNode : public CallJavaNode {
  virtual bool cmp( const Node &n ) const;
  virtual uint size_of() const; // Size is bigger
public:
  CallStaticJavaNode(Compile* C, const TypeFunc* tf, address addr, ciMethod* method, int bci)
    : CallJavaNode(tf, addr, method, bci) {
    init_class_id(Class_CallStaticJava);
    if (C->eliminate_boxing() && (method != NULL) && method->is_boxing_method()) {
      init_flags(Flag_is_macro);
      C->add_macro_node(this);
    }
  }
  CallStaticJavaNode(const TypeFunc* tf, address addr, const char* name, int bci,
                     const TypePtr* adr_type)
    : CallJavaNode(tf, addr, NULL, bci) {
    init_class_id(Class_CallStaticJava);
    // This node calls a runtime stub, which often has narrow memory effects.
    _adr_type = adr_type;
    _name = name;
  }

  // If this is an uncommon trap, return the request code, else zero.
  int uncommon_trap_request() const;
  static int extract_uncommon_trap_request(const Node* call);

  bool is_boxing_method() const {
    return is_macro() && (method() != NULL) && method()->is_boxing_method();
  }
  // Later inlining modifies the JVMState, so we need to clone it
  // when the call node is cloned (because it is macro node).
  virtual void  clone_jvms(Compile* C) {
    if ((jvms() != NULL) && is_boxing_method()) {
      set_jvms(jvms()->clone_deep(C));
      jvms()->set_map_deep(this);
    }
  }

  virtual int         Opcode() const;
#ifndef PRODUCT
  virtual void        dump_spec(outputStream *st) const;
  virtual void        dump_compact_spec(outputStream *st) const;
#endif
};

//------------------------------CallDynamicJavaNode----------------------------
// Make a dispatched call using Java calling convention.
class CallDynamicJavaNode : public CallJavaNode {
  virtual bool cmp( const Node &n ) const;
  virtual uint size_of() const; // Size is bigger
public:
  CallDynamicJavaNode( const TypeFunc *tf , address addr, ciMethod* method, int vtable_index, int bci ) : CallJavaNode(tf,addr,method,bci), _vtable_index(vtable_index) {
    init_class_id(Class_CallDynamicJava);
  }

  int _vtable_index;
  virtual int   Opcode() const;
#ifndef PRODUCT
  virtual void  dump_spec(outputStream *st) const;
#endif
};

//------------------------------CallRuntimeNode--------------------------------
// Make a direct subroutine call node into compiled C++ code.
class CallRuntimeNode : public CallNode {
  virtual bool cmp( const Node &n ) const;
  virtual uint size_of() const; // Size is bigger
public:
  CallRuntimeNode(const TypeFunc* tf, address addr, const char* name,
                  const TypePtr* adr_type)
    : CallNode(tf, addr, adr_type)
  {
    init_class_id(Class_CallRuntime);
    _name = name;
  }

  virtual int   Opcode() const;
  virtual void  calling_convention( BasicType* sig_bt, VMRegPair *parm_regs, uint argcnt ) const;

#ifndef PRODUCT
  virtual void  dump_spec(outputStream *st) const;
#endif
};

//------------------------------CallLeafNode-----------------------------------
// Make a direct subroutine call node into compiled C++ code, without
// safepoints
class CallLeafNode : public CallRuntimeNode {
public:
  CallLeafNode(const TypeFunc* tf, address addr, const char* name,
               const TypePtr* adr_type)
    : CallRuntimeNode(tf, addr, name, adr_type)
  {
    init_class_id(Class_CallLeaf);
  }
  virtual int   Opcode() const;
  virtual bool        guaranteed_safepoint()  { return false; }
#ifndef PRODUCT
  virtual void  dump_spec(outputStream *st) const;
#endif
};

//------------------------------CallNativeNode-----------------------------------
// Make a direct call into a foreign function with an arbitrary ABI
// safepoints
class CallNativeNode : public CallNode {
<<<<<<< HEAD
  virtual bool cmp( const Node &n ) const;
  virtual uint size_of() const;
=======
  friend class MachCallNativeNode;
  virtual bool cmp( const Node &n ) const;
  virtual uint size_of() const;
  static void print_regs(const GrowableArray<VMReg>& regs, outputStream* st);
>>>>>>> 0cef30d6
public:
  GrowableArray<VMReg> _arg_regs;
  GrowableArray<VMReg> _ret_regs;
  const int _shadow_space_bytes;
  const bool _need_transition;

  CallNativeNode(const TypeFunc* tf, address addr, const char* name,
                 const TypePtr* adr_type,
                 const GrowableArray<VMReg>& arg_regs,
                 const GrowableArray<VMReg>& ret_regs,
                 int shadow_space_bytes,
                 bool need_transition)
    : CallNode(tf, addr, adr_type), _arg_regs(arg_regs),
      _ret_regs(ret_regs), _shadow_space_bytes(shadow_space_bytes),
      _need_transition(need_transition)
  {
    init_class_id(Class_CallNative);
    _name = name;
  }
  virtual int   Opcode() const;
  virtual bool  guaranteed_safepoint()  { return _need_transition; }
  virtual Node* match(const ProjNode *proj, const Matcher *m);
  virtual void  calling_convention( BasicType* sig_bt, VMRegPair *parm_regs, uint argcnt ) const;
#ifndef PRODUCT
  virtual void  dump_spec(outputStream *st) const;
#endif
};

//------------------------------CallLeafNoFPNode-------------------------------
// CallLeafNode, not using floating point or using it in the same manner as
// the generated code
class CallLeafNoFPNode : public CallLeafNode {
public:
  CallLeafNoFPNode(const TypeFunc* tf, address addr, const char* name,
                   const TypePtr* adr_type)
    : CallLeafNode(tf, addr, name, adr_type)
  {
    init_class_id(Class_CallLeafNoFP);
  }
  virtual int   Opcode() const;
};


//------------------------------Allocate---------------------------------------
// High-level memory allocation
//
//  AllocateNode and AllocateArrayNode are subclasses of CallNode because they will
//  get expanded into a code sequence containing a call.  Unlike other CallNodes,
//  they have 2 memory projections and 2 i_o projections (which are distinguished by
//  the _is_io_use flag in the projection.)  This is needed when expanding the node in
//  order to differentiate the uses of the projection on the normal control path from
//  those on the exception return path.
//
class AllocateNode : public CallNode {
public:
  enum {
    // Output:
    RawAddress  = TypeFunc::Parms,    // the newly-allocated raw address
    // Inputs:
    AllocSize   = TypeFunc::Parms,    // size (in bytes) of the new object
    KlassNode,                        // type (maybe dynamic) of the obj.
    InitialTest,                      // slow-path test (may be constant)
    ALength,                          // array length (or TOP if none)
    ParmLimit
  };

  static const TypeFunc* alloc_type(const Type* t) {
    const Type** fields = TypeTuple::fields(ParmLimit - TypeFunc::Parms);
    fields[AllocSize]   = TypeInt::POS;
    fields[KlassNode]   = TypeInstPtr::NOTNULL;
    fields[InitialTest] = TypeInt::BOOL;
    fields[ALength]     = t;  // length (can be a bad length)

    const TypeTuple *domain = TypeTuple::make(ParmLimit, fields);

    // create result type (range)
    fields = TypeTuple::fields(1);
    fields[TypeFunc::Parms+0] = TypeRawPtr::NOTNULL; // Returned oop

    const TypeTuple *range = TypeTuple::make(TypeFunc::Parms+1, fields);

    return TypeFunc::make(domain, range);
  }

  // Result of Escape Analysis
  bool _is_scalar_replaceable;
  bool _is_non_escaping;
  // True when MemBar for new is redundant with MemBar at initialzer exit
  bool _is_allocation_MemBar_redundant;

  virtual uint size_of() const; // Size is bigger
  AllocateNode(Compile* C, const TypeFunc *atype, Node *ctrl, Node *mem, Node *abio,
               Node *size, Node *klass_node, Node *initial_test);
  // Expansion modifies the JVMState, so we need to clone it
  virtual void  clone_jvms(Compile* C) {
    if (jvms() != NULL) {
      set_jvms(jvms()->clone_deep(C));
      jvms()->set_map_deep(this);
    }
  }
  virtual int Opcode() const;
  virtual uint ideal_reg() const { return Op_RegP; }
  virtual bool        guaranteed_safepoint()  { return false; }

  // allocations do not modify their arguments
  virtual bool        may_modify(const TypeOopPtr *t_oop, PhaseTransform *phase) { return false;}

  // Pattern-match a possible usage of AllocateNode.
  // Return null if no allocation is recognized.
  // The operand is the pointer produced by the (possible) allocation.
  // It must be a projection of the Allocate or its subsequent CastPP.
  // (Note:  This function is defined in file graphKit.cpp, near
  // GraphKit::new_instance/new_array, whose output it recognizes.)
  // The 'ptr' may not have an offset unless the 'offset' argument is given.
  static AllocateNode* Ideal_allocation(Node* ptr, PhaseTransform* phase);

  // Fancy version which uses AddPNode::Ideal_base_and_offset to strip
  // an offset, which is reported back to the caller.
  // (Note:  AllocateNode::Ideal_allocation is defined in graphKit.cpp.)
  static AllocateNode* Ideal_allocation(Node* ptr, PhaseTransform* phase,
                                        intptr_t& offset);

  // Dig the klass operand out of a (possible) allocation site.
  static Node* Ideal_klass(Node* ptr, PhaseTransform* phase) {
    AllocateNode* allo = Ideal_allocation(ptr, phase);
    return (allo == NULL) ? NULL : allo->in(KlassNode);
  }

  // Conservatively small estimate of offset of first non-header byte.
  int minimum_header_size() {
    return is_AllocateArray() ? arrayOopDesc::base_offset_in_bytes(T_BYTE) :
                                instanceOopDesc::base_offset_in_bytes();
  }

  // Return the corresponding initialization barrier (or null if none).
  // Walks out edges to find it...
  // (Note: Both InitializeNode::allocation and AllocateNode::initialization
  // are defined in graphKit.cpp, which sets up the bidirectional relation.)
  InitializeNode* initialization();

  // Convenience for initialization->maybe_set_complete(phase)
  bool maybe_set_complete(PhaseGVN* phase);

  // Return true if allocation doesn't escape thread, its escape state
  // needs be noEscape or ArgEscape. InitializeNode._does_not_escape
  // is true when its allocation's escape state is noEscape or
  // ArgEscape. In case allocation's InitializeNode is NULL, check
  // AlllocateNode._is_non_escaping flag.
  // AlllocateNode._is_non_escaping is true when its escape state is
  // noEscape.
  bool does_not_escape_thread() {
    InitializeNode* init = NULL;
    return _is_non_escaping || (((init = initialization()) != NULL) && init->does_not_escape());
  }

  // If object doesn't escape in <.init> method and there is memory barrier
  // inserted at exit of its <.init>, memory barrier for new is not necessary.
  // Inovke this method when MemBar at exit of initializer and post-dominate
  // allocation node.
  void compute_MemBar_redundancy(ciMethod* initializer);
  bool is_allocation_MemBar_redundant() { return _is_allocation_MemBar_redundant; }

  Node* make_ideal_mark(PhaseGVN *phase, Node* obj, Node* control, Node* mem);
};

//------------------------------AllocateArray---------------------------------
//
// High-level array allocation
//
class AllocateArrayNode : public AllocateNode {
public:
  AllocateArrayNode(Compile* C, const TypeFunc *atype, Node *ctrl, Node *mem, Node *abio,
                    Node* size, Node* klass_node, Node* initial_test,
                    Node* count_val
                    )
    : AllocateNode(C, atype, ctrl, mem, abio, size, klass_node,
                   initial_test)
  {
    init_class_id(Class_AllocateArray);
    set_req(AllocateNode::ALength,        count_val);
  }
  virtual int Opcode() const;
  virtual Node *Ideal(PhaseGVN *phase, bool can_reshape);

  // Dig the length operand out of a array allocation site.
  Node* Ideal_length() {
    return in(AllocateNode::ALength);
  }

  // Dig the length operand out of a array allocation site and narrow the
  // type with a CastII, if necesssary
  Node* make_ideal_length(const TypeOopPtr* ary_type, PhaseTransform *phase, bool can_create = true);

  // Pattern-match a possible usage of AllocateArrayNode.
  // Return null if no allocation is recognized.
  static AllocateArrayNode* Ideal_array_allocation(Node* ptr, PhaseTransform* phase) {
    AllocateNode* allo = Ideal_allocation(ptr, phase);
    return (allo == NULL || !allo->is_AllocateArray())
           ? NULL : allo->as_AllocateArray();
  }
};

//------------------------------AbstractLockNode-----------------------------------
class AbstractLockNode: public CallNode {
private:
  enum {
    Regular = 0,  // Normal lock
    NonEscObj,    // Lock is used for non escaping object
    Coarsened,    // Lock was coarsened
    Nested        // Nested lock
  } _kind;
#ifndef PRODUCT
  NamedCounter* _counter;
  static const char* _kind_names[Nested+1];
#endif

protected:
  // helper functions for lock elimination
  //

  bool find_matching_unlock(const Node* ctrl, LockNode* lock,
                            GrowableArray<AbstractLockNode*> &lock_ops);
  bool find_lock_and_unlock_through_if(Node* node, LockNode* lock,
                                       GrowableArray<AbstractLockNode*> &lock_ops);
  bool find_unlocks_for_region(const RegionNode* region, LockNode* lock,
                               GrowableArray<AbstractLockNode*> &lock_ops);
  LockNode *find_matching_lock(UnlockNode* unlock);

  // Update the counter to indicate that this lock was eliminated.
  void set_eliminated_lock_counter() PRODUCT_RETURN;

public:
  AbstractLockNode(const TypeFunc *tf)
    : CallNode(tf, NULL, TypeRawPtr::BOTTOM),
      _kind(Regular)
  {
#ifndef PRODUCT
    _counter = NULL;
#endif
  }
  virtual int Opcode() const = 0;
  Node *   obj_node() const       {return in(TypeFunc::Parms + 0); }
  Node *   box_node() const       {return in(TypeFunc::Parms + 1); }
  Node *   fastlock_node() const  {return in(TypeFunc::Parms + 2); }
  void     set_box_node(Node* box) { set_req(TypeFunc::Parms + 1, box); }

  const Type *sub(const Type *t1, const Type *t2) const { return TypeInt::CC;}

  virtual uint size_of() const { return sizeof(*this); }

  bool is_eliminated()  const { return (_kind != Regular); }
  bool is_non_esc_obj() const { return (_kind == NonEscObj); }
  bool is_coarsened()   const { return (_kind == Coarsened); }
  bool is_nested()      const { return (_kind == Nested); }

  const char * kind_as_string() const;
  void log_lock_optimization(Compile* c, const char * tag) const;

  void set_non_esc_obj() { _kind = NonEscObj; set_eliminated_lock_counter(); }
  void set_coarsened()   { _kind = Coarsened; set_eliminated_lock_counter(); }
  void set_nested()      { _kind = Nested; set_eliminated_lock_counter(); }

  // locking does not modify its arguments
  virtual bool may_modify(const TypeOopPtr *t_oop, PhaseTransform *phase){ return false;}

#ifndef PRODUCT
  void create_lock_counter(JVMState* s);
  NamedCounter* counter() const { return _counter; }
  virtual void dump_spec(outputStream* st) const;
  virtual void dump_compact_spec(outputStream* st) const;
  virtual void related(GrowableArray<Node*> *in_rel, GrowableArray<Node*> *out_rel, bool compact) const;
#endif
};

//------------------------------Lock---------------------------------------
// High-level lock operation
//
// This is a subclass of CallNode because it is a macro node which gets expanded
// into a code sequence containing a call.  This node takes 3 "parameters":
//    0  -  object to lock
//    1 -   a BoxLockNode
//    2 -   a FastLockNode
//
class LockNode : public AbstractLockNode {
public:

  static const TypeFunc *lock_type() {
    // create input type (domain)
    const Type **fields = TypeTuple::fields(3);
    fields[TypeFunc::Parms+0] = TypeInstPtr::NOTNULL;  // Object to be Locked
    fields[TypeFunc::Parms+1] = TypeRawPtr::BOTTOM;    // Address of stack location for lock
    fields[TypeFunc::Parms+2] = TypeInt::BOOL;         // FastLock
    const TypeTuple *domain = TypeTuple::make(TypeFunc::Parms+3,fields);

    // create result type (range)
    fields = TypeTuple::fields(0);

    const TypeTuple *range = TypeTuple::make(TypeFunc::Parms+0,fields);

    return TypeFunc::make(domain,range);
  }

  virtual int Opcode() const;
  virtual uint size_of() const; // Size is bigger
  LockNode(Compile* C, const TypeFunc *tf) : AbstractLockNode( tf ) {
    init_class_id(Class_Lock);
    init_flags(Flag_is_macro);
    C->add_macro_node(this);
  }
  virtual bool        guaranteed_safepoint()  { return false; }

  virtual Node *Ideal(PhaseGVN *phase, bool can_reshape);
  // Expansion modifies the JVMState, so we need to clone it
  virtual void  clone_jvms(Compile* C) {
    if (jvms() != NULL) {
      set_jvms(jvms()->clone_deep(C));
      jvms()->set_map_deep(this);
    }
  }

  bool is_nested_lock_region(); // Is this Lock nested?
  bool is_nested_lock_region(Compile * c); // Why isn't this Lock nested?
};

//------------------------------Unlock---------------------------------------
// High-level unlock operation
class UnlockNode : public AbstractLockNode {
private:
#ifdef ASSERT
  JVMState* const _dbg_jvms;      // Pointer to list of JVM State objects
#endif
public:
  virtual int Opcode() const;
  virtual uint size_of() const; // Size is bigger
  UnlockNode(Compile* C, const TypeFunc *tf) : AbstractLockNode( tf )
#ifdef ASSERT
    , _dbg_jvms(NULL)
#endif
  {
    init_class_id(Class_Unlock);
    init_flags(Flag_is_macro);
    C->add_macro_node(this);
  }
  virtual Node *Ideal(PhaseGVN *phase, bool can_reshape);
  // unlock is never a safepoint
  virtual bool        guaranteed_safepoint()  { return false; }
#ifdef ASSERT
  void set_dbg_jvms(JVMState* s) {
    *(JVMState**)&_dbg_jvms = s;  // override const attribute in the accessor
  }
  JVMState* dbg_jvms() const { return _dbg_jvms; }
#else
  JVMState* dbg_jvms() const { return NULL; }
#endif
};
#endif // SHARE_OPTO_CALLNODE_HPP<|MERGE_RESOLUTION|>--- conflicted
+++ resolved
@@ -813,15 +813,10 @@
 // Make a direct call into a foreign function with an arbitrary ABI
 // safepoints
 class CallNativeNode : public CallNode {
-<<<<<<< HEAD
-  virtual bool cmp( const Node &n ) const;
-  virtual uint size_of() const;
-=======
   friend class MachCallNativeNode;
   virtual bool cmp( const Node &n ) const;
   virtual uint size_of() const;
   static void print_regs(const GrowableArray<VMReg>& regs, outputStream* st);
->>>>>>> 0cef30d6
 public:
   GrowableArray<VMReg> _arg_regs;
   GrowableArray<VMReg> _ret_regs;
