--- conflicted
+++ resolved
@@ -2297,24 +2297,11 @@
         mem_op = true;
         break;
       }
-<<<<<<< HEAD
-      case Op_VectorBlend:
-      case Op_VectorInsert: {
-        Node* pair = new BinaryNode(n->in(1), n->in(2));
-        n->set_req(1, pair);
-        n->set_req(2, n->in(3));
-        n->del_req(3);
-        break;
-      }
-      default:
-        break;
-=======
       if( n->is_Mem() ) { // Loads and LoadStores
         mem_op = true;
         // Loads must be root of match tree due to prior load conflict
         if( C->subsume_loads() == false )
           set_shared(n);
->>>>>>> f8518a2c
       }
       // Fall into default case
       if( !n->ideal_reg() )
@@ -2414,6 +2401,14 @@
       Node* pair = new BinaryNode(n->in(1), n->in(2));
       n->set_req(2, pair);
       n->set_req(1, n->in(3));
+        n->del_req(3);
+        break;
+      }
+      case Op_VectorBlend:
+      case Op_VectorInsert: {
+        Node* pair = new BinaryNode(n->in(1), n->in(2));
+        n->set_req(1, pair);
+        n->set_req(2, n->in(3));
       n->del_req(3);
       break;
     }
