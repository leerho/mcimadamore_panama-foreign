/*
 * Copyright (c) 1999, 2018, Oracle and/or its affiliates. All rights reserved.
 * DO NOT ALTER OR REMOVE COPYRIGHT NOTICES OR THIS FILE HEADER.
 *
 * This code is free software; you can redistribute it and/or modify it
 * under the terms of the GNU General Public License version 2 only, as
 * published by the Free Software Foundation.
 *
 * This code is distributed in the hope that it will be useful, but WITHOUT
 * ANY WARRANTY; without even the implied warranty of MERCHANTABILITY or
 * FITNESS FOR A PARTICULAR PURPOSE.  See the GNU General Public License
 * version 2 for more details (a copy is included in the LICENSE file that
 * accompanied this code).
 *
 * You should have received a copy of the GNU General Public License version
 * 2 along with this work; if not, write to the Free Software Foundation,
 * Inc., 51 Franklin St, Fifth Floor, Boston, MA 02110-1301 USA.
 *
 * Please contact Oracle, 500 Oracle Parkway, Redwood Shores, CA 94065 USA
 * or visit www.oracle.com if you need additional information or have any
 * questions.
 *
 */

#include "precompiled.hpp"
#include "asm/macroAssembler.hpp"
#include "ci/ciUtilities.inline.hpp"
#include "classfile/systemDictionary.hpp"
#include "classfile/vmSymbols.hpp"
#include "compiler/compileBroker.hpp"
#include "compiler/compileLog.hpp"
#include "gc/shared/barrierSet.hpp"
#include "jfr/support/jfrIntrinsics.hpp"
#include "memory/resourceArea.hpp"
#include "oops/objArrayKlass.hpp"
#include "opto/addnode.hpp"
#include "opto/arraycopynode.hpp"
#include "opto/c2compiler.hpp"
#include "opto/callGenerator.hpp"
#include "opto/castnode.hpp"
#include "opto/cfgnode.hpp"
#include "opto/convertnode.hpp"
#include "opto/countbitsnode.hpp"
#include "opto/intrinsicnode.hpp"
#include "opto/idealKit.hpp"
#include "opto/mathexactnode.hpp"
#include "opto/movenode.hpp"
#include "opto/mulnode.hpp"
#include "opto/narrowptrnode.hpp"
#include "opto/opaquenode.hpp"
#include "opto/parse.hpp"
#include "opto/runtime.hpp"
#include "opto/rootnode.hpp"
#include "opto/subnode.hpp"
#include "opto/vectornode.hpp"
#include "prims/nativeLookup.hpp"
#include "prims/unsafe.hpp"
#include "runtime/objectMonitor.hpp"
#include "runtime/sharedRuntime.hpp"
#include "utilities/macros.hpp"


class LibraryIntrinsic : public InlineCallGenerator {
  // Extend the set of intrinsics known to the runtime:
 public:
 private:
  bool             _is_virtual;
  bool             _does_virtual_dispatch;
  int8_t           _predicates_count;  // Intrinsic is predicated by several conditions
  int8_t           _last_predicate; // Last generated predicate
  vmIntrinsics::ID _intrinsic_id;

 public:
  LibraryIntrinsic(ciMethod* m, bool is_virtual, int predicates_count, bool does_virtual_dispatch, vmIntrinsics::ID id)
    : InlineCallGenerator(m),
      _is_virtual(is_virtual),
      _does_virtual_dispatch(does_virtual_dispatch),
      _predicates_count((int8_t)predicates_count),
      _last_predicate((int8_t)-1),
      _intrinsic_id(id)
  {
  }
  virtual bool is_intrinsic() const { return true; }
  virtual bool is_virtual()   const { return _is_virtual; }
  virtual bool is_predicated() const { return _predicates_count > 0; }
  virtual int  predicates_count() const { return _predicates_count; }
  virtual bool does_virtual_dispatch()   const { return _does_virtual_dispatch; }
  virtual JVMState* generate(JVMState* jvms);
  virtual Node* generate_predicate(JVMState* jvms, int predicate);
  vmIntrinsics::ID intrinsic_id() const { return _intrinsic_id; }
};


// Local helper class for LibraryIntrinsic:
class LibraryCallKit : public GraphKit {
 private:
  LibraryIntrinsic* _intrinsic;     // the library intrinsic being called
  Node*             _result;        // the result node, if any
  int               _reexecute_sp;  // the stack pointer when bytecode needs to be reexecuted

  const TypeOopPtr* sharpen_unsafe_type(Compile::AliasType* alias_type, const TypePtr *adr_type);

 public:
  LibraryCallKit(JVMState* jvms, LibraryIntrinsic* intrinsic)
    : GraphKit(jvms),
      _intrinsic(intrinsic),
      _result(NULL)
  {
    // Check if this is a root compile.  In that case we don't have a caller.
    if (!jvms->has_method()) {
      _reexecute_sp = sp();
    } else {
      // Find out how many arguments the interpreter needs when deoptimizing
      // and save the stack pointer value so it can used by uncommon_trap.
      // We find the argument count by looking at the declared signature.
      bool ignored_will_link;
      ciSignature* declared_signature = NULL;
      ciMethod* ignored_callee = caller()->get_method_at_bci(bci(), ignored_will_link, &declared_signature);
      const int nargs = declared_signature->arg_size_for_bc(caller()->java_code_at_bci(bci()));
      _reexecute_sp = sp() + nargs;  // "push" arguments back on stack
    }
  }

  virtual LibraryCallKit* is_LibraryCallKit() const { return (LibraryCallKit*)this; }

  ciMethod*         caller()    const    { return jvms()->method(); }
  int               bci()       const    { return jvms()->bci(); }
  LibraryIntrinsic* intrinsic() const    { return _intrinsic; }
  vmIntrinsics::ID  intrinsic_id() const { return _intrinsic->intrinsic_id(); }
  ciMethod*         callee()    const    { return _intrinsic->method(); }

  bool  try_to_inline(int predicate);
  Node* try_to_predicate(int predicate);

  void push_result() {
    // Push the result onto the stack.
    if (!stopped() && result() != NULL) {
      BasicType bt = result()->bottom_type()->basic_type();
      push_node(bt, result());
    }
  }

 private:
  void fatal_unexpected_iid(vmIntrinsics::ID iid) {
    fatal("unexpected intrinsic %d: %s", iid, vmIntrinsics::name_at(iid));
  }

  void  set_result(Node* n) { assert(_result == NULL, "only set once"); _result = n; }
  void  set_result(RegionNode* region, PhiNode* value);
  Node*     result() { return _result; }

  virtual int reexecute_sp() { return _reexecute_sp; }

  // Helper functions to inline natives
  Node* generate_guard(Node* test, RegionNode* region, float true_prob);
  Node* generate_slow_guard(Node* test, RegionNode* region);
  Node* generate_fair_guard(Node* test, RegionNode* region);
  Node* generate_negative_guard(Node* index, RegionNode* region,
                                // resulting CastII of index:
                                Node* *pos_index = NULL);
  Node* generate_limit_guard(Node* offset, Node* subseq_length,
                             Node* array_length,
                             RegionNode* region);
  void  generate_string_range_check(Node* array, Node* offset,
                                    Node* length, bool char_count);
  Node* generate_current_thread(Node* &tls_output);
  Node* load_mirror_from_klass(Node* klass);
  Node* load_klass_from_mirror_common(Node* mirror, bool never_see_null,
                                      RegionNode* region, int null_path,
                                      int offset);
  Node* load_klass_from_mirror(Node* mirror, bool never_see_null,
                               RegionNode* region, int null_path) {
    int offset = java_lang_Class::klass_offset_in_bytes();
    return load_klass_from_mirror_common(mirror, never_see_null,
                                         region, null_path,
                                         offset);
  }
  Node* load_array_klass_from_mirror(Node* mirror, bool never_see_null,
                                     RegionNode* region, int null_path) {
    int offset = java_lang_Class::array_klass_offset_in_bytes();
    return load_klass_from_mirror_common(mirror, never_see_null,
                                         region, null_path,
                                         offset);
  }
  Node* generate_access_flags_guard(Node* kls,
                                    int modifier_mask, int modifier_bits,
                                    RegionNode* region);
  Node* generate_interface_guard(Node* kls, RegionNode* region);
  Node* generate_array_guard(Node* kls, RegionNode* region) {
    return generate_array_guard_common(kls, region, false, false);
  }
  Node* generate_non_array_guard(Node* kls, RegionNode* region) {
    return generate_array_guard_common(kls, region, false, true);
  }
  Node* generate_objArray_guard(Node* kls, RegionNode* region) {
    return generate_array_guard_common(kls, region, true, false);
  }
  Node* generate_non_objArray_guard(Node* kls, RegionNode* region) {
    return generate_array_guard_common(kls, region, true, true);
  }
  Node* generate_array_guard_common(Node* kls, RegionNode* region,
                                    bool obj_array, bool not_array);
  Node* generate_virtual_guard(Node* obj_klass, RegionNode* slow_region);
  CallJavaNode* generate_method_call(vmIntrinsics::ID method_id,
                                     bool is_virtual = false, bool is_static = false);
  CallJavaNode* generate_method_call_static(vmIntrinsics::ID method_id) {
    return generate_method_call(method_id, false, true);
  }
  CallJavaNode* generate_method_call_virtual(vmIntrinsics::ID method_id) {
    return generate_method_call(method_id, true, false);
  }
  Node * load_field_from_object(Node * fromObj, const char * fieldName, const char * fieldTypeString, bool is_exact, bool is_static, ciInstanceKlass * fromKls);
  Node * field_address_from_object(Node * fromObj, const char * fieldName, const char * fieldTypeString, bool is_exact, bool is_static, ciInstanceKlass * fromKls);

  Node* make_string_method_node(int opcode, Node* str1_start, Node* cnt1, Node* str2_start, Node* cnt2, StrIntrinsicNode::ArgEnc ae);
  bool inline_string_compareTo(StrIntrinsicNode::ArgEnc ae);
  bool inline_string_indexOf(StrIntrinsicNode::ArgEnc ae);
  bool inline_string_indexOfI(StrIntrinsicNode::ArgEnc ae);
  Node* make_indexOf_node(Node* src_start, Node* src_count, Node* tgt_start, Node* tgt_count,
                          RegionNode* region, Node* phi, StrIntrinsicNode::ArgEnc ae);
  bool inline_string_indexOfChar();
  bool inline_string_equals(StrIntrinsicNode::ArgEnc ae);
  bool inline_string_toBytesU();
  bool inline_string_getCharsU();
  bool inline_string_copy(bool compress);
  bool inline_string_char_access(bool is_store);
  Node* round_double_node(Node* n);
  bool runtime_math(const TypeFunc* call_type, address funcAddr, const char* funcName);
  bool inline_math_native(vmIntrinsics::ID id);
  bool inline_math(vmIntrinsics::ID id);
  template <typename OverflowOp>
  bool inline_math_overflow(Node* arg1, Node* arg2);
  void inline_math_mathExact(Node* math, Node* test);
  bool inline_math_addExactI(bool is_increment);
  bool inline_math_addExactL(bool is_increment);
  bool inline_math_multiplyExactI();
  bool inline_math_multiplyExactL();
  bool inline_math_multiplyHigh();
  bool inline_math_negateExactI();
  bool inline_math_negateExactL();
  bool inline_math_subtractExactI(bool is_decrement);
  bool inline_math_subtractExactL(bool is_decrement);
  bool inline_min_max(vmIntrinsics::ID id);
  bool inline_notify(vmIntrinsics::ID id);
  Node* generate_min_max(vmIntrinsics::ID id, Node* x, Node* y);
  // This returns Type::AnyPtr, RawPtr, or OopPtr.
  int classify_unsafe_addr(Node* &base, Node* &offset, BasicType type);
  Node* make_unsafe_address(Node*& base, Node* offset, DecoratorSet decorators, BasicType type = T_ILLEGAL, bool can_cast = false);

  typedef enum { Relaxed, Opaque, Volatile, Acquire, Release } AccessKind;
  DecoratorSet mo_decorator_for_access_kind(AccessKind kind);
  bool inline_unsafe_access(bool is_store, BasicType type, AccessKind kind, bool is_unaligned);
  static bool klass_needs_init_guard(Node* kls);
  bool inline_unsafe_allocate();
  bool inline_unsafe_newArray(bool uninitialized);
  bool inline_unsafe_copyMemory();
  bool inline_native_currentThread();

  bool inline_native_time_funcs(address method, const char* funcName);
#ifdef JFR_HAVE_INTRINSICS
  bool inline_native_classID();
  bool inline_native_getEventWriter();
#endif
  bool inline_native_isInterrupted();
  bool inline_native_Class_query(vmIntrinsics::ID id);
  bool inline_native_subtype_check();
  bool inline_native_getLength();
  bool inline_array_copyOf(bool is_copyOfRange);
  bool inline_array_equals(StrIntrinsicNode::ArgEnc ae);
  bool inline_preconditions_checkIndex();
  void copy_to_clone(Node* obj, Node* alloc_obj, Node* obj_size, bool is_array);
  bool inline_native_clone(bool is_virtual);
  bool inline_native_Reflection_getCallerClass();
  // Helper function for inlining native object hash method
  bool inline_native_hashcode(bool is_virtual, bool is_static);
  bool inline_native_getClass();

  // Helper functions for inlining arraycopy
  bool inline_arraycopy();
  AllocateArrayNode* tightly_coupled_allocation(Node* ptr,
                                                RegionNode* slow_region);
  JVMState* arraycopy_restore_alloc_state(AllocateArrayNode* alloc, int& saved_reexecute_sp);
  void arraycopy_move_allocation_here(AllocateArrayNode* alloc, Node* dest, JVMState* saved_jvms, int saved_reexecute_sp,
                                      uint new_idx);

  typedef enum { LS_get_add, LS_get_set, LS_cmp_swap, LS_cmp_swap_weak, LS_cmp_exchange } LoadStoreKind;
  bool inline_unsafe_load_store(BasicType type,  LoadStoreKind kind, AccessKind access_kind);
  bool inline_unsafe_fence(vmIntrinsics::ID id);
  bool inline_onspinwait();
  bool inline_fp_conversions(vmIntrinsics::ID id);
  bool inline_number_methods(vmIntrinsics::ID id);
  bool inline_reference_get();
  bool inline_Class_cast();
  bool inline_aescrypt_Block(vmIntrinsics::ID id);
  bool inline_cipherBlockChaining_AESCrypt(vmIntrinsics::ID id);
  bool inline_counterMode_AESCrypt(vmIntrinsics::ID id);
  Node* inline_cipherBlockChaining_AESCrypt_predicate(bool decrypting);
  Node* inline_counterMode_AESCrypt_predicate();
  Node* get_key_start_from_aescrypt_object(Node* aescrypt_object);
  Node* get_original_key_start_from_aescrypt_object(Node* aescrypt_object);
  bool inline_ghash_processBlocks();
  bool inline_base64_encodeBlock();
  bool inline_sha_implCompress(vmIntrinsics::ID id);
  bool inline_digestBase_implCompressMB(int predicate);
  bool inline_sha_implCompressMB(Node* digestBaseObj, ciInstanceKlass* instklass_SHA,
                                 bool long_state, address stubAddr, const char *stubName,
                                 Node* src_start, Node* ofs, Node* limit);
  Node* get_state_from_sha_object(Node *sha_object);
  Node* get_state_from_sha5_object(Node *sha_object);
  Node* inline_digestBase_implCompressMB_predicate(int predicate);
  bool inline_encodeISOArray();
  bool inline_updateCRC32();
  bool inline_updateBytesCRC32();
  bool inline_updateByteBufferCRC32();
  Node* get_table_from_crc32c_class(ciInstanceKlass *crc32c_class);
  bool inline_updateBytesCRC32C();
  bool inline_updateDirectByteBufferCRC32C();
  bool inline_updateBytesAdler32();
  bool inline_updateByteBufferAdler32();
  bool inline_multiplyToLen();
  bool inline_hasNegatives();
  bool inline_squareToLen();
  bool inline_mulAdd();
  bool inline_montgomeryMultiply();
  bool inline_montgomerySquare();
  bool inline_vectorizedMismatch();
  bool inline_fma(vmIntrinsics::ID id);
  bool inline_character_compare(vmIntrinsics::ID id);

  bool inline_profileBoolean();
  bool inline_isCompileConstant();

  // Vector API support
  bool inline_vector_nary_operation(int n);
  bool inline_vector_broadcast_coerced();
  bool inline_vector_mem_operation(bool is_store);
  bool inline_vector_gather_scatter(bool is_scatter);
  bool inline_vector_reduction();
  bool inline_vector_test();
  bool inline_vector_blend();
  bool inline_vector_rearrange();
  bool inline_vector_compare();
  bool inline_vector_broadcast_int();
  bool inline_vector_cast_reinterpret(bool is_cast);
  bool inline_vector_extract();
  bool inline_vector_insert();
  Node* box_vector(Node* in, const TypeInstPtr* vbox_type, BasicType bt, int num_elem);
  Node* unbox_vector(Node* in, const TypeInstPtr* vbox_type, BasicType bt, int num_elem);
  Node* shift_count(Node* cnt, int shift_op, BasicType bt, int num_elem);
  Node* gen_call_to_svml(int vector_api_op_id, BasicType bt, int num_elem, Node* opd1, Node* opd2);
  void set_vector_result(Node* result, bool set_res = true);

  void clear_upper_avx() {
#ifdef X86
    if (UseAVX >= 2) {
      C->set_clear_upper_avx(true);
    }
#endif
  }
};

//---------------------------make_vm_intrinsic----------------------------
CallGenerator* Compile::make_vm_intrinsic(ciMethod* m, bool is_virtual) {
  vmIntrinsics::ID id = m->intrinsic_id();
  assert(id != vmIntrinsics::_none, "must be a VM intrinsic");

  if (!m->is_loaded()) {
    // Do not attempt to inline unloaded methods.
    return NULL;
  }

  C2Compiler* compiler = (C2Compiler*)CompileBroker::compiler(CompLevel_full_optimization);
  bool is_available = false;

  {
    // For calling is_intrinsic_supported and is_intrinsic_disabled_by_flag
    // the compiler must transition to '_thread_in_vm' state because both
    // methods access VM-internal data.
    VM_ENTRY_MARK;
    methodHandle mh(THREAD, m->get_Method());
    is_available = compiler != NULL && compiler->is_intrinsic_supported(mh, is_virtual) &&
                   !C->directive()->is_intrinsic_disabled(mh) &&
                   !vmIntrinsics::is_disabled_by_flags(mh);

  }

  if (is_available) {
    assert(id <= vmIntrinsics::LAST_COMPILER_INLINE, "caller responsibility");
    assert(id != vmIntrinsics::_Object_init && id != vmIntrinsics::_invoke, "enum out of order?");
    return new LibraryIntrinsic(m, is_virtual,
                                vmIntrinsics::predicates_needed(id),
                                vmIntrinsics::does_virtual_dispatch(id),
                                (vmIntrinsics::ID) id);
  } else {
    return NULL;
  }
}

//----------------------register_library_intrinsics-----------------------
// Initialize this file's data structures, for each Compile instance.
void Compile::register_library_intrinsics() {
  // Nothing to do here.
}

JVMState* LibraryIntrinsic::generate(JVMState* jvms) {
  LibraryCallKit kit(jvms, this);
  Compile* C = kit.C;
  int nodes = C->unique();
#ifndef PRODUCT
  if ((C->print_intrinsics() || C->print_inlining()) && Verbose) {
    char buf[1000];
    const char* str = vmIntrinsics::short_name_as_C_string(intrinsic_id(), buf, sizeof(buf));
    tty->print_cr("Intrinsic %s", str);
  }
#endif
  ciMethod* callee = kit.callee();
  const int bci    = kit.bci();

  // Try to inline the intrinsic.
  if ((CheckIntrinsics ? callee->intrinsic_candidate() : true) &&
      kit.try_to_inline(_last_predicate)) {
    const char *inline_msg = is_virtual() ? "(intrinsic, virtual)"
                                          : "(intrinsic)";
    CompileTask::print_inlining_ul(callee, jvms->depth() - 1, bci, inline_msg);
    if (C->print_intrinsics() || C->print_inlining()) {
      C->print_inlining(callee, jvms->depth() - 1, bci, inline_msg);
    }
    C->gather_intrinsic_statistics(intrinsic_id(), is_virtual(), Compile::_intrinsic_worked);
    if (C->log()) {
      C->log()->elem("intrinsic id='%s'%s nodes='%d'",
                     vmIntrinsics::name_at(intrinsic_id()),
                     (is_virtual() ? " virtual='1'" : ""),
                     C->unique() - nodes);
    }
    // Push the result from the inlined method onto the stack.
    kit.push_result();
    C->print_inlining_update(this);
    return kit.transfer_exceptions_into_jvms();
  }

  // The intrinsic bailed out
  if (jvms->has_method()) {
    // Not a root compile.
    const char* msg;
    if (callee->intrinsic_candidate()) {
      msg = is_virtual() ? "failed to inline (intrinsic, virtual)" : "failed to inline (intrinsic)";
    } else {
      msg = is_virtual() ? "failed to inline (intrinsic, virtual), method not annotated"
                         : "failed to inline (intrinsic), method not annotated";
    }
    CompileTask::print_inlining_ul(callee, jvms->depth() - 1, bci, msg);
    if (C->print_intrinsics() || C->print_inlining()) {
      C->print_inlining(callee, jvms->depth() - 1, bci, msg);
    }
  } else {
    // Root compile
    ResourceMark rm;
    stringStream msg_stream;
    msg_stream.print("Did not generate intrinsic %s%s at bci:%d in",
                     vmIntrinsics::name_at(intrinsic_id()),
                     is_virtual() ? " (virtual)" : "", bci);
    const char *msg = msg_stream.as_string();
    log_debug(jit, inlining)("%s", msg);
    if (C->print_intrinsics() || C->print_inlining()) {
      tty->print("%s", msg);
    }
  }
  C->gather_intrinsic_statistics(intrinsic_id(), is_virtual(), Compile::_intrinsic_failed);
  C->print_inlining_update(this);
  return NULL;
}

Node* LibraryIntrinsic::generate_predicate(JVMState* jvms, int predicate) {
  LibraryCallKit kit(jvms, this);
  Compile* C = kit.C;
  int nodes = C->unique();
  _last_predicate = predicate;
#ifndef PRODUCT
  assert(is_predicated() && predicate < predicates_count(), "sanity");
  if ((C->print_intrinsics() || C->print_inlining()) && Verbose) {
    char buf[1000];
    const char* str = vmIntrinsics::short_name_as_C_string(intrinsic_id(), buf, sizeof(buf));
    tty->print_cr("Predicate for intrinsic %s", str);
  }
#endif
  ciMethod* callee = kit.callee();
  const int bci    = kit.bci();

  Node* slow_ctl = kit.try_to_predicate(predicate);
  if (!kit.failing()) {
    const char *inline_msg = is_virtual() ? "(intrinsic, virtual, predicate)"
                                          : "(intrinsic, predicate)";
    CompileTask::print_inlining_ul(callee, jvms->depth() - 1, bci, inline_msg);
    if (C->print_intrinsics() || C->print_inlining()) {
      C->print_inlining(callee, jvms->depth() - 1, bci, inline_msg);
    }
    C->gather_intrinsic_statistics(intrinsic_id(), is_virtual(), Compile::_intrinsic_worked);
    if (C->log()) {
      C->log()->elem("predicate_intrinsic id='%s'%s nodes='%d'",
                     vmIntrinsics::name_at(intrinsic_id()),
                     (is_virtual() ? " virtual='1'" : ""),
                     C->unique() - nodes);
    }
    return slow_ctl; // Could be NULL if the check folds.
  }

  // The intrinsic bailed out
  if (jvms->has_method()) {
    // Not a root compile.
    const char* msg = "failed to generate predicate for intrinsic";
    CompileTask::print_inlining_ul(kit.callee(), jvms->depth() - 1, bci, msg);
    if (C->print_intrinsics() || C->print_inlining()) {
      C->print_inlining(kit.callee(), jvms->depth() - 1, bci, msg);
    }
  } else {
    // Root compile
    ResourceMark rm;
    stringStream msg_stream;
    msg_stream.print("Did not generate intrinsic %s%s at bci:%d in",
                     vmIntrinsics::name_at(intrinsic_id()),
                     is_virtual() ? " (virtual)" : "", bci);
    const char *msg = msg_stream.as_string();
    log_debug(jit, inlining)("%s", msg);
    if (C->print_intrinsics() || C->print_inlining()) {
      C->print_inlining_stream()->print("%s", msg);
    }
  }
  C->gather_intrinsic_statistics(intrinsic_id(), is_virtual(), Compile::_intrinsic_failed);
  return NULL;
}

bool LibraryCallKit::try_to_inline(int predicate) {
  // Handle symbolic names for otherwise undistinguished boolean switches:
  const bool is_store       = true;
  const bool is_compress    = true;
  const bool is_static      = true;
  const bool is_volatile    = true;

  if (!jvms()->has_method()) {
    // Root JVMState has a null method.
    assert(map()->memory()->Opcode() == Op_Parm, "");
    // Insert the memory aliasing node
    set_all_memory(reset_memory());
  }
  assert(merged_memory(), "");

  switch (intrinsic_id()) {
  case vmIntrinsics::_hashCode:                 return inline_native_hashcode(intrinsic()->is_virtual(), !is_static);
  case vmIntrinsics::_identityHashCode:         return inline_native_hashcode(/*!virtual*/ false,         is_static);
  case vmIntrinsics::_getClass:                 return inline_native_getClass();

  case vmIntrinsics::_dsin:
  case vmIntrinsics::_dcos:
  case vmIntrinsics::_dtan:
  case vmIntrinsics::_dabs:
  case vmIntrinsics::_datan2:
  case vmIntrinsics::_dsqrt:
  case vmIntrinsics::_dexp:
  case vmIntrinsics::_dlog:
  case vmIntrinsics::_dlog10:
  case vmIntrinsics::_dpow:                     return inline_math_native(intrinsic_id());

  case vmIntrinsics::_min:
  case vmIntrinsics::_max:                      return inline_min_max(intrinsic_id());

  case vmIntrinsics::_notify:
  case vmIntrinsics::_notifyAll:
    return inline_notify(intrinsic_id());

  case vmIntrinsics::_addExactI:                return inline_math_addExactI(false /* add */);
  case vmIntrinsics::_addExactL:                return inline_math_addExactL(false /* add */);
  case vmIntrinsics::_decrementExactI:          return inline_math_subtractExactI(true /* decrement */);
  case vmIntrinsics::_decrementExactL:          return inline_math_subtractExactL(true /* decrement */);
  case vmIntrinsics::_incrementExactI:          return inline_math_addExactI(true /* increment */);
  case vmIntrinsics::_incrementExactL:          return inline_math_addExactL(true /* increment */);
  case vmIntrinsics::_multiplyExactI:           return inline_math_multiplyExactI();
  case vmIntrinsics::_multiplyExactL:           return inline_math_multiplyExactL();
  case vmIntrinsics::_multiplyHigh:             return inline_math_multiplyHigh();
  case vmIntrinsics::_negateExactI:             return inline_math_negateExactI();
  case vmIntrinsics::_negateExactL:             return inline_math_negateExactL();
  case vmIntrinsics::_subtractExactI:           return inline_math_subtractExactI(false /* subtract */);
  case vmIntrinsics::_subtractExactL:           return inline_math_subtractExactL(false /* subtract */);

  case vmIntrinsics::_arraycopy:                return inline_arraycopy();

  case vmIntrinsics::_compareToL:               return inline_string_compareTo(StrIntrinsicNode::LL);
  case vmIntrinsics::_compareToU:               return inline_string_compareTo(StrIntrinsicNode::UU);
  case vmIntrinsics::_compareToLU:              return inline_string_compareTo(StrIntrinsicNode::LU);
  case vmIntrinsics::_compareToUL:              return inline_string_compareTo(StrIntrinsicNode::UL);

  case vmIntrinsics::_indexOfL:                 return inline_string_indexOf(StrIntrinsicNode::LL);
  case vmIntrinsics::_indexOfU:                 return inline_string_indexOf(StrIntrinsicNode::UU);
  case vmIntrinsics::_indexOfUL:                return inline_string_indexOf(StrIntrinsicNode::UL);
  case vmIntrinsics::_indexOfIL:                return inline_string_indexOfI(StrIntrinsicNode::LL);
  case vmIntrinsics::_indexOfIU:                return inline_string_indexOfI(StrIntrinsicNode::UU);
  case vmIntrinsics::_indexOfIUL:               return inline_string_indexOfI(StrIntrinsicNode::UL);
  case vmIntrinsics::_indexOfU_char:            return inline_string_indexOfChar();

  case vmIntrinsics::_equalsL:                  return inline_string_equals(StrIntrinsicNode::LL);
  case vmIntrinsics::_equalsU:                  return inline_string_equals(StrIntrinsicNode::UU);

  case vmIntrinsics::_toBytesStringU:           return inline_string_toBytesU();
  case vmIntrinsics::_getCharsStringU:          return inline_string_getCharsU();
  case vmIntrinsics::_getCharStringU:           return inline_string_char_access(!is_store);
  case vmIntrinsics::_putCharStringU:           return inline_string_char_access( is_store);

  case vmIntrinsics::_compressStringC:
  case vmIntrinsics::_compressStringB:          return inline_string_copy( is_compress);
  case vmIntrinsics::_inflateStringC:
  case vmIntrinsics::_inflateStringB:           return inline_string_copy(!is_compress);

  case vmIntrinsics::_getReference:             return inline_unsafe_access(!is_store, T_OBJECT,   Relaxed, false);
  case vmIntrinsics::_getBoolean:               return inline_unsafe_access(!is_store, T_BOOLEAN,  Relaxed, false);
  case vmIntrinsics::_getByte:                  return inline_unsafe_access(!is_store, T_BYTE,     Relaxed, false);
  case vmIntrinsics::_getShort:                 return inline_unsafe_access(!is_store, T_SHORT,    Relaxed, false);
  case vmIntrinsics::_getChar:                  return inline_unsafe_access(!is_store, T_CHAR,     Relaxed, false);
  case vmIntrinsics::_getInt:                   return inline_unsafe_access(!is_store, T_INT,      Relaxed, false);
  case vmIntrinsics::_getLong:                  return inline_unsafe_access(!is_store, T_LONG,     Relaxed, false);
  case vmIntrinsics::_getFloat:                 return inline_unsafe_access(!is_store, T_FLOAT,    Relaxed, false);
  case vmIntrinsics::_getDouble:                return inline_unsafe_access(!is_store, T_DOUBLE,   Relaxed, false);

  case vmIntrinsics::_putReference:             return inline_unsafe_access( is_store, T_OBJECT,   Relaxed, false);
  case vmIntrinsics::_putBoolean:               return inline_unsafe_access( is_store, T_BOOLEAN,  Relaxed, false);
  case vmIntrinsics::_putByte:                  return inline_unsafe_access( is_store, T_BYTE,     Relaxed, false);
  case vmIntrinsics::_putShort:                 return inline_unsafe_access( is_store, T_SHORT,    Relaxed, false);
  case vmIntrinsics::_putChar:                  return inline_unsafe_access( is_store, T_CHAR,     Relaxed, false);
  case vmIntrinsics::_putInt:                   return inline_unsafe_access( is_store, T_INT,      Relaxed, false);
  case vmIntrinsics::_putLong:                  return inline_unsafe_access( is_store, T_LONG,     Relaxed, false);
  case vmIntrinsics::_putFloat:                 return inline_unsafe_access( is_store, T_FLOAT,    Relaxed, false);
  case vmIntrinsics::_putDouble:                return inline_unsafe_access( is_store, T_DOUBLE,   Relaxed, false);

  case vmIntrinsics::_getReferenceVolatile:     return inline_unsafe_access(!is_store, T_OBJECT,   Volatile, false);
  case vmIntrinsics::_getBooleanVolatile:       return inline_unsafe_access(!is_store, T_BOOLEAN,  Volatile, false);
  case vmIntrinsics::_getByteVolatile:          return inline_unsafe_access(!is_store, T_BYTE,     Volatile, false);
  case vmIntrinsics::_getShortVolatile:         return inline_unsafe_access(!is_store, T_SHORT,    Volatile, false);
  case vmIntrinsics::_getCharVolatile:          return inline_unsafe_access(!is_store, T_CHAR,     Volatile, false);
  case vmIntrinsics::_getIntVolatile:           return inline_unsafe_access(!is_store, T_INT,      Volatile, false);
  case vmIntrinsics::_getLongVolatile:          return inline_unsafe_access(!is_store, T_LONG,     Volatile, false);
  case vmIntrinsics::_getFloatVolatile:         return inline_unsafe_access(!is_store, T_FLOAT,    Volatile, false);
  case vmIntrinsics::_getDoubleVolatile:        return inline_unsafe_access(!is_store, T_DOUBLE,   Volatile, false);

  case vmIntrinsics::_putReferenceVolatile:     return inline_unsafe_access( is_store, T_OBJECT,   Volatile, false);
  case vmIntrinsics::_putBooleanVolatile:       return inline_unsafe_access( is_store, T_BOOLEAN,  Volatile, false);
  case vmIntrinsics::_putByteVolatile:          return inline_unsafe_access( is_store, T_BYTE,     Volatile, false);
  case vmIntrinsics::_putShortVolatile:         return inline_unsafe_access( is_store, T_SHORT,    Volatile, false);
  case vmIntrinsics::_putCharVolatile:          return inline_unsafe_access( is_store, T_CHAR,     Volatile, false);
  case vmIntrinsics::_putIntVolatile:           return inline_unsafe_access( is_store, T_INT,      Volatile, false);
  case vmIntrinsics::_putLongVolatile:          return inline_unsafe_access( is_store, T_LONG,     Volatile, false);
  case vmIntrinsics::_putFloatVolatile:         return inline_unsafe_access( is_store, T_FLOAT,    Volatile, false);
  case vmIntrinsics::_putDoubleVolatile:        return inline_unsafe_access( is_store, T_DOUBLE,   Volatile, false);

  case vmIntrinsics::_getShortUnaligned:        return inline_unsafe_access(!is_store, T_SHORT,    Relaxed, true);
  case vmIntrinsics::_getCharUnaligned:         return inline_unsafe_access(!is_store, T_CHAR,     Relaxed, true);
  case vmIntrinsics::_getIntUnaligned:          return inline_unsafe_access(!is_store, T_INT,      Relaxed, true);
  case vmIntrinsics::_getLongUnaligned:         return inline_unsafe_access(!is_store, T_LONG,     Relaxed, true);

  case vmIntrinsics::_putShortUnaligned:        return inline_unsafe_access( is_store, T_SHORT,    Relaxed, true);
  case vmIntrinsics::_putCharUnaligned:         return inline_unsafe_access( is_store, T_CHAR,     Relaxed, true);
  case vmIntrinsics::_putIntUnaligned:          return inline_unsafe_access( is_store, T_INT,      Relaxed, true);
  case vmIntrinsics::_putLongUnaligned:         return inline_unsafe_access( is_store, T_LONG,     Relaxed, true);

  case vmIntrinsics::_getReferenceAcquire:      return inline_unsafe_access(!is_store, T_OBJECT,   Acquire, false);
  case vmIntrinsics::_getBooleanAcquire:        return inline_unsafe_access(!is_store, T_BOOLEAN,  Acquire, false);
  case vmIntrinsics::_getByteAcquire:           return inline_unsafe_access(!is_store, T_BYTE,     Acquire, false);
  case vmIntrinsics::_getShortAcquire:          return inline_unsafe_access(!is_store, T_SHORT,    Acquire, false);
  case vmIntrinsics::_getCharAcquire:           return inline_unsafe_access(!is_store, T_CHAR,     Acquire, false);
  case vmIntrinsics::_getIntAcquire:            return inline_unsafe_access(!is_store, T_INT,      Acquire, false);
  case vmIntrinsics::_getLongAcquire:           return inline_unsafe_access(!is_store, T_LONG,     Acquire, false);
  case vmIntrinsics::_getFloatAcquire:          return inline_unsafe_access(!is_store, T_FLOAT,    Acquire, false);
  case vmIntrinsics::_getDoubleAcquire:         return inline_unsafe_access(!is_store, T_DOUBLE,   Acquire, false);

  case vmIntrinsics::_putReferenceRelease:      return inline_unsafe_access( is_store, T_OBJECT,   Release, false);
  case vmIntrinsics::_putBooleanRelease:        return inline_unsafe_access( is_store, T_BOOLEAN,  Release, false);
  case vmIntrinsics::_putByteRelease:           return inline_unsafe_access( is_store, T_BYTE,     Release, false);
  case vmIntrinsics::_putShortRelease:          return inline_unsafe_access( is_store, T_SHORT,    Release, false);
  case vmIntrinsics::_putCharRelease:           return inline_unsafe_access( is_store, T_CHAR,     Release, false);
  case vmIntrinsics::_putIntRelease:            return inline_unsafe_access( is_store, T_INT,      Release, false);
  case vmIntrinsics::_putLongRelease:           return inline_unsafe_access( is_store, T_LONG,     Release, false);
  case vmIntrinsics::_putFloatRelease:          return inline_unsafe_access( is_store, T_FLOAT,    Release, false);
  case vmIntrinsics::_putDoubleRelease:         return inline_unsafe_access( is_store, T_DOUBLE,   Release, false);

  case vmIntrinsics::_getReferenceOpaque:       return inline_unsafe_access(!is_store, T_OBJECT,   Opaque, false);
  case vmIntrinsics::_getBooleanOpaque:         return inline_unsafe_access(!is_store, T_BOOLEAN,  Opaque, false);
  case vmIntrinsics::_getByteOpaque:            return inline_unsafe_access(!is_store, T_BYTE,     Opaque, false);
  case vmIntrinsics::_getShortOpaque:           return inline_unsafe_access(!is_store, T_SHORT,    Opaque, false);
  case vmIntrinsics::_getCharOpaque:            return inline_unsafe_access(!is_store, T_CHAR,     Opaque, false);
  case vmIntrinsics::_getIntOpaque:             return inline_unsafe_access(!is_store, T_INT,      Opaque, false);
  case vmIntrinsics::_getLongOpaque:            return inline_unsafe_access(!is_store, T_LONG,     Opaque, false);
  case vmIntrinsics::_getFloatOpaque:           return inline_unsafe_access(!is_store, T_FLOAT,    Opaque, false);
  case vmIntrinsics::_getDoubleOpaque:          return inline_unsafe_access(!is_store, T_DOUBLE,   Opaque, false);

  case vmIntrinsics::_putReferenceOpaque:       return inline_unsafe_access( is_store, T_OBJECT,   Opaque, false);
  case vmIntrinsics::_putBooleanOpaque:         return inline_unsafe_access( is_store, T_BOOLEAN,  Opaque, false);
  case vmIntrinsics::_putByteOpaque:            return inline_unsafe_access( is_store, T_BYTE,     Opaque, false);
  case vmIntrinsics::_putShortOpaque:           return inline_unsafe_access( is_store, T_SHORT,    Opaque, false);
  case vmIntrinsics::_putCharOpaque:            return inline_unsafe_access( is_store, T_CHAR,     Opaque, false);
  case vmIntrinsics::_putIntOpaque:             return inline_unsafe_access( is_store, T_INT,      Opaque, false);
  case vmIntrinsics::_putLongOpaque:            return inline_unsafe_access( is_store, T_LONG,     Opaque, false);
  case vmIntrinsics::_putFloatOpaque:           return inline_unsafe_access( is_store, T_FLOAT,    Opaque, false);
  case vmIntrinsics::_putDoubleOpaque:          return inline_unsafe_access( is_store, T_DOUBLE,   Opaque, false);

  case vmIntrinsics::_compareAndSetReference:   return inline_unsafe_load_store(T_OBJECT, LS_cmp_swap,      Volatile);
  case vmIntrinsics::_compareAndSetByte:        return inline_unsafe_load_store(T_BYTE,   LS_cmp_swap,      Volatile);
  case vmIntrinsics::_compareAndSetShort:       return inline_unsafe_load_store(T_SHORT,  LS_cmp_swap,      Volatile);
  case vmIntrinsics::_compareAndSetInt:         return inline_unsafe_load_store(T_INT,    LS_cmp_swap,      Volatile);
  case vmIntrinsics::_compareAndSetLong:        return inline_unsafe_load_store(T_LONG,   LS_cmp_swap,      Volatile);

  case vmIntrinsics::_weakCompareAndSetReferencePlain:     return inline_unsafe_load_store(T_OBJECT, LS_cmp_swap_weak, Relaxed);
  case vmIntrinsics::_weakCompareAndSetReferenceAcquire:   return inline_unsafe_load_store(T_OBJECT, LS_cmp_swap_weak, Acquire);
  case vmIntrinsics::_weakCompareAndSetReferenceRelease:   return inline_unsafe_load_store(T_OBJECT, LS_cmp_swap_weak, Release);
  case vmIntrinsics::_weakCompareAndSetReference:          return inline_unsafe_load_store(T_OBJECT, LS_cmp_swap_weak, Volatile);
  case vmIntrinsics::_weakCompareAndSetBytePlain:          return inline_unsafe_load_store(T_BYTE,   LS_cmp_swap_weak, Relaxed);
  case vmIntrinsics::_weakCompareAndSetByteAcquire:        return inline_unsafe_load_store(T_BYTE,   LS_cmp_swap_weak, Acquire);
  case vmIntrinsics::_weakCompareAndSetByteRelease:        return inline_unsafe_load_store(T_BYTE,   LS_cmp_swap_weak, Release);
  case vmIntrinsics::_weakCompareAndSetByte:               return inline_unsafe_load_store(T_BYTE,   LS_cmp_swap_weak, Volatile);
  case vmIntrinsics::_weakCompareAndSetShortPlain:         return inline_unsafe_load_store(T_SHORT,  LS_cmp_swap_weak, Relaxed);
  case vmIntrinsics::_weakCompareAndSetShortAcquire:       return inline_unsafe_load_store(T_SHORT,  LS_cmp_swap_weak, Acquire);
  case vmIntrinsics::_weakCompareAndSetShortRelease:       return inline_unsafe_load_store(T_SHORT,  LS_cmp_swap_weak, Release);
  case vmIntrinsics::_weakCompareAndSetShort:              return inline_unsafe_load_store(T_SHORT,  LS_cmp_swap_weak, Volatile);
  case vmIntrinsics::_weakCompareAndSetIntPlain:           return inline_unsafe_load_store(T_INT,    LS_cmp_swap_weak, Relaxed);
  case vmIntrinsics::_weakCompareAndSetIntAcquire:         return inline_unsafe_load_store(T_INT,    LS_cmp_swap_weak, Acquire);
  case vmIntrinsics::_weakCompareAndSetIntRelease:         return inline_unsafe_load_store(T_INT,    LS_cmp_swap_weak, Release);
  case vmIntrinsics::_weakCompareAndSetInt:                return inline_unsafe_load_store(T_INT,    LS_cmp_swap_weak, Volatile);
  case vmIntrinsics::_weakCompareAndSetLongPlain:          return inline_unsafe_load_store(T_LONG,   LS_cmp_swap_weak, Relaxed);
  case vmIntrinsics::_weakCompareAndSetLongAcquire:        return inline_unsafe_load_store(T_LONG,   LS_cmp_swap_weak, Acquire);
  case vmIntrinsics::_weakCompareAndSetLongRelease:        return inline_unsafe_load_store(T_LONG,   LS_cmp_swap_weak, Release);
  case vmIntrinsics::_weakCompareAndSetLong:               return inline_unsafe_load_store(T_LONG,   LS_cmp_swap_weak, Volatile);

  case vmIntrinsics::_compareAndExchangeReference:         return inline_unsafe_load_store(T_OBJECT, LS_cmp_exchange,  Volatile);
  case vmIntrinsics::_compareAndExchangeReferenceAcquire:  return inline_unsafe_load_store(T_OBJECT, LS_cmp_exchange,  Acquire);
  case vmIntrinsics::_compareAndExchangeReferenceRelease:  return inline_unsafe_load_store(T_OBJECT, LS_cmp_exchange,  Release);
  case vmIntrinsics::_compareAndExchangeByte:              return inline_unsafe_load_store(T_BYTE,   LS_cmp_exchange,  Volatile);
  case vmIntrinsics::_compareAndExchangeByteAcquire:       return inline_unsafe_load_store(T_BYTE,   LS_cmp_exchange,  Acquire);
  case vmIntrinsics::_compareAndExchangeByteRelease:       return inline_unsafe_load_store(T_BYTE,   LS_cmp_exchange,  Release);
  case vmIntrinsics::_compareAndExchangeShort:             return inline_unsafe_load_store(T_SHORT,  LS_cmp_exchange,  Volatile);
  case vmIntrinsics::_compareAndExchangeShortAcquire:      return inline_unsafe_load_store(T_SHORT,  LS_cmp_exchange,  Acquire);
  case vmIntrinsics::_compareAndExchangeShortRelease:      return inline_unsafe_load_store(T_SHORT,  LS_cmp_exchange,  Release);
  case vmIntrinsics::_compareAndExchangeInt:               return inline_unsafe_load_store(T_INT,    LS_cmp_exchange,  Volatile);
  case vmIntrinsics::_compareAndExchangeIntAcquire:        return inline_unsafe_load_store(T_INT,    LS_cmp_exchange,  Acquire);
  case vmIntrinsics::_compareAndExchangeIntRelease:        return inline_unsafe_load_store(T_INT,    LS_cmp_exchange,  Release);
  case vmIntrinsics::_compareAndExchangeLong:              return inline_unsafe_load_store(T_LONG,   LS_cmp_exchange,  Volatile);
  case vmIntrinsics::_compareAndExchangeLongAcquire:       return inline_unsafe_load_store(T_LONG,   LS_cmp_exchange,  Acquire);
  case vmIntrinsics::_compareAndExchangeLongRelease:       return inline_unsafe_load_store(T_LONG,   LS_cmp_exchange,  Release);

  case vmIntrinsics::_getAndAddByte:                    return inline_unsafe_load_store(T_BYTE,   LS_get_add,       Volatile);
  case vmIntrinsics::_getAndAddShort:                   return inline_unsafe_load_store(T_SHORT,  LS_get_add,       Volatile);
  case vmIntrinsics::_getAndAddInt:                     return inline_unsafe_load_store(T_INT,    LS_get_add,       Volatile);
  case vmIntrinsics::_getAndAddLong:                    return inline_unsafe_load_store(T_LONG,   LS_get_add,       Volatile);

  case vmIntrinsics::_getAndSetByte:                    return inline_unsafe_load_store(T_BYTE,   LS_get_set,       Volatile);
  case vmIntrinsics::_getAndSetShort:                   return inline_unsafe_load_store(T_SHORT,  LS_get_set,       Volatile);
  case vmIntrinsics::_getAndSetInt:                     return inline_unsafe_load_store(T_INT,    LS_get_set,       Volatile);
  case vmIntrinsics::_getAndSetLong:                    return inline_unsafe_load_store(T_LONG,   LS_get_set,       Volatile);
  case vmIntrinsics::_getAndSetReference:               return inline_unsafe_load_store(T_OBJECT, LS_get_set,       Volatile);

  case vmIntrinsics::_loadFence:
  case vmIntrinsics::_storeFence:
  case vmIntrinsics::_fullFence:                return inline_unsafe_fence(intrinsic_id());

  case vmIntrinsics::_onSpinWait:               return inline_onspinwait();

  case vmIntrinsics::_currentThread:            return inline_native_currentThread();
  case vmIntrinsics::_isInterrupted:            return inline_native_isInterrupted();

#ifdef JFR_HAVE_INTRINSICS
  case vmIntrinsics::_counterTime:              return inline_native_time_funcs(CAST_FROM_FN_PTR(address, JFR_TIME_FUNCTION), "counterTime");
  case vmIntrinsics::_getClassId:               return inline_native_classID();
  case vmIntrinsics::_getEventWriter:           return inline_native_getEventWriter();
#endif
  case vmIntrinsics::_currentTimeMillis:        return inline_native_time_funcs(CAST_FROM_FN_PTR(address, os::javaTimeMillis), "currentTimeMillis");
  case vmIntrinsics::_nanoTime:                 return inline_native_time_funcs(CAST_FROM_FN_PTR(address, os::javaTimeNanos), "nanoTime");
  case vmIntrinsics::_allocateInstance:         return inline_unsafe_allocate();
  case vmIntrinsics::_copyMemory:               return inline_unsafe_copyMemory();
  case vmIntrinsics::_getLength:                return inline_native_getLength();
  case vmIntrinsics::_copyOf:                   return inline_array_copyOf(false);
  case vmIntrinsics::_copyOfRange:              return inline_array_copyOf(true);
  case vmIntrinsics::_equalsB:                  return inline_array_equals(StrIntrinsicNode::LL);
  case vmIntrinsics::_equalsC:                  return inline_array_equals(StrIntrinsicNode::UU);
  case vmIntrinsics::_Preconditions_checkIndex: return inline_preconditions_checkIndex();
  case vmIntrinsics::_clone:                    return inline_native_clone(intrinsic()->is_virtual());

  case vmIntrinsics::_allocateUninitializedArray: return inline_unsafe_newArray(true);
  case vmIntrinsics::_newArray:                   return inline_unsafe_newArray(false);

  case vmIntrinsics::_isAssignableFrom:         return inline_native_subtype_check();

  case vmIntrinsics::_isInstance:
  case vmIntrinsics::_getModifiers:
  case vmIntrinsics::_isInterface:
  case vmIntrinsics::_isArray:
  case vmIntrinsics::_isPrimitive:
  case vmIntrinsics::_getSuperclass:
  case vmIntrinsics::_getClassAccessFlags:      return inline_native_Class_query(intrinsic_id());

  case vmIntrinsics::_floatToRawIntBits:
  case vmIntrinsics::_floatToIntBits:
  case vmIntrinsics::_intBitsToFloat:
  case vmIntrinsics::_doubleToRawLongBits:
  case vmIntrinsics::_doubleToLongBits:
  case vmIntrinsics::_longBitsToDouble:         return inline_fp_conversions(intrinsic_id());

  case vmIntrinsics::_numberOfLeadingZeros_i:
  case vmIntrinsics::_numberOfLeadingZeros_l:
  case vmIntrinsics::_numberOfTrailingZeros_i:
  case vmIntrinsics::_numberOfTrailingZeros_l:
  case vmIntrinsics::_bitCount_i:
  case vmIntrinsics::_bitCount_l:
  case vmIntrinsics::_reverseBytes_i:
  case vmIntrinsics::_reverseBytes_l:
  case vmIntrinsics::_reverseBytes_s:
  case vmIntrinsics::_reverseBytes_c:           return inline_number_methods(intrinsic_id());

  case vmIntrinsics::_getCallerClass:           return inline_native_Reflection_getCallerClass();

  case vmIntrinsics::_Reference_get:            return inline_reference_get();

  case vmIntrinsics::_Class_cast:               return inline_Class_cast();

  case vmIntrinsics::_aescrypt_encryptBlock:
  case vmIntrinsics::_aescrypt_decryptBlock:    return inline_aescrypt_Block(intrinsic_id());

  case vmIntrinsics::_cipherBlockChaining_encryptAESCrypt:
  case vmIntrinsics::_cipherBlockChaining_decryptAESCrypt:
    return inline_cipherBlockChaining_AESCrypt(intrinsic_id());

  case vmIntrinsics::_counterMode_AESCrypt:
    return inline_counterMode_AESCrypt(intrinsic_id());

  case vmIntrinsics::_sha_implCompress:
  case vmIntrinsics::_sha2_implCompress:
  case vmIntrinsics::_sha5_implCompress:
    return inline_sha_implCompress(intrinsic_id());

  case vmIntrinsics::_digestBase_implCompressMB:
    return inline_digestBase_implCompressMB(predicate);

  case vmIntrinsics::_multiplyToLen:
    return inline_multiplyToLen();

  case vmIntrinsics::_squareToLen:
    return inline_squareToLen();

  case vmIntrinsics::_mulAdd:
    return inline_mulAdd();

  case vmIntrinsics::_montgomeryMultiply:
    return inline_montgomeryMultiply();
  case vmIntrinsics::_montgomerySquare:
    return inline_montgomerySquare();

  case vmIntrinsics::_vectorizedMismatch:
    return inline_vectorizedMismatch();

  case vmIntrinsics::_ghash_processBlocks:
    return inline_ghash_processBlocks();
  case vmIntrinsics::_base64_encodeBlock:
    return inline_base64_encodeBlock();

  case vmIntrinsics::_encodeISOArray:
  case vmIntrinsics::_encodeByteISOArray:
    return inline_encodeISOArray();

  case vmIntrinsics::_updateCRC32:
    return inline_updateCRC32();
  case vmIntrinsics::_updateBytesCRC32:
    return inline_updateBytesCRC32();
  case vmIntrinsics::_updateByteBufferCRC32:
    return inline_updateByteBufferCRC32();

  case vmIntrinsics::_updateBytesCRC32C:
    return inline_updateBytesCRC32C();
  case vmIntrinsics::_updateDirectByteBufferCRC32C:
    return inline_updateDirectByteBufferCRC32C();

  case vmIntrinsics::_updateBytesAdler32:
    return inline_updateBytesAdler32();
  case vmIntrinsics::_updateByteBufferAdler32:
    return inline_updateByteBufferAdler32();

  case vmIntrinsics::_profileBoolean:
    return inline_profileBoolean();
  case vmIntrinsics::_isCompileConstant:
    return inline_isCompileConstant();

  case vmIntrinsics::_hasNegatives:
    return inline_hasNegatives();

  case vmIntrinsics::_fmaD:
  case vmIntrinsics::_fmaF:
    return inline_fma(intrinsic_id());

<<<<<<< HEAD
  case vmIntrinsics::_VectorUnaryOp:
    return inline_vector_nary_operation(1);
  case vmIntrinsics::_VectorBinaryOp:
    return inline_vector_nary_operation(2);
  case vmIntrinsics::_VectorTernaryOp:
    return inline_vector_nary_operation(3);

  case vmIntrinsics::_VectorBroadcastCoerced:
    return inline_vector_broadcast_coerced();
  case vmIntrinsics::_VectorLoadOp:
    return inline_vector_mem_operation(/*is_store=*/false);
  case vmIntrinsics::_VectorStoreOp:
    return inline_vector_mem_operation(/*is_store=*/true);
  case vmIntrinsics::_VectorGatherOp:
    return inline_vector_gather_scatter(/*is_scatter*/ false);
  case vmIntrinsics::_VectorScatterOp:
    return inline_vector_gather_scatter(/*is_scatter*/ true);
  case vmIntrinsics::_VectorReductionCoerced:
    return inline_vector_reduction();
  case vmIntrinsics::_VectorTest:
    return inline_vector_test();
  case vmIntrinsics::_VectorBlend:
    return inline_vector_blend();
  case vmIntrinsics::_VectorRearrange:
    return inline_vector_rearrange();
  case vmIntrinsics::_VectorCompare:
    return inline_vector_compare();
  case vmIntrinsics::_VectorBroadcastInt:
    return inline_vector_broadcast_int();
  case vmIntrinsics::_VectorReinterpret:
    return inline_vector_cast_reinterpret(/*is_cast*/ false);
  case vmIntrinsics::_VectorCast:
    return inline_vector_cast_reinterpret(/*is_cast*/ true);
  case vmIntrinsics::_VectorInsert:
    return inline_vector_insert();
  case vmIntrinsics::_VectorExtract:
    return inline_vector_extract();
=======
  case vmIntrinsics::_isDigit:
  case vmIntrinsics::_isLowerCase:
  case vmIntrinsics::_isUpperCase:
  case vmIntrinsics::_isWhitespace:
    return inline_character_compare(intrinsic_id());
>>>>>>> 3623c99b

  default:
    // If you get here, it may be that someone has added a new intrinsic
    // to the list in vmSymbols.hpp without implementing it here.
#ifndef PRODUCT
    if ((PrintMiscellaneous && (Verbose || WizardMode)) || PrintOpto) {
      tty->print_cr("*** Warning: Unimplemented intrinsic %s(%d)",
                    vmIntrinsics::name_at(intrinsic_id()), intrinsic_id());
    }
#endif
    return false;
  }
}

Node* LibraryCallKit::try_to_predicate(int predicate) {
  if (!jvms()->has_method()) {
    // Root JVMState has a null method.
    assert(map()->memory()->Opcode() == Op_Parm, "");
    // Insert the memory aliasing node
    set_all_memory(reset_memory());
  }
  assert(merged_memory(), "");

  switch (intrinsic_id()) {
  case vmIntrinsics::_cipherBlockChaining_encryptAESCrypt:
    return inline_cipherBlockChaining_AESCrypt_predicate(false);
  case vmIntrinsics::_cipherBlockChaining_decryptAESCrypt:
    return inline_cipherBlockChaining_AESCrypt_predicate(true);
  case vmIntrinsics::_counterMode_AESCrypt:
    return inline_counterMode_AESCrypt_predicate();
  case vmIntrinsics::_digestBase_implCompressMB:
    return inline_digestBase_implCompressMB_predicate(predicate);

  default:
    // If you get here, it may be that someone has added a new intrinsic
    // to the list in vmSymbols.hpp without implementing it here.
#ifndef PRODUCT
    if ((PrintMiscellaneous && (Verbose || WizardMode)) || PrintOpto) {
      tty->print_cr("*** Warning: Unimplemented predicate for intrinsic %s(%d)",
                    vmIntrinsics::name_at(intrinsic_id()), intrinsic_id());
    }
#endif
    Node* slow_ctl = control();
    set_control(top()); // No fast path instrinsic
    return slow_ctl;
  }
}

//------------------------------set_result-------------------------------
// Helper function for finishing intrinsics.
void LibraryCallKit::set_result(RegionNode* region, PhiNode* value) {
  record_for_igvn(region);
  set_control(_gvn.transform(region));
  set_result( _gvn.transform(value));
  assert(value->type()->basic_type() == result()->bottom_type()->basic_type(), "sanity");
}

//------------------------------generate_guard---------------------------
// Helper function for generating guarded fast-slow graph structures.
// The given 'test', if true, guards a slow path.  If the test fails
// then a fast path can be taken.  (We generally hope it fails.)
// In all cases, GraphKit::control() is updated to the fast path.
// The returned value represents the control for the slow path.
// The return value is never 'top'; it is either a valid control
// or NULL if it is obvious that the slow path can never be taken.
// Also, if region and the slow control are not NULL, the slow edge
// is appended to the region.
Node* LibraryCallKit::generate_guard(Node* test, RegionNode* region, float true_prob) {
  if (stopped()) {
    // Already short circuited.
    return NULL;
  }

  // Build an if node and its projections.
  // If test is true we take the slow path, which we assume is uncommon.
  if (_gvn.type(test) == TypeInt::ZERO) {
    // The slow branch is never taken.  No need to build this guard.
    return NULL;
  }

  IfNode* iff = create_and_map_if(control(), test, true_prob, COUNT_UNKNOWN);

  Node* if_slow = _gvn.transform(new IfTrueNode(iff));
  if (if_slow == top()) {
    // The slow branch is never taken.  No need to build this guard.
    return NULL;
  }

  if (region != NULL)
    region->add_req(if_slow);

  Node* if_fast = _gvn.transform(new IfFalseNode(iff));
  set_control(if_fast);

  return if_slow;
}

inline Node* LibraryCallKit::generate_slow_guard(Node* test, RegionNode* region) {
  return generate_guard(test, region, PROB_UNLIKELY_MAG(3));
}
inline Node* LibraryCallKit::generate_fair_guard(Node* test, RegionNode* region) {
  return generate_guard(test, region, PROB_FAIR);
}

inline Node* LibraryCallKit::generate_negative_guard(Node* index, RegionNode* region,
                                                     Node* *pos_index) {
  if (stopped())
    return NULL;                // already stopped
  if (_gvn.type(index)->higher_equal(TypeInt::POS)) // [0,maxint]
    return NULL;                // index is already adequately typed
  Node* cmp_lt = _gvn.transform(new CmpINode(index, intcon(0)));
  Node* bol_lt = _gvn.transform(new BoolNode(cmp_lt, BoolTest::lt));
  Node* is_neg = generate_guard(bol_lt, region, PROB_MIN);
  if (is_neg != NULL && pos_index != NULL) {
    // Emulate effect of Parse::adjust_map_after_if.
    Node* ccast = new CastIINode(index, TypeInt::POS);
    ccast->set_req(0, control());
    (*pos_index) = _gvn.transform(ccast);
  }
  return is_neg;
}

// Make sure that 'position' is a valid limit index, in [0..length].
// There are two equivalent plans for checking this:
//   A. (offset + copyLength)  unsigned<=  arrayLength
//   B. offset  <=  (arrayLength - copyLength)
// We require that all of the values above, except for the sum and
// difference, are already known to be non-negative.
// Plan A is robust in the face of overflow, if offset and copyLength
// are both hugely positive.
//
// Plan B is less direct and intuitive, but it does not overflow at
// all, since the difference of two non-negatives is always
// representable.  Whenever Java methods must perform the equivalent
// check they generally use Plan B instead of Plan A.
// For the moment we use Plan A.
inline Node* LibraryCallKit::generate_limit_guard(Node* offset,
                                                  Node* subseq_length,
                                                  Node* array_length,
                                                  RegionNode* region) {
  if (stopped())
    return NULL;                // already stopped
  bool zero_offset = _gvn.type(offset) == TypeInt::ZERO;
  if (zero_offset && subseq_length->eqv_uncast(array_length))
    return NULL;                // common case of whole-array copy
  Node* last = subseq_length;
  if (!zero_offset)             // last += offset
    last = _gvn.transform(new AddINode(last, offset));
  Node* cmp_lt = _gvn.transform(new CmpUNode(array_length, last));
  Node* bol_lt = _gvn.transform(new BoolNode(cmp_lt, BoolTest::lt));
  Node* is_over = generate_guard(bol_lt, region, PROB_MIN);
  return is_over;
}

// Emit range checks for the given String.value byte array
void LibraryCallKit::generate_string_range_check(Node* array, Node* offset, Node* count, bool char_count) {
  if (stopped()) {
    return; // already stopped
  }
  RegionNode* bailout = new RegionNode(1);
  record_for_igvn(bailout);
  if (char_count) {
    // Convert char count to byte count
    count = _gvn.transform(new LShiftINode(count, intcon(1)));
  }

  // Offset and count must not be negative
  generate_negative_guard(offset, bailout);
  generate_negative_guard(count, bailout);
  // Offset + count must not exceed length of array
  generate_limit_guard(offset, count, load_array_length(array), bailout);

  if (bailout->req() > 1) {
    PreserveJVMState pjvms(this);
    set_control(_gvn.transform(bailout));
    uncommon_trap(Deoptimization::Reason_intrinsic,
                  Deoptimization::Action_maybe_recompile);
  }
}

//--------------------------generate_current_thread--------------------
Node* LibraryCallKit::generate_current_thread(Node* &tls_output) {
  ciKlass*    thread_klass = env()->Thread_klass();
  const Type* thread_type  = TypeOopPtr::make_from_klass(thread_klass)->cast_to_ptr_type(TypePtr::NotNull);
  Node* thread = _gvn.transform(new ThreadLocalNode());
  Node* p = basic_plus_adr(top()/*!oop*/, thread, in_bytes(JavaThread::threadObj_offset()));
  Node* threadObj = make_load(NULL, p, thread_type, T_OBJECT, MemNode::unordered);
  tls_output = thread;
  return threadObj;
}


//------------------------------make_string_method_node------------------------
// Helper method for String intrinsic functions. This version is called with
// str1 and str2 pointing to byte[] nodes containing Latin1 or UTF16 encoded
// characters (depending on 'is_byte'). cnt1 and cnt2 are pointing to Int nodes
// containing the lengths of str1 and str2.
Node* LibraryCallKit::make_string_method_node(int opcode, Node* str1_start, Node* cnt1, Node* str2_start, Node* cnt2, StrIntrinsicNode::ArgEnc ae) {
  Node* result = NULL;
  switch (opcode) {
  case Op_StrIndexOf:
    result = new StrIndexOfNode(control(), memory(TypeAryPtr::BYTES),
                                str1_start, cnt1, str2_start, cnt2, ae);
    break;
  case Op_StrComp:
    result = new StrCompNode(control(), memory(TypeAryPtr::BYTES),
                             str1_start, cnt1, str2_start, cnt2, ae);
    break;
  case Op_StrEquals:
    // We already know that cnt1 == cnt2 here (checked in 'inline_string_equals').
    // Use the constant length if there is one because optimized match rule may exist.
    result = new StrEqualsNode(control(), memory(TypeAryPtr::BYTES),
                               str1_start, str2_start, cnt2->is_Con() ? cnt2 : cnt1, ae);
    break;
  default:
    ShouldNotReachHere();
    return NULL;
  }

  // All these intrinsics have checks.
  C->set_has_split_ifs(true); // Has chance for split-if optimization
  clear_upper_avx();

  return _gvn.transform(result);
}

//------------------------------inline_string_compareTo------------------------
bool LibraryCallKit::inline_string_compareTo(StrIntrinsicNode::ArgEnc ae) {
  Node* arg1 = argument(0);
  Node* arg2 = argument(1);

  arg1 = must_be_not_null(arg1, true);
  arg2 = must_be_not_null(arg2, true);

  arg1 = access_resolve(arg1, ACCESS_READ);
  arg2 = access_resolve(arg2, ACCESS_READ);

  // Get start addr and length of first argument
  Node* arg1_start  = array_element_address(arg1, intcon(0), T_BYTE);
  Node* arg1_cnt    = load_array_length(arg1);

  // Get start addr and length of second argument
  Node* arg2_start  = array_element_address(arg2, intcon(0), T_BYTE);
  Node* arg2_cnt    = load_array_length(arg2);

  Node* result = make_string_method_node(Op_StrComp, arg1_start, arg1_cnt, arg2_start, arg2_cnt, ae);
  set_result(result);
  return true;
}

//------------------------------inline_string_equals------------------------
bool LibraryCallKit::inline_string_equals(StrIntrinsicNode::ArgEnc ae) {
  Node* arg1 = argument(0);
  Node* arg2 = argument(1);

  // paths (plus control) merge
  RegionNode* region = new RegionNode(3);
  Node* phi = new PhiNode(region, TypeInt::BOOL);

  if (!stopped()) {

    arg1 = must_be_not_null(arg1, true);
    arg2 = must_be_not_null(arg2, true);

    arg1 = access_resolve(arg1, ACCESS_READ);
    arg2 = access_resolve(arg2, ACCESS_READ);

    // Get start addr and length of first argument
    Node* arg1_start  = array_element_address(arg1, intcon(0), T_BYTE);
    Node* arg1_cnt    = load_array_length(arg1);

    // Get start addr and length of second argument
    Node* arg2_start  = array_element_address(arg2, intcon(0), T_BYTE);
    Node* arg2_cnt    = load_array_length(arg2);

    // Check for arg1_cnt != arg2_cnt
    Node* cmp = _gvn.transform(new CmpINode(arg1_cnt, arg2_cnt));
    Node* bol = _gvn.transform(new BoolNode(cmp, BoolTest::ne));
    Node* if_ne = generate_slow_guard(bol, NULL);
    if (if_ne != NULL) {
      phi->init_req(2, intcon(0));
      region->init_req(2, if_ne);
    }

    // Check for count == 0 is done by assembler code for StrEquals.

    if (!stopped()) {
      Node* equals = make_string_method_node(Op_StrEquals, arg1_start, arg1_cnt, arg2_start, arg2_cnt, ae);
      phi->init_req(1, equals);
      region->init_req(1, control());
    }
  }

  // post merge
  set_control(_gvn.transform(region));
  record_for_igvn(region);

  set_result(_gvn.transform(phi));
  return true;
}

//------------------------------inline_array_equals----------------------------
bool LibraryCallKit::inline_array_equals(StrIntrinsicNode::ArgEnc ae) {
  assert(ae == StrIntrinsicNode::UU || ae == StrIntrinsicNode::LL, "unsupported array types");
  Node* arg1 = argument(0);
  Node* arg2 = argument(1);

  arg1 = access_resolve(arg1, ACCESS_READ);
  arg2 = access_resolve(arg2, ACCESS_READ);

  const TypeAryPtr* mtype = (ae == StrIntrinsicNode::UU) ? TypeAryPtr::CHARS : TypeAryPtr::BYTES;
  set_result(_gvn.transform(new AryEqNode(control(), memory(mtype), arg1, arg2, ae)));
  clear_upper_avx();

  return true;
}

//------------------------------inline_hasNegatives------------------------------
bool LibraryCallKit::inline_hasNegatives() {
  if (too_many_traps(Deoptimization::Reason_intrinsic)) {
    return false;
  }

  assert(callee()->signature()->size() == 3, "hasNegatives has 3 parameters");
  // no receiver since it is static method
  Node* ba         = argument(0);
  Node* offset     = argument(1);
  Node* len        = argument(2);

  ba = must_be_not_null(ba, true);

  // Range checks
  generate_string_range_check(ba, offset, len, false);
  if (stopped()) {
    return true;
  }
  ba = access_resolve(ba, ACCESS_READ);
  Node* ba_start = array_element_address(ba, offset, T_BYTE);
  Node* result = new HasNegativesNode(control(), memory(TypeAryPtr::BYTES), ba_start, len);
  set_result(_gvn.transform(result));
  return true;
}

bool LibraryCallKit::inline_preconditions_checkIndex() {
  Node* index = argument(0);
  Node* length = argument(1);
  if (too_many_traps(Deoptimization::Reason_intrinsic) || too_many_traps(Deoptimization::Reason_range_check)) {
    return false;
  }

  Node* len_pos_cmp = _gvn.transform(new CmpINode(length, intcon(0)));
  Node* len_pos_bol = _gvn.transform(new BoolNode(len_pos_cmp, BoolTest::ge));

  {
    BuildCutout unless(this, len_pos_bol, PROB_MAX);
    uncommon_trap(Deoptimization::Reason_intrinsic,
                  Deoptimization::Action_make_not_entrant);
  }

  if (stopped()) {
    return false;
  }

  Node* rc_cmp = _gvn.transform(new CmpUNode(index, length));
  BoolTest::mask btest = BoolTest::lt;
  Node* rc_bool = _gvn.transform(new BoolNode(rc_cmp, btest));
  RangeCheckNode* rc = new RangeCheckNode(control(), rc_bool, PROB_MAX, COUNT_UNKNOWN);
  _gvn.set_type(rc, rc->Value(&_gvn));
  if (!rc_bool->is_Con()) {
    record_for_igvn(rc);
  }
  set_control(_gvn.transform(new IfTrueNode(rc)));
  {
    PreserveJVMState pjvms(this);
    set_control(_gvn.transform(new IfFalseNode(rc)));
    uncommon_trap(Deoptimization::Reason_range_check,
                  Deoptimization::Action_make_not_entrant);
  }

  if (stopped()) {
    return false;
  }

  Node* result = new CastIINode(index, TypeInt::make(0, _gvn.type(length)->is_int()->_hi, Type::WidenMax));
  result->set_req(0, control());
  result = _gvn.transform(result);
  set_result(result);
  replace_in_map(index, result);
  clear_upper_avx();
  return true;
}

//------------------------------inline_string_indexOf------------------------
bool LibraryCallKit::inline_string_indexOf(StrIntrinsicNode::ArgEnc ae) {
  if (!Matcher::match_rule_supported(Op_StrIndexOf)) {
    return false;
  }
  Node* src = argument(0);
  Node* tgt = argument(1);

  // Make the merge point
  RegionNode* result_rgn = new RegionNode(4);
  Node*       result_phi = new PhiNode(result_rgn, TypeInt::INT);

  src = must_be_not_null(src, true);
  tgt = must_be_not_null(tgt, true);

  src = access_resolve(src, ACCESS_READ);
  tgt = access_resolve(tgt, ACCESS_READ);

  // Get start addr and length of source string
  Node* src_start = array_element_address(src, intcon(0), T_BYTE);
  Node* src_count = load_array_length(src);

  // Get start addr and length of substring
  Node* tgt_start = array_element_address(tgt, intcon(0), T_BYTE);
  Node* tgt_count = load_array_length(tgt);

  if (ae == StrIntrinsicNode::UU || ae == StrIntrinsicNode::UL) {
    // Divide src size by 2 if String is UTF16 encoded
    src_count = _gvn.transform(new RShiftINode(src_count, intcon(1)));
  }
  if (ae == StrIntrinsicNode::UU) {
    // Divide substring size by 2 if String is UTF16 encoded
    tgt_count = _gvn.transform(new RShiftINode(tgt_count, intcon(1)));
  }

  Node* result = make_indexOf_node(src_start, src_count, tgt_start, tgt_count, result_rgn, result_phi, ae);
  if (result != NULL) {
    result_phi->init_req(3, result);
    result_rgn->init_req(3, control());
  }
  set_control(_gvn.transform(result_rgn));
  record_for_igvn(result_rgn);
  set_result(_gvn.transform(result_phi));

  return true;
}

//-----------------------------inline_string_indexOf-----------------------
bool LibraryCallKit::inline_string_indexOfI(StrIntrinsicNode::ArgEnc ae) {
  if (too_many_traps(Deoptimization::Reason_intrinsic)) {
    return false;
  }
  if (!Matcher::match_rule_supported(Op_StrIndexOf)) {
    return false;
  }
  assert(callee()->signature()->size() == 5, "String.indexOf() has 5 arguments");
  Node* src         = argument(0); // byte[]
  Node* src_count   = argument(1); // char count
  Node* tgt         = argument(2); // byte[]
  Node* tgt_count   = argument(3); // char count
  Node* from_index  = argument(4); // char index

  src = must_be_not_null(src, true);
  tgt = must_be_not_null(tgt, true);

  src = access_resolve(src, ACCESS_READ);
  tgt = access_resolve(tgt, ACCESS_READ);

  // Multiply byte array index by 2 if String is UTF16 encoded
  Node* src_offset = (ae == StrIntrinsicNode::LL) ? from_index : _gvn.transform(new LShiftINode(from_index, intcon(1)));
  src_count = _gvn.transform(new SubINode(src_count, from_index));
  Node* src_start = array_element_address(src, src_offset, T_BYTE);
  Node* tgt_start = array_element_address(tgt, intcon(0), T_BYTE);

  // Range checks
  generate_string_range_check(src, src_offset, src_count, ae != StrIntrinsicNode::LL);
  generate_string_range_check(tgt, intcon(0), tgt_count, ae == StrIntrinsicNode::UU);
  if (stopped()) {
    return true;
  }

  RegionNode* region = new RegionNode(5);
  Node* phi = new PhiNode(region, TypeInt::INT);

  Node* result = make_indexOf_node(src_start, src_count, tgt_start, tgt_count, region, phi, ae);
  if (result != NULL) {
    // The result is index relative to from_index if substring was found, -1 otherwise.
    // Generate code which will fold into cmove.
    Node* cmp = _gvn.transform(new CmpINode(result, intcon(0)));
    Node* bol = _gvn.transform(new BoolNode(cmp, BoolTest::lt));

    Node* if_lt = generate_slow_guard(bol, NULL);
    if (if_lt != NULL) {
      // result == -1
      phi->init_req(3, result);
      region->init_req(3, if_lt);
    }
    if (!stopped()) {
      result = _gvn.transform(new AddINode(result, from_index));
      phi->init_req(4, result);
      region->init_req(4, control());
    }
  }

  set_control(_gvn.transform(region));
  record_for_igvn(region);
  set_result(_gvn.transform(phi));
  clear_upper_avx();

  return true;
}

// Create StrIndexOfNode with fast path checks
Node* LibraryCallKit::make_indexOf_node(Node* src_start, Node* src_count, Node* tgt_start, Node* tgt_count,
                                        RegionNode* region, Node* phi, StrIntrinsicNode::ArgEnc ae) {
  // Check for substr count > string count
  Node* cmp = _gvn.transform(new CmpINode(tgt_count, src_count));
  Node* bol = _gvn.transform(new BoolNode(cmp, BoolTest::gt));
  Node* if_gt = generate_slow_guard(bol, NULL);
  if (if_gt != NULL) {
    phi->init_req(1, intcon(-1));
    region->init_req(1, if_gt);
  }
  if (!stopped()) {
    // Check for substr count == 0
    cmp = _gvn.transform(new CmpINode(tgt_count, intcon(0)));
    bol = _gvn.transform(new BoolNode(cmp, BoolTest::eq));
    Node* if_zero = generate_slow_guard(bol, NULL);
    if (if_zero != NULL) {
      phi->init_req(2, intcon(0));
      region->init_req(2, if_zero);
    }
  }
  if (!stopped()) {
    return make_string_method_node(Op_StrIndexOf, src_start, src_count, tgt_start, tgt_count, ae);
  }
  return NULL;
}

//-----------------------------inline_string_indexOfChar-----------------------
bool LibraryCallKit::inline_string_indexOfChar() {
  if (too_many_traps(Deoptimization::Reason_intrinsic)) {
    return false;
  }
  if (!Matcher::match_rule_supported(Op_StrIndexOfChar)) {
    return false;
  }
  assert(callee()->signature()->size() == 4, "String.indexOfChar() has 4 arguments");
  Node* src         = argument(0); // byte[]
  Node* tgt         = argument(1); // tgt is int ch
  Node* from_index  = argument(2);
  Node* max         = argument(3);

  src = must_be_not_null(src, true);
  src = access_resolve(src, ACCESS_READ);

  Node* src_offset = _gvn.transform(new LShiftINode(from_index, intcon(1)));
  Node* src_start = array_element_address(src, src_offset, T_BYTE);
  Node* src_count = _gvn.transform(new SubINode(max, from_index));

  // Range checks
  generate_string_range_check(src, src_offset, src_count, true);
  if (stopped()) {
    return true;
  }

  RegionNode* region = new RegionNode(3);
  Node* phi = new PhiNode(region, TypeInt::INT);

  Node* result = new StrIndexOfCharNode(control(), memory(TypeAryPtr::BYTES), src_start, src_count, tgt, StrIntrinsicNode::none);
  C->set_has_split_ifs(true); // Has chance for split-if optimization
  _gvn.transform(result);

  Node* cmp = _gvn.transform(new CmpINode(result, intcon(0)));
  Node* bol = _gvn.transform(new BoolNode(cmp, BoolTest::lt));

  Node* if_lt = generate_slow_guard(bol, NULL);
  if (if_lt != NULL) {
    // result == -1
    phi->init_req(2, result);
    region->init_req(2, if_lt);
  }
  if (!stopped()) {
    result = _gvn.transform(new AddINode(result, from_index));
    phi->init_req(1, result);
    region->init_req(1, control());
  }
  set_control(_gvn.transform(region));
  record_for_igvn(region);
  set_result(_gvn.transform(phi));

  return true;
}
//---------------------------inline_string_copy---------------------
// compressIt == true --> generate a compressed copy operation (compress char[]/byte[] to byte[])
//   int StringUTF16.compress(char[] src, int srcOff, byte[] dst, int dstOff, int len)
//   int StringUTF16.compress(byte[] src, int srcOff, byte[] dst, int dstOff, int len)
// compressIt == false --> generate an inflated copy operation (inflate byte[] to char[]/byte[])
//   void StringLatin1.inflate(byte[] src, int srcOff, char[] dst, int dstOff, int len)
//   void StringLatin1.inflate(byte[] src, int srcOff, byte[] dst, int dstOff, int len)
bool LibraryCallKit::inline_string_copy(bool compress) {
  if (too_many_traps(Deoptimization::Reason_intrinsic)) {
    return false;
  }
  int nargs = 5;  // 2 oops, 3 ints
  assert(callee()->signature()->size() == nargs, "string copy has 5 arguments");

  Node* src         = argument(0);
  Node* src_offset  = argument(1);
  Node* dst         = argument(2);
  Node* dst_offset  = argument(3);
  Node* length      = argument(4);

  // Check for allocation before we add nodes that would confuse
  // tightly_coupled_allocation()
  AllocateArrayNode* alloc = tightly_coupled_allocation(dst, NULL);

  // Figure out the size and type of the elements we will be copying.
  const Type* src_type = src->Value(&_gvn);
  const Type* dst_type = dst->Value(&_gvn);
  BasicType src_elem = src_type->isa_aryptr()->klass()->as_array_klass()->element_type()->basic_type();
  BasicType dst_elem = dst_type->isa_aryptr()->klass()->as_array_klass()->element_type()->basic_type();
  assert((compress && dst_elem == T_BYTE && (src_elem == T_BYTE || src_elem == T_CHAR)) ||
         (!compress && src_elem == T_BYTE && (dst_elem == T_BYTE || dst_elem == T_CHAR)),
         "Unsupported array types for inline_string_copy");

  src = must_be_not_null(src, true);
  dst = must_be_not_null(dst, true);

  // Convert char[] offsets to byte[] offsets
  bool convert_src = (compress && src_elem == T_BYTE);
  bool convert_dst = (!compress && dst_elem == T_BYTE);
  if (convert_src) {
    src_offset = _gvn.transform(new LShiftINode(src_offset, intcon(1)));
  } else if (convert_dst) {
    dst_offset = _gvn.transform(new LShiftINode(dst_offset, intcon(1)));
  }

  // Range checks
  generate_string_range_check(src, src_offset, length, convert_src);
  generate_string_range_check(dst, dst_offset, length, convert_dst);
  if (stopped()) {
    return true;
  }

  src = access_resolve(src, ACCESS_READ);
  dst = access_resolve(dst, ACCESS_WRITE);

  Node* src_start = array_element_address(src, src_offset, src_elem);
  Node* dst_start = array_element_address(dst, dst_offset, dst_elem);
  // 'src_start' points to src array + scaled offset
  // 'dst_start' points to dst array + scaled offset
  Node* count = NULL;
  if (compress) {
    count = compress_string(src_start, TypeAryPtr::get_array_body_type(src_elem), dst_start, length);
  } else {
    inflate_string(src_start, dst_start, TypeAryPtr::get_array_body_type(dst_elem), length);
  }

  if (alloc != NULL) {
    if (alloc->maybe_set_complete(&_gvn)) {
      // "You break it, you buy it."
      InitializeNode* init = alloc->initialization();
      assert(init->is_complete(), "we just did this");
      init->set_complete_with_arraycopy();
      assert(dst->is_CheckCastPP(), "sanity");
      assert(dst->in(0)->in(0) == init, "dest pinned");
    }
    // Do not let stores that initialize this object be reordered with
    // a subsequent store that would make this object accessible by
    // other threads.
    // Record what AllocateNode this StoreStore protects so that
    // escape analysis can go from the MemBarStoreStoreNode to the
    // AllocateNode and eliminate the MemBarStoreStoreNode if possible
    // based on the escape status of the AllocateNode.
    insert_mem_bar(Op_MemBarStoreStore, alloc->proj_out_or_null(AllocateNode::RawAddress));
  }
  if (compress) {
    set_result(_gvn.transform(count));
  }
  clear_upper_avx();

  return true;
}

#ifdef _LP64
#define XTOP ,top() /*additional argument*/
#else  //_LP64
#define XTOP        /*no additional argument*/
#endif //_LP64

//------------------------inline_string_toBytesU--------------------------
// public static byte[] StringUTF16.toBytes(char[] value, int off, int len)
bool LibraryCallKit::inline_string_toBytesU() {
  if (too_many_traps(Deoptimization::Reason_intrinsic)) {
    return false;
  }
  // Get the arguments.
  Node* value     = argument(0);
  Node* offset    = argument(1);
  Node* length    = argument(2);

  Node* newcopy = NULL;

  // Set the original stack and the reexecute bit for the interpreter to reexecute
  // the bytecode that invokes StringUTF16.toBytes() if deoptimization happens.
  { PreserveReexecuteState preexecs(this);
    jvms()->set_should_reexecute(true);

    // Check if a null path was taken unconditionally.
    value = null_check(value);

    RegionNode* bailout = new RegionNode(1);
    record_for_igvn(bailout);

    // Range checks
    generate_negative_guard(offset, bailout);
    generate_negative_guard(length, bailout);
    generate_limit_guard(offset, length, load_array_length(value), bailout);
    // Make sure that resulting byte[] length does not overflow Integer.MAX_VALUE
    generate_limit_guard(length, intcon(0), intcon(max_jint/2), bailout);

    if (bailout->req() > 1) {
      PreserveJVMState pjvms(this);
      set_control(_gvn.transform(bailout));
      uncommon_trap(Deoptimization::Reason_intrinsic,
                    Deoptimization::Action_maybe_recompile);
    }
    if (stopped()) {
      return true;
    }

    Node* size = _gvn.transform(new LShiftINode(length, intcon(1)));
    Node* klass_node = makecon(TypeKlassPtr::make(ciTypeArrayKlass::make(T_BYTE)));
    newcopy = new_array(klass_node, size, 0);  // no arguments to push
    AllocateArrayNode* alloc = tightly_coupled_allocation(newcopy, NULL);

    // Calculate starting addresses.
    value = access_resolve(value, ACCESS_READ);
    Node* src_start = array_element_address(value, offset, T_CHAR);
    Node* dst_start = basic_plus_adr(newcopy, arrayOopDesc::base_offset_in_bytes(T_BYTE));

    // Check if src array address is aligned to HeapWordSize (dst is always aligned)
    const TypeInt* toffset = gvn().type(offset)->is_int();
    bool aligned = toffset->is_con() && ((toffset->get_con() * type2aelembytes(T_CHAR)) % HeapWordSize == 0);

    // Figure out which arraycopy runtime method to call (disjoint, uninitialized).
    const char* copyfunc_name = "arraycopy";
    address     copyfunc_addr = StubRoutines::select_arraycopy_function(T_CHAR, aligned, true, copyfunc_name, true);
    Node* call = make_runtime_call(RC_LEAF|RC_NO_FP,
                      OptoRuntime::fast_arraycopy_Type(),
                      copyfunc_addr, copyfunc_name, TypeRawPtr::BOTTOM,
                      src_start, dst_start, ConvI2X(length) XTOP);
    // Do not let reads from the cloned object float above the arraycopy.
    if (alloc != NULL) {
      if (alloc->maybe_set_complete(&_gvn)) {
        // "You break it, you buy it."
        InitializeNode* init = alloc->initialization();
        assert(init->is_complete(), "we just did this");
        init->set_complete_with_arraycopy();
        assert(newcopy->is_CheckCastPP(), "sanity");
        assert(newcopy->in(0)->in(0) == init, "dest pinned");
      }
      // Do not let stores that initialize this object be reordered with
      // a subsequent store that would make this object accessible by
      // other threads.
      // Record what AllocateNode this StoreStore protects so that
      // escape analysis can go from the MemBarStoreStoreNode to the
      // AllocateNode and eliminate the MemBarStoreStoreNode if possible
      // based on the escape status of the AllocateNode.
      insert_mem_bar(Op_MemBarStoreStore, alloc->proj_out_or_null(AllocateNode::RawAddress));
    } else {
      insert_mem_bar(Op_MemBarCPUOrder);
    }
  } // original reexecute is set back here

  C->set_has_split_ifs(true); // Has chance for split-if optimization
  if (!stopped()) {
    set_result(newcopy);
  }
  clear_upper_avx();

  return true;
}

//------------------------inline_string_getCharsU--------------------------
// public void StringUTF16.getChars(byte[] src, int srcBegin, int srcEnd, char dst[], int dstBegin)
bool LibraryCallKit::inline_string_getCharsU() {
  if (too_many_traps(Deoptimization::Reason_intrinsic)) {
    return false;
  }

  // Get the arguments.
  Node* src       = argument(0);
  Node* src_begin = argument(1);
  Node* src_end   = argument(2); // exclusive offset (i < src_end)
  Node* dst       = argument(3);
  Node* dst_begin = argument(4);

  // Check for allocation before we add nodes that would confuse
  // tightly_coupled_allocation()
  AllocateArrayNode* alloc = tightly_coupled_allocation(dst, NULL);

  // Check if a null path was taken unconditionally.
  src = null_check(src);
  dst = null_check(dst);
  if (stopped()) {
    return true;
  }

  // Get length and convert char[] offset to byte[] offset
  Node* length = _gvn.transform(new SubINode(src_end, src_begin));
  src_begin = _gvn.transform(new LShiftINode(src_begin, intcon(1)));

  // Range checks
  generate_string_range_check(src, src_begin, length, true);
  generate_string_range_check(dst, dst_begin, length, false);
  if (stopped()) {
    return true;
  }

  if (!stopped()) {
    src = access_resolve(src, ACCESS_READ);
    dst = access_resolve(dst, ACCESS_WRITE);

    // Calculate starting addresses.
    Node* src_start = array_element_address(src, src_begin, T_BYTE);
    Node* dst_start = array_element_address(dst, dst_begin, T_CHAR);

    // Check if array addresses are aligned to HeapWordSize
    const TypeInt* tsrc = gvn().type(src_begin)->is_int();
    const TypeInt* tdst = gvn().type(dst_begin)->is_int();
    bool aligned = tsrc->is_con() && ((tsrc->get_con() * type2aelembytes(T_BYTE)) % HeapWordSize == 0) &&
                   tdst->is_con() && ((tdst->get_con() * type2aelembytes(T_CHAR)) % HeapWordSize == 0);

    // Figure out which arraycopy runtime method to call (disjoint, uninitialized).
    const char* copyfunc_name = "arraycopy";
    address     copyfunc_addr = StubRoutines::select_arraycopy_function(T_CHAR, aligned, true, copyfunc_name, true);
    Node* call = make_runtime_call(RC_LEAF|RC_NO_FP,
                      OptoRuntime::fast_arraycopy_Type(),
                      copyfunc_addr, copyfunc_name, TypeRawPtr::BOTTOM,
                      src_start, dst_start, ConvI2X(length) XTOP);
    // Do not let reads from the cloned object float above the arraycopy.
    if (alloc != NULL) {
      if (alloc->maybe_set_complete(&_gvn)) {
        // "You break it, you buy it."
        InitializeNode* init = alloc->initialization();
        assert(init->is_complete(), "we just did this");
        init->set_complete_with_arraycopy();
        assert(dst->is_CheckCastPP(), "sanity");
        assert(dst->in(0)->in(0) == init, "dest pinned");
      }
      // Do not let stores that initialize this object be reordered with
      // a subsequent store that would make this object accessible by
      // other threads.
      // Record what AllocateNode this StoreStore protects so that
      // escape analysis can go from the MemBarStoreStoreNode to the
      // AllocateNode and eliminate the MemBarStoreStoreNode if possible
      // based on the escape status of the AllocateNode.
      insert_mem_bar(Op_MemBarStoreStore, alloc->proj_out_or_null(AllocateNode::RawAddress));
    } else {
      insert_mem_bar(Op_MemBarCPUOrder);
    }
  }

  C->set_has_split_ifs(true); // Has chance for split-if optimization
  return true;
}

//----------------------inline_string_char_access----------------------------
// Store/Load char to/from byte[] array.
// static void StringUTF16.putChar(byte[] val, int index, int c)
// static char StringUTF16.getChar(byte[] val, int index)
bool LibraryCallKit::inline_string_char_access(bool is_store) {
  Node* value  = argument(0);
  Node* index  = argument(1);
  Node* ch = is_store ? argument(2) : NULL;

  // This intrinsic accesses byte[] array as char[] array. Computing the offsets
  // correctly requires matched array shapes.
  assert (arrayOopDesc::base_offset_in_bytes(T_CHAR) == arrayOopDesc::base_offset_in_bytes(T_BYTE),
          "sanity: byte[] and char[] bases agree");
  assert (type2aelembytes(T_CHAR) == type2aelembytes(T_BYTE)*2,
          "sanity: byte[] and char[] scales agree");

  // Bail when getChar over constants is requested: constant folding would
  // reject folding mismatched char access over byte[]. A normal inlining for getChar
  // Java method would constant fold nicely instead.
  if (!is_store && value->is_Con() && index->is_Con()) {
    return false;
  }

  value = must_be_not_null(value, true);
  value = access_resolve(value, is_store ? ACCESS_WRITE : ACCESS_READ);

  Node* adr = array_element_address(value, index, T_CHAR);
  if (adr->is_top()) {
    return false;
  }
  if (is_store) {
    access_store_at(value, adr, TypeAryPtr::BYTES, ch, TypeInt::CHAR, T_CHAR, IN_HEAP | MO_UNORDERED | C2_MISMATCHED);
  } else {
    ch = access_load_at(value, adr, TypeAryPtr::BYTES, TypeInt::CHAR, T_CHAR, IN_HEAP | MO_UNORDERED | C2_MISMATCHED | C2_CONTROL_DEPENDENT_LOAD);
    set_result(ch);
  }
  return true;
}

//--------------------------round_double_node--------------------------------
// Round a double node if necessary.
Node* LibraryCallKit::round_double_node(Node* n) {
  if (Matcher::strict_fp_requires_explicit_rounding && UseSSE <= 1)
    n = _gvn.transform(new RoundDoubleNode(0, n));
  return n;
}

//------------------------------inline_math-----------------------------------
// public static double Math.abs(double)
// public static double Math.sqrt(double)
// public static double Math.log(double)
// public static double Math.log10(double)
bool LibraryCallKit::inline_math(vmIntrinsics::ID id) {
  Node* arg = round_double_node(argument(0));
  Node* n = NULL;
  switch (id) {
  case vmIntrinsics::_dabs:   n = new AbsDNode(                arg);  break;
  case vmIntrinsics::_dsqrt:  n = new SqrtDNode(C, control(),  arg);  break;
  default:  fatal_unexpected_iid(id);  break;
  }
  set_result(_gvn.transform(n));
  return true;
}

//------------------------------runtime_math-----------------------------
bool LibraryCallKit::runtime_math(const TypeFunc* call_type, address funcAddr, const char* funcName) {
  assert(call_type == OptoRuntime::Math_DD_D_Type() || call_type == OptoRuntime::Math_D_D_Type(),
         "must be (DD)D or (D)D type");

  // Inputs
  Node* a = round_double_node(argument(0));
  Node* b = (call_type == OptoRuntime::Math_DD_D_Type()) ? round_double_node(argument(2)) : NULL;

  const TypePtr* no_memory_effects = NULL;
  Node* trig = make_runtime_call(RC_LEAF, call_type, funcAddr, funcName,
                                 no_memory_effects,
                                 a, top(), b, b ? top() : NULL);
  Node* value = _gvn.transform(new ProjNode(trig, TypeFunc::Parms+0));
#ifdef ASSERT
  Node* value_top = _gvn.transform(new ProjNode(trig, TypeFunc::Parms+1));
  assert(value_top == top(), "second value must be top");
#endif

  set_result(value);
  return true;
}

//------------------------------inline_math_native-----------------------------
bool LibraryCallKit::inline_math_native(vmIntrinsics::ID id) {
#define FN_PTR(f) CAST_FROM_FN_PTR(address, f)
  switch (id) {
    // These intrinsics are not properly supported on all hardware
  case vmIntrinsics::_dsin:
    return StubRoutines::dsin() != NULL ?
      runtime_math(OptoRuntime::Math_D_D_Type(), StubRoutines::dsin(), "dsin") :
      runtime_math(OptoRuntime::Math_D_D_Type(), FN_PTR(SharedRuntime::dsin),   "SIN");
  case vmIntrinsics::_dcos:
    return StubRoutines::dcos() != NULL ?
      runtime_math(OptoRuntime::Math_D_D_Type(), StubRoutines::dcos(), "dcos") :
      runtime_math(OptoRuntime::Math_D_D_Type(), FN_PTR(SharedRuntime::dcos),   "COS");
  case vmIntrinsics::_dtan:
    return StubRoutines::dtan() != NULL ?
      runtime_math(OptoRuntime::Math_D_D_Type(), StubRoutines::dtan(), "dtan") :
      runtime_math(OptoRuntime::Math_D_D_Type(), FN_PTR(SharedRuntime::dtan), "TAN");
  case vmIntrinsics::_dlog:
    return StubRoutines::dlog() != NULL ?
      runtime_math(OptoRuntime::Math_D_D_Type(), StubRoutines::dlog(), "dlog") :
      runtime_math(OptoRuntime::Math_D_D_Type(), FN_PTR(SharedRuntime::dlog),   "LOG");
  case vmIntrinsics::_dlog10:
    return StubRoutines::dlog10() != NULL ?
      runtime_math(OptoRuntime::Math_D_D_Type(), StubRoutines::dlog10(), "dlog10") :
      runtime_math(OptoRuntime::Math_D_D_Type(), FN_PTR(SharedRuntime::dlog10), "LOG10");

    // These intrinsics are supported on all hardware
  case vmIntrinsics::_dsqrt:  return Matcher::match_rule_supported(Op_SqrtD) ? inline_math(id) : false;
  case vmIntrinsics::_dabs:   return Matcher::has_match_rule(Op_AbsD)   ? inline_math(id) : false;

  case vmIntrinsics::_dexp:
    return StubRoutines::dexp() != NULL ?
      runtime_math(OptoRuntime::Math_D_D_Type(), StubRoutines::dexp(),  "dexp") :
      runtime_math(OptoRuntime::Math_D_D_Type(), FN_PTR(SharedRuntime::dexp),  "EXP");
  case vmIntrinsics::_dpow: {
    Node* exp = round_double_node(argument(2));
    const TypeD* d = _gvn.type(exp)->isa_double_constant();
    if (d != NULL && d->getd() == 2.0) {
      // Special case: pow(x, 2.0) => x * x
      Node* base = round_double_node(argument(0));
      set_result(_gvn.transform(new MulDNode(base, base)));
      return true;
    }
    return StubRoutines::dpow() != NULL ?
      runtime_math(OptoRuntime::Math_DD_D_Type(), StubRoutines::dpow(),  "dpow") :
      runtime_math(OptoRuntime::Math_DD_D_Type(), FN_PTR(SharedRuntime::dpow),  "POW");
  }
#undef FN_PTR

   // These intrinsics are not yet correctly implemented
  case vmIntrinsics::_datan2:
    return false;

  default:
    fatal_unexpected_iid(id);
    return false;
  }
}

static bool is_simple_name(Node* n) {
  return (n->req() == 1         // constant
          || (n->is_Type() && n->as_Type()->type()->singleton())
          || n->is_Proj()       // parameter or return value
          || n->is_Phi()        // local of some sort
          );
}

//----------------------------inline_notify-----------------------------------*
bool LibraryCallKit::inline_notify(vmIntrinsics::ID id) {
  const TypeFunc* ftype = OptoRuntime::monitor_notify_Type();
  address func;
  if (id == vmIntrinsics::_notify) {
    func = OptoRuntime::monitor_notify_Java();
  } else {
    func = OptoRuntime::monitor_notifyAll_Java();
  }
  Node* call = make_runtime_call(RC_NO_LEAF, ftype, func, NULL, TypeRawPtr::BOTTOM, argument(0));
  make_slow_call_ex(call, env()->Throwable_klass(), false);
  return true;
}


//----------------------------inline_min_max-----------------------------------
bool LibraryCallKit::inline_min_max(vmIntrinsics::ID id) {
  set_result(generate_min_max(id, argument(0), argument(1)));
  return true;
}

void LibraryCallKit::inline_math_mathExact(Node* math, Node *test) {
  Node* bol = _gvn.transform( new BoolNode(test, BoolTest::overflow) );
  IfNode* check = create_and_map_if(control(), bol, PROB_UNLIKELY_MAG(3), COUNT_UNKNOWN);
  Node* fast_path = _gvn.transform( new IfFalseNode(check));
  Node* slow_path = _gvn.transform( new IfTrueNode(check) );

  {
    PreserveJVMState pjvms(this);
    PreserveReexecuteState preexecs(this);
    jvms()->set_should_reexecute(true);

    set_control(slow_path);
    set_i_o(i_o());

    uncommon_trap(Deoptimization::Reason_intrinsic,
                  Deoptimization::Action_none);
  }

  set_control(fast_path);
  set_result(math);
}

template <typename OverflowOp>
bool LibraryCallKit::inline_math_overflow(Node* arg1, Node* arg2) {
  typedef typename OverflowOp::MathOp MathOp;

  MathOp* mathOp = new MathOp(arg1, arg2);
  Node* operation = _gvn.transform( mathOp );
  Node* ofcheck = _gvn.transform( new OverflowOp(arg1, arg2) );
  inline_math_mathExact(operation, ofcheck);
  return true;
}

bool LibraryCallKit::inline_math_addExactI(bool is_increment) {
  return inline_math_overflow<OverflowAddINode>(argument(0), is_increment ? intcon(1) : argument(1));
}

bool LibraryCallKit::inline_math_addExactL(bool is_increment) {
  return inline_math_overflow<OverflowAddLNode>(argument(0), is_increment ? longcon(1) : argument(2));
}

bool LibraryCallKit::inline_math_subtractExactI(bool is_decrement) {
  return inline_math_overflow<OverflowSubINode>(argument(0), is_decrement ? intcon(1) : argument(1));
}

bool LibraryCallKit::inline_math_subtractExactL(bool is_decrement) {
  return inline_math_overflow<OverflowSubLNode>(argument(0), is_decrement ? longcon(1) : argument(2));
}

bool LibraryCallKit::inline_math_negateExactI() {
  return inline_math_overflow<OverflowSubINode>(intcon(0), argument(0));
}

bool LibraryCallKit::inline_math_negateExactL() {
  return inline_math_overflow<OverflowSubLNode>(longcon(0), argument(0));
}

bool LibraryCallKit::inline_math_multiplyExactI() {
  return inline_math_overflow<OverflowMulINode>(argument(0), argument(1));
}

bool LibraryCallKit::inline_math_multiplyExactL() {
  return inline_math_overflow<OverflowMulLNode>(argument(0), argument(2));
}

bool LibraryCallKit::inline_math_multiplyHigh() {
  set_result(_gvn.transform(new MulHiLNode(argument(0), argument(2))));
  return true;
}

Node*
LibraryCallKit::generate_min_max(vmIntrinsics::ID id, Node* x0, Node* y0) {
  // These are the candidate return value:
  Node* xvalue = x0;
  Node* yvalue = y0;

  if (xvalue == yvalue) {
    return xvalue;
  }

  bool want_max = (id == vmIntrinsics::_max);

  const TypeInt* txvalue = _gvn.type(xvalue)->isa_int();
  const TypeInt* tyvalue = _gvn.type(yvalue)->isa_int();
  if (txvalue == NULL || tyvalue == NULL)  return top();
  // This is not really necessary, but it is consistent with a
  // hypothetical MaxINode::Value method:
  int widen = MAX2(txvalue->_widen, tyvalue->_widen);

  // %%% This folding logic should (ideally) be in a different place.
  // Some should be inside IfNode, and there to be a more reliable
  // transformation of ?: style patterns into cmoves.  We also want
  // more powerful optimizations around cmove and min/max.

  // Try to find a dominating comparison of these guys.
  // It can simplify the index computation for Arrays.copyOf
  // and similar uses of System.arraycopy.
  // First, compute the normalized version of CmpI(x, y).
  int   cmp_op = Op_CmpI;
  Node* xkey = xvalue;
  Node* ykey = yvalue;
  Node* ideal_cmpxy = _gvn.transform(new CmpINode(xkey, ykey));
  if (ideal_cmpxy->is_Cmp()) {
    // E.g., if we have CmpI(length - offset, count),
    // it might idealize to CmpI(length, count + offset)
    cmp_op = ideal_cmpxy->Opcode();
    xkey = ideal_cmpxy->in(1);
    ykey = ideal_cmpxy->in(2);
  }

  // Start by locating any relevant comparisons.
  Node* start_from = (xkey->outcnt() < ykey->outcnt()) ? xkey : ykey;
  Node* cmpxy = NULL;
  Node* cmpyx = NULL;
  for (DUIterator_Fast kmax, k = start_from->fast_outs(kmax); k < kmax; k++) {
    Node* cmp = start_from->fast_out(k);
    if (cmp->outcnt() > 0 &&            // must have prior uses
        cmp->in(0) == NULL &&           // must be context-independent
        cmp->Opcode() == cmp_op) {      // right kind of compare
      if (cmp->in(1) == xkey && cmp->in(2) == ykey)  cmpxy = cmp;
      if (cmp->in(1) == ykey && cmp->in(2) == xkey)  cmpyx = cmp;
    }
  }

  const int NCMPS = 2;
  Node* cmps[NCMPS] = { cmpxy, cmpyx };
  int cmpn;
  for (cmpn = 0; cmpn < NCMPS; cmpn++) {
    if (cmps[cmpn] != NULL)  break;     // find a result
  }
  if (cmpn < NCMPS) {
    // Look for a dominating test that tells us the min and max.
    int depth = 0;                // Limit search depth for speed
    Node* dom = control();
    for (; dom != NULL; dom = IfNode::up_one_dom(dom, true)) {
      if (++depth >= 100)  break;
      Node* ifproj = dom;
      if (!ifproj->is_Proj())  continue;
      Node* iff = ifproj->in(0);
      if (!iff->is_If())  continue;
      Node* bol = iff->in(1);
      if (!bol->is_Bool())  continue;
      Node* cmp = bol->in(1);
      if (cmp == NULL)  continue;
      for (cmpn = 0; cmpn < NCMPS; cmpn++)
        if (cmps[cmpn] == cmp)  break;
      if (cmpn == NCMPS)  continue;
      BoolTest::mask btest = bol->as_Bool()->_test._test;
      if (ifproj->is_IfFalse())  btest = BoolTest(btest).negate();
      if (cmp->in(1) == ykey)    btest = BoolTest(btest).commute();
      // At this point, we know that 'x btest y' is true.
      switch (btest) {
      case BoolTest::eq:
        // They are proven equal, so we can collapse the min/max.
        // Either value is the answer.  Choose the simpler.
        if (is_simple_name(yvalue) && !is_simple_name(xvalue))
          return yvalue;
        return xvalue;
      case BoolTest::lt:          // x < y
      case BoolTest::le:          // x <= y
        return (want_max ? yvalue : xvalue);
      case BoolTest::gt:          // x > y
      case BoolTest::ge:          // x >= y
        return (want_max ? xvalue : yvalue);
      default:
        break;
      }
    }
  }

  // We failed to find a dominating test.
  // Let's pick a test that might GVN with prior tests.
  Node*          best_bol   = NULL;
  BoolTest::mask best_btest = BoolTest::illegal;
  for (cmpn = 0; cmpn < NCMPS; cmpn++) {
    Node* cmp = cmps[cmpn];
    if (cmp == NULL)  continue;
    for (DUIterator_Fast jmax, j = cmp->fast_outs(jmax); j < jmax; j++) {
      Node* bol = cmp->fast_out(j);
      if (!bol->is_Bool())  continue;
      BoolTest::mask btest = bol->as_Bool()->_test._test;
      if (btest == BoolTest::eq || btest == BoolTest::ne)  continue;
      if (cmp->in(1) == ykey)   btest = BoolTest(btest).commute();
      if (bol->outcnt() > (best_bol == NULL ? 0 : best_bol->outcnt())) {
        best_bol   = bol->as_Bool();
        best_btest = btest;
      }
    }
  }

  Node* answer_if_true  = NULL;
  Node* answer_if_false = NULL;
  switch (best_btest) {
  default:
    if (cmpxy == NULL)
      cmpxy = ideal_cmpxy;
    best_bol = _gvn.transform(new BoolNode(cmpxy, BoolTest::lt));
    // and fall through:
  case BoolTest::lt:          // x < y
  case BoolTest::le:          // x <= y
    answer_if_true  = (want_max ? yvalue : xvalue);
    answer_if_false = (want_max ? xvalue : yvalue);
    break;
  case BoolTest::gt:          // x > y
  case BoolTest::ge:          // x >= y
    answer_if_true  = (want_max ? xvalue : yvalue);
    answer_if_false = (want_max ? yvalue : xvalue);
    break;
  }

  jint hi, lo;
  if (want_max) {
    // We can sharpen the minimum.
    hi = MAX2(txvalue->_hi, tyvalue->_hi);
    lo = MAX2(txvalue->_lo, tyvalue->_lo);
  } else {
    // We can sharpen the maximum.
    hi = MIN2(txvalue->_hi, tyvalue->_hi);
    lo = MIN2(txvalue->_lo, tyvalue->_lo);
  }

  // Use a flow-free graph structure, to avoid creating excess control edges
  // which could hinder other optimizations.
  // Since Math.min/max is often used with arraycopy, we want
  // tightly_coupled_allocation to be able to see beyond min/max expressions.
  Node* cmov = CMoveNode::make(NULL, best_bol,
                               answer_if_false, answer_if_true,
                               TypeInt::make(lo, hi, widen));

  return _gvn.transform(cmov);

  /*
  // This is not as desirable as it may seem, since Min and Max
  // nodes do not have a full set of optimizations.
  // And they would interfere, anyway, with 'if' optimizations
  // and with CMoveI canonical forms.
  switch (id) {
  case vmIntrinsics::_min:
    result_val = _gvn.transform(new (C, 3) MinINode(x,y)); break;
  case vmIntrinsics::_max:
    result_val = _gvn.transform(new (C, 3) MaxINode(x,y)); break;
  default:
    ShouldNotReachHere();
  }
  */
}

inline int
LibraryCallKit::classify_unsafe_addr(Node* &base, Node* &offset, BasicType type) {
  const TypePtr* base_type = TypePtr::NULL_PTR;
  if (base != NULL)  base_type = _gvn.type(base)->isa_ptr();
  if (base_type == NULL) {
    // Unknown type.
    return Type::AnyPtr;
  } else if (base_type == TypePtr::NULL_PTR) {
    // Since this is a NULL+long form, we have to switch to a rawptr.
    base   = _gvn.transform(new CastX2PNode(offset));
    offset = MakeConX(0);
    return Type::RawPtr;
  } else if (base_type->base() == Type::RawPtr) {
    return Type::RawPtr;
  } else if (base_type->isa_oopptr()) {
    // Base is never null => always a heap address.
    if (!TypePtr::NULL_PTR->higher_equal(base_type)) {
      return Type::OopPtr;
    }
    // Offset is small => always a heap address.
    const TypeX* offset_type = _gvn.type(offset)->isa_intptr_t();
    if (offset_type != NULL &&
        base_type->offset() == 0 &&     // (should always be?)
        offset_type->_lo >= 0 &&
        !MacroAssembler::needs_explicit_null_check(offset_type->_hi)) {
      return Type::OopPtr;
    } else if (type == T_OBJECT) {
      // off heap access to an oop doesn't make any sense. Has to be on
      // heap.
      return Type::OopPtr;
    }
    // Otherwise, it might either be oop+off or NULL+addr.
    return Type::AnyPtr;
  } else {
    // No information:
    return Type::AnyPtr;
  }
}

inline Node* LibraryCallKit::make_unsafe_address(Node*& base, Node* offset, DecoratorSet decorators, BasicType type, bool can_cast) {
  Node* uncasted_base = base;
  int kind = classify_unsafe_addr(uncasted_base, offset, type);
  if (kind == Type::RawPtr) {
    return basic_plus_adr(top(), uncasted_base, offset);
  } else if (kind == Type::AnyPtr) {
    assert(base == uncasted_base, "unexpected base change");
    if (can_cast) {
      if (!_gvn.type(base)->speculative_maybe_null() &&
          !too_many_traps(Deoptimization::Reason_speculate_null_check)) {
        // According to profiling, this access is always on
        // heap. Casting the base to not null and thus avoiding membars
        // around the access should allow better optimizations
        Node* null_ctl = top();
        base = null_check_oop(base, &null_ctl, true, true, true);
        assert(null_ctl->is_top(), "no null control here");
        return basic_plus_adr(base, offset);
      } else if (_gvn.type(base)->speculative_always_null() &&
                 !too_many_traps(Deoptimization::Reason_speculate_null_assert)) {
        // According to profiling, this access is always off
        // heap.
        base = null_assert(base);
        Node* raw_base = _gvn.transform(new CastX2PNode(offset));
        offset = MakeConX(0);
        return basic_plus_adr(top(), raw_base, offset);
      }
    }
    // We don't know if it's an on heap or off heap access. Fall back
    // to raw memory access.
    base = access_resolve(base, decorators);
    Node* raw = _gvn.transform(new CheckCastPPNode(control(), base, TypeRawPtr::BOTTOM));
    return basic_plus_adr(top(), raw, offset);
  } else {
    assert(base == uncasted_base, "unexpected base change");
    // We know it's an on heap access so base can't be null
    if (TypePtr::NULL_PTR->higher_equal(_gvn.type(base))) {
      base = must_be_not_null(base, true);
    }
    return basic_plus_adr(base, offset);
  }
}

//--------------------------inline_number_methods-----------------------------
// inline int     Integer.numberOfLeadingZeros(int)
// inline int        Long.numberOfLeadingZeros(long)
//
// inline int     Integer.numberOfTrailingZeros(int)
// inline int        Long.numberOfTrailingZeros(long)
//
// inline int     Integer.bitCount(int)
// inline int        Long.bitCount(long)
//
// inline char  Character.reverseBytes(char)
// inline short     Short.reverseBytes(short)
// inline int     Integer.reverseBytes(int)
// inline long       Long.reverseBytes(long)
bool LibraryCallKit::inline_number_methods(vmIntrinsics::ID id) {
  Node* arg = argument(0);
  Node* n = NULL;
  switch (id) {
  case vmIntrinsics::_numberOfLeadingZeros_i:   n = new CountLeadingZerosINode( arg);  break;
  case vmIntrinsics::_numberOfLeadingZeros_l:   n = new CountLeadingZerosLNode( arg);  break;
  case vmIntrinsics::_numberOfTrailingZeros_i:  n = new CountTrailingZerosINode(arg);  break;
  case vmIntrinsics::_numberOfTrailingZeros_l:  n = new CountTrailingZerosLNode(arg);  break;
  case vmIntrinsics::_bitCount_i:               n = new PopCountINode(          arg);  break;
  case vmIntrinsics::_bitCount_l:               n = new PopCountLNode(          arg);  break;
  case vmIntrinsics::_reverseBytes_c:           n = new ReverseBytesUSNode(0,   arg);  break;
  case vmIntrinsics::_reverseBytes_s:           n = new ReverseBytesSNode( 0,   arg);  break;
  case vmIntrinsics::_reverseBytes_i:           n = new ReverseBytesINode( 0,   arg);  break;
  case vmIntrinsics::_reverseBytes_l:           n = new ReverseBytesLNode( 0,   arg);  break;
  default:  fatal_unexpected_iid(id);  break;
  }
  set_result(_gvn.transform(n));
  return true;
}

//----------------------------inline_unsafe_access----------------------------

const TypeOopPtr* LibraryCallKit::sharpen_unsafe_type(Compile::AliasType* alias_type, const TypePtr *adr_type) {
  // Attempt to infer a sharper value type from the offset and base type.
  ciKlass* sharpened_klass = NULL;

  // See if it is an instance field, with an object type.
  if (alias_type->field() != NULL) {
    if (alias_type->field()->type()->is_klass()) {
      sharpened_klass = alias_type->field()->type()->as_klass();
    }
  }

  // See if it is a narrow oop array.
  if (adr_type->isa_aryptr()) {
    if (adr_type->offset() >= objArrayOopDesc::base_offset_in_bytes()) {
      const TypeOopPtr *elem_type = adr_type->is_aryptr()->elem()->isa_oopptr();
      if (elem_type != NULL) {
        sharpened_klass = elem_type->klass();
      }
    }
  }

  // The sharpened class might be unloaded if there is no class loader
  // contraint in place.
  if (sharpened_klass != NULL && sharpened_klass->is_loaded()) {
    const TypeOopPtr* tjp = TypeOopPtr::make_from_klass(sharpened_klass);

#ifndef PRODUCT
    if (C->print_intrinsics() || C->print_inlining()) {
      tty->print("  from base type:  ");  adr_type->dump(); tty->cr();
      tty->print("  sharpened value: ");  tjp->dump();      tty->cr();
    }
#endif
    // Sharpen the value type.
    return tjp;
  }
  return NULL;
}

DecoratorSet LibraryCallKit::mo_decorator_for_access_kind(AccessKind kind) {
  switch (kind) {
      case Relaxed:
        return MO_UNORDERED;
      case Opaque:
        return MO_RELAXED;
      case Acquire:
        return MO_ACQUIRE;
      case Release:
        return MO_RELEASE;
      case Volatile:
        return MO_SEQ_CST;
      default:
        ShouldNotReachHere();
        return 0;
  }
}

bool LibraryCallKit::inline_unsafe_access(bool is_store, const BasicType type, const AccessKind kind, const bool unaligned) {
  if (callee()->is_static())  return false;  // caller must have the capability!
  DecoratorSet decorators = C2_UNSAFE_ACCESS;
  guarantee(!is_store || kind != Acquire, "Acquire accesses can be produced only for loads");
  guarantee( is_store || kind != Release, "Release accesses can be produced only for stores");
  assert(type != T_OBJECT || !unaligned, "unaligned access not supported with object type");

  if (type == T_OBJECT || type == T_ARRAY) {
    decorators |= ON_UNKNOWN_OOP_REF;
  }

  if (unaligned) {
    decorators |= C2_UNALIGNED;
  }

#ifndef PRODUCT
  {
    ResourceMark rm;
    // Check the signatures.
    ciSignature* sig = callee()->signature();
#ifdef ASSERT
    if (!is_store) {
      // Object getReference(Object base, int/long offset), etc.
      BasicType rtype = sig->return_type()->basic_type();
      assert(rtype == type, "getter must return the expected value");
      assert(sig->count() == 2, "oop getter has 2 arguments");
      assert(sig->type_at(0)->basic_type() == T_OBJECT, "getter base is object");
      assert(sig->type_at(1)->basic_type() == T_LONG, "getter offset is correct");
    } else {
      // void putReference(Object base, int/long offset, Object x), etc.
      assert(sig->return_type()->basic_type() == T_VOID, "putter must not return a value");
      assert(sig->count() == 3, "oop putter has 3 arguments");
      assert(sig->type_at(0)->basic_type() == T_OBJECT, "putter base is object");
      assert(sig->type_at(1)->basic_type() == T_LONG, "putter offset is correct");
      BasicType vtype = sig->type_at(sig->count()-1)->basic_type();
      assert(vtype == type, "putter must accept the expected value");
    }
#endif // ASSERT
 }
#endif //PRODUCT

  C->set_has_unsafe_access(true);  // Mark eventual nmethod as "unsafe".

  Node* receiver = argument(0);  // type: oop

  // Build address expression.
  Node* adr;
  Node* heap_base_oop = top();
  Node* offset = top();
  Node* val;

  // The base is either a Java object or a value produced by Unsafe.staticFieldBase
  Node* base = argument(1);  // type: oop
  // The offset is a value produced by Unsafe.staticFieldOffset or Unsafe.objectFieldOffset
  offset = argument(2);  // type: long
  // We currently rely on the cookies produced by Unsafe.xxxFieldOffset
  // to be plain byte offsets, which are also the same as those accepted
  // by oopDesc::field_addr.
  assert(Unsafe_field_offset_to_byte_offset(11) == 11,
         "fieldOffset must be byte-scaled");
  // 32-bit machines ignore the high half!
  offset = ConvL2X(offset);
  adr = make_unsafe_address(base, offset, is_store ? ACCESS_WRITE : ACCESS_READ, type, kind == Relaxed);

  if (_gvn.type(base)->isa_ptr() != TypePtr::NULL_PTR) {
    heap_base_oop = base;
  } else if (type == T_OBJECT) {
    return false; // off-heap oop accesses are not supported
  }

  // Can base be NULL? Otherwise, always on-heap access.
  bool can_access_non_heap = TypePtr::NULL_PTR->higher_equal(_gvn.type(heap_base_oop));

  if (!can_access_non_heap) {
    decorators |= IN_HEAP;
  }

  val = is_store ? argument(4) : NULL;

  const TypePtr *adr_type = _gvn.type(adr)->isa_ptr();

  // Try to categorize the address.
  Compile::AliasType* alias_type = C->alias_type(adr_type);
  assert(alias_type->index() != Compile::AliasIdxBot, "no bare pointers here");

  if (alias_type->adr_type() == TypeInstPtr::KLASS ||
      alias_type->adr_type() == TypeAryPtr::RANGE) {
    return false; // not supported
  }

  bool mismatched = false;
  BasicType bt = alias_type->basic_type();
  if (bt != T_ILLEGAL) {
    assert(alias_type->adr_type()->is_oopptr(), "should be on-heap access");
    if (bt == T_BYTE && adr_type->isa_aryptr()) {
      // Alias type doesn't differentiate between byte[] and boolean[]).
      // Use address type to get the element type.
      bt = adr_type->is_aryptr()->elem()->array_element_basic_type();
    }
    if (bt == T_ARRAY || bt == T_NARROWOOP) {
      // accessing an array field with getReference is not a mismatch
      bt = T_OBJECT;
    }
    if ((bt == T_OBJECT) != (type == T_OBJECT)) {
      // Don't intrinsify mismatched object accesses
      return false;
    }
    mismatched = (bt != type);
  } else if (alias_type->adr_type()->isa_oopptr()) {
    mismatched = true; // conservatively mark all "wide" on-heap accesses as mismatched
  }

  assert(!mismatched || alias_type->adr_type()->is_oopptr(), "off-heap access can't be mismatched");

  if (mismatched) {
    decorators |= C2_MISMATCHED;
  }

  // First guess at the value type.
  const Type *value_type = Type::get_const_basic_type(type);

  // Figure out the memory ordering.
  decorators |= mo_decorator_for_access_kind(kind);

  if (!is_store && type == T_OBJECT) {
    const TypeOopPtr* tjp = sharpen_unsafe_type(alias_type, adr_type);
    if (tjp != NULL) {
      value_type = tjp;
    }
  }

  receiver = null_check(receiver);
  if (stopped()) {
    return true;
  }
  // Heap pointers get a null-check from the interpreter,
  // as a courtesy.  However, this is not guaranteed by Unsafe,
  // and it is not possible to fully distinguish unintended nulls
  // from intended ones in this API.

  if (!is_store) {
    Node* p = NULL;
    // Try to constant fold a load from a constant field
    ciField* field = alias_type->field();
    if (heap_base_oop != top() && field != NULL && field->is_constant() && !mismatched) {
      // final or stable field
      p = make_constant_from_field(field, heap_base_oop);
    }

    if (p == NULL) { // Could not constant fold the load
      p = access_load_at(heap_base_oop, adr, adr_type, value_type, type, decorators);
      // Normalize the value returned by getBoolean in the following cases
      if (type == T_BOOLEAN &&
          (mismatched ||
           heap_base_oop == top() ||                  // - heap_base_oop is NULL or
           (can_access_non_heap && field == NULL))    // - heap_base_oop is potentially NULL
                                                      //   and the unsafe access is made to large offset
                                                      //   (i.e., larger than the maximum offset necessary for any
                                                      //   field access)
            ) {
          IdealKit ideal = IdealKit(this);
#define __ ideal.
          IdealVariable normalized_result(ideal);
          __ declarations_done();
          __ set(normalized_result, p);
          __ if_then(p, BoolTest::ne, ideal.ConI(0));
          __ set(normalized_result, ideal.ConI(1));
          ideal.end_if();
          final_sync(ideal);
          p = __ value(normalized_result);
#undef __
      }
    }
    if (type == T_ADDRESS) {
      p = gvn().transform(new CastP2XNode(NULL, p));
      p = ConvX2UL(p);
    }
    // The load node has the control of the preceding MemBarCPUOrder.  All
    // following nodes will have the control of the MemBarCPUOrder inserted at
    // the end of this method.  So, pushing the load onto the stack at a later
    // point is fine.
    set_result(p);
  } else {
    if (bt == T_ADDRESS) {
      // Repackage the long as a pointer.
      val = ConvL2X(val);
      val = gvn().transform(new CastX2PNode(val));
    }
    access_store_at(heap_base_oop, adr, adr_type, val, value_type, type, decorators);
  }

  return true;
}

//----------------------------inline_unsafe_load_store----------------------------
// This method serves a couple of different customers (depending on LoadStoreKind):
//
// LS_cmp_swap:
//
//   boolean compareAndSetReference(Object o, long offset, Object expected, Object x);
//   boolean compareAndSetInt(   Object o, long offset, int    expected, int    x);
//   boolean compareAndSetLong(  Object o, long offset, long   expected, long   x);
//
// LS_cmp_swap_weak:
//
//   boolean weakCompareAndSetReference(       Object o, long offset, Object expected, Object x);
//   boolean weakCompareAndSetReferencePlain(  Object o, long offset, Object expected, Object x);
//   boolean weakCompareAndSetReferenceAcquire(Object o, long offset, Object expected, Object x);
//   boolean weakCompareAndSetReferenceRelease(Object o, long offset, Object expected, Object x);
//
//   boolean weakCompareAndSetInt(          Object o, long offset, int    expected, int    x);
//   boolean weakCompareAndSetIntPlain(     Object o, long offset, int    expected, int    x);
//   boolean weakCompareAndSetIntAcquire(   Object o, long offset, int    expected, int    x);
//   boolean weakCompareAndSetIntRelease(   Object o, long offset, int    expected, int    x);
//
//   boolean weakCompareAndSetLong(         Object o, long offset, long   expected, long   x);
//   boolean weakCompareAndSetLongPlain(    Object o, long offset, long   expected, long   x);
//   boolean weakCompareAndSetLongAcquire(  Object o, long offset, long   expected, long   x);
//   boolean weakCompareAndSetLongRelease(  Object o, long offset, long   expected, long   x);
//
// LS_cmp_exchange:
//
//   Object compareAndExchangeReferenceVolatile(Object o, long offset, Object expected, Object x);
//   Object compareAndExchangeReferenceAcquire( Object o, long offset, Object expected, Object x);
//   Object compareAndExchangeReferenceRelease( Object o, long offset, Object expected, Object x);
//
//   Object compareAndExchangeIntVolatile(   Object o, long offset, Object expected, Object x);
//   Object compareAndExchangeIntAcquire(    Object o, long offset, Object expected, Object x);
//   Object compareAndExchangeIntRelease(    Object o, long offset, Object expected, Object x);
//
//   Object compareAndExchangeLongVolatile(  Object o, long offset, Object expected, Object x);
//   Object compareAndExchangeLongAcquire(   Object o, long offset, Object expected, Object x);
//   Object compareAndExchangeLongRelease(   Object o, long offset, Object expected, Object x);
//
// LS_get_add:
//
//   int  getAndAddInt( Object o, long offset, int  delta)
//   long getAndAddLong(Object o, long offset, long delta)
//
// LS_get_set:
//
//   int    getAndSet(Object o, long offset, int    newValue)
//   long   getAndSet(Object o, long offset, long   newValue)
//   Object getAndSet(Object o, long offset, Object newValue)
//
bool LibraryCallKit::inline_unsafe_load_store(const BasicType type, const LoadStoreKind kind, const AccessKind access_kind) {
  // This basic scheme here is the same as inline_unsafe_access, but
  // differs in enough details that combining them would make the code
  // overly confusing.  (This is a true fact! I originally combined
  // them, but even I was confused by it!) As much code/comments as
  // possible are retained from inline_unsafe_access though to make
  // the correspondences clearer. - dl

  if (callee()->is_static())  return false;  // caller must have the capability!

  DecoratorSet decorators = C2_UNSAFE_ACCESS;
  decorators |= mo_decorator_for_access_kind(access_kind);

#ifndef PRODUCT
  BasicType rtype;
  {
    ResourceMark rm;
    // Check the signatures.
    ciSignature* sig = callee()->signature();
    rtype = sig->return_type()->basic_type();
    switch(kind) {
      case LS_get_add:
      case LS_get_set: {
      // Check the signatures.
#ifdef ASSERT
      assert(rtype == type, "get and set must return the expected type");
      assert(sig->count() == 3, "get and set has 3 arguments");
      assert(sig->type_at(0)->basic_type() == T_OBJECT, "get and set base is object");
      assert(sig->type_at(1)->basic_type() == T_LONG, "get and set offset is long");
      assert(sig->type_at(2)->basic_type() == type, "get and set must take expected type as new value/delta");
      assert(access_kind == Volatile, "mo is not passed to intrinsic nodes in current implementation");
#endif // ASSERT
        break;
      }
      case LS_cmp_swap:
      case LS_cmp_swap_weak: {
      // Check the signatures.
#ifdef ASSERT
      assert(rtype == T_BOOLEAN, "CAS must return boolean");
      assert(sig->count() == 4, "CAS has 4 arguments");
      assert(sig->type_at(0)->basic_type() == T_OBJECT, "CAS base is object");
      assert(sig->type_at(1)->basic_type() == T_LONG, "CAS offset is long");
#endif // ASSERT
        break;
      }
      case LS_cmp_exchange: {
      // Check the signatures.
#ifdef ASSERT
      assert(rtype == type, "CAS must return the expected type");
      assert(sig->count() == 4, "CAS has 4 arguments");
      assert(sig->type_at(0)->basic_type() == T_OBJECT, "CAS base is object");
      assert(sig->type_at(1)->basic_type() == T_LONG, "CAS offset is long");
#endif // ASSERT
        break;
      }
      default:
        ShouldNotReachHere();
    }
  }
#endif //PRODUCT

  C->set_has_unsafe_access(true);  // Mark eventual nmethod as "unsafe".

  // Get arguments:
  Node* receiver = NULL;
  Node* base     = NULL;
  Node* offset   = NULL;
  Node* oldval   = NULL;
  Node* newval   = NULL;
  switch(kind) {
    case LS_cmp_swap:
    case LS_cmp_swap_weak:
    case LS_cmp_exchange: {
      const bool two_slot_type = type2size[type] == 2;
      receiver = argument(0);  // type: oop
      base     = argument(1);  // type: oop
      offset   = argument(2);  // type: long
      oldval   = argument(4);  // type: oop, int, or long
      newval   = argument(two_slot_type ? 6 : 5);  // type: oop, int, or long
      break;
    }
    case LS_get_add:
    case LS_get_set: {
      receiver = argument(0);  // type: oop
      base     = argument(1);  // type: oop
      offset   = argument(2);  // type: long
      oldval   = NULL;
      newval   = argument(4);  // type: oop, int, or long
      break;
    }
    default:
      ShouldNotReachHere();
  }

  // Build field offset expression.
  // We currently rely on the cookies produced by Unsafe.xxxFieldOffset
  // to be plain byte offsets, which are also the same as those accepted
  // by oopDesc::field_addr.
  assert(Unsafe_field_offset_to_byte_offset(11) == 11, "fieldOffset must be byte-scaled");
  // 32-bit machines ignore the high half of long offsets
  offset = ConvL2X(offset);
  Node* adr = make_unsafe_address(base, offset, ACCESS_WRITE | ACCESS_READ, type, false);
  const TypePtr *adr_type = _gvn.type(adr)->isa_ptr();

  Compile::AliasType* alias_type = C->alias_type(adr_type);
  BasicType bt = alias_type->basic_type();
  if (bt != T_ILLEGAL &&
      ((bt == T_OBJECT || bt == T_ARRAY) != (type == T_OBJECT))) {
    // Don't intrinsify mismatched object accesses.
    return false;
  }

  // For CAS, unlike inline_unsafe_access, there seems no point in
  // trying to refine types. Just use the coarse types here.
  assert(alias_type->index() != Compile::AliasIdxBot, "no bare pointers here");
  const Type *value_type = Type::get_const_basic_type(type);

  switch (kind) {
    case LS_get_set:
    case LS_cmp_exchange: {
      if (type == T_OBJECT) {
        const TypeOopPtr* tjp = sharpen_unsafe_type(alias_type, adr_type);
        if (tjp != NULL) {
          value_type = tjp;
        }
      }
      break;
    }
    case LS_cmp_swap:
    case LS_cmp_swap_weak:
    case LS_get_add:
      break;
    default:
      ShouldNotReachHere();
  }

  // Null check receiver.
  receiver = null_check(receiver);
  if (stopped()) {
    return true;
  }

  int alias_idx = C->get_alias_index(adr_type);

  if (type == T_OBJECT || type == T_ARRAY) {
    decorators |= IN_HEAP | ON_UNKNOWN_OOP_REF;

    // Transformation of a value which could be NULL pointer (CastPP #NULL)
    // could be delayed during Parse (for example, in adjust_map_after_if()).
    // Execute transformation here to avoid barrier generation in such case.
    if (_gvn.type(newval) == TypePtr::NULL_PTR)
      newval = _gvn.makecon(TypePtr::NULL_PTR);

    if (oldval != NULL && _gvn.type(oldval) == TypePtr::NULL_PTR) {
      // Refine the value to a null constant, when it is known to be null
      oldval = _gvn.makecon(TypePtr::NULL_PTR);
    }
  }

  Node* result = NULL;
  switch (kind) {
    case LS_cmp_exchange: {
      result = access_atomic_cmpxchg_val_at(base, adr, adr_type, alias_idx,
                                            oldval, newval, value_type, type, decorators);
      break;
    }
    case LS_cmp_swap_weak:
      decorators |= C2_WEAK_CMPXCHG;
    case LS_cmp_swap: {
      result = access_atomic_cmpxchg_bool_at(base, adr, adr_type, alias_idx,
                                             oldval, newval, value_type, type, decorators);
      break;
    }
    case LS_get_set: {
      result = access_atomic_xchg_at(base, adr, adr_type, alias_idx,
                                     newval, value_type, type, decorators);
      break;
    }
    case LS_get_add: {
      result = access_atomic_add_at(base, adr, adr_type, alias_idx,
                                    newval, value_type, type, decorators);
      break;
    }
    default:
      ShouldNotReachHere();
  }

  assert(type2size[result->bottom_type()->basic_type()] == type2size[rtype], "result type should match");
  set_result(result);
  return true;
}

bool LibraryCallKit::inline_unsafe_fence(vmIntrinsics::ID id) {
  // Regardless of form, don't allow previous ld/st to move down,
  // then issue acquire, release, or volatile mem_bar.
  insert_mem_bar(Op_MemBarCPUOrder);
  switch(id) {
    case vmIntrinsics::_loadFence:
      insert_mem_bar(Op_LoadFence);
      return true;
    case vmIntrinsics::_storeFence:
      insert_mem_bar(Op_StoreFence);
      return true;
    case vmIntrinsics::_fullFence:
      insert_mem_bar(Op_MemBarVolatile);
      return true;
    default:
      fatal_unexpected_iid(id);
      return false;
  }
}

bool LibraryCallKit::inline_onspinwait() {
  insert_mem_bar(Op_OnSpinWait);
  return true;
}

bool LibraryCallKit::klass_needs_init_guard(Node* kls) {
  if (!kls->is_Con()) {
    return true;
  }
  const TypeKlassPtr* klsptr = kls->bottom_type()->isa_klassptr();
  if (klsptr == NULL) {
    return true;
  }
  ciInstanceKlass* ik = klsptr->klass()->as_instance_klass();
  // don't need a guard for a klass that is already initialized
  return !ik->is_initialized();
}

//----------------------------inline_unsafe_allocate---------------------------
// public native Object Unsafe.allocateInstance(Class<?> cls);
bool LibraryCallKit::inline_unsafe_allocate() {
  if (callee()->is_static())  return false;  // caller must have the capability!

  null_check_receiver();  // null-check, then ignore
  Node* cls = null_check(argument(1));
  if (stopped())  return true;

  Node* kls = load_klass_from_mirror(cls, false, NULL, 0);
  kls = null_check(kls);
  if (stopped())  return true;  // argument was like int.class

  Node* test = NULL;
  if (LibraryCallKit::klass_needs_init_guard(kls)) {
    // Note:  The argument might still be an illegal value like
    // Serializable.class or Object[].class.   The runtime will handle it.
    // But we must make an explicit check for initialization.
    Node* insp = basic_plus_adr(kls, in_bytes(InstanceKlass::init_state_offset()));
    // Use T_BOOLEAN for InstanceKlass::_init_state so the compiler
    // can generate code to load it as unsigned byte.
    Node* inst = make_load(NULL, insp, TypeInt::UBYTE, T_BOOLEAN, MemNode::unordered);
    Node* bits = intcon(InstanceKlass::fully_initialized);
    test = _gvn.transform(new SubINode(inst, bits));
    // The 'test' is non-zero if we need to take a slow path.
  }

  Node* obj = new_instance(kls, test);
  set_result(obj);
  return true;
}

//------------------------inline_native_time_funcs--------------
// inline code for System.currentTimeMillis() and System.nanoTime()
// these have the same type and signature
bool LibraryCallKit::inline_native_time_funcs(address funcAddr, const char* funcName) {
  const TypeFunc* tf = OptoRuntime::void_long_Type();
  const TypePtr* no_memory_effects = NULL;
  Node* time = make_runtime_call(RC_LEAF, tf, funcAddr, funcName, no_memory_effects);
  Node* value = _gvn.transform(new ProjNode(time, TypeFunc::Parms+0));
#ifdef ASSERT
  Node* value_top = _gvn.transform(new ProjNode(time, TypeFunc::Parms+1));
  assert(value_top == top(), "second value must be top");
#endif
  set_result(value);
  return true;
}

#ifdef JFR_HAVE_INTRINSICS

/*
* oop -> myklass
* myklass->trace_id |= USED
* return myklass->trace_id & ~0x3
*/
bool LibraryCallKit::inline_native_classID() {
  Node* cls = null_check(argument(0), T_OBJECT);
  Node* kls = load_klass_from_mirror(cls, false, NULL, 0);
  kls = null_check(kls, T_OBJECT);

  ByteSize offset = KLASS_TRACE_ID_OFFSET;
  Node* insp = basic_plus_adr(kls, in_bytes(offset));
  Node* tvalue = make_load(NULL, insp, TypeLong::LONG, T_LONG, MemNode::unordered);

  Node* clsused = longcon(0x01l); // set the class bit
  Node* orl = _gvn.transform(new OrLNode(tvalue, clsused));
  const TypePtr *adr_type = _gvn.type(insp)->isa_ptr();
  store_to_memory(control(), insp, orl, T_LONG, adr_type, MemNode::unordered);

#ifdef TRACE_ID_META_BITS
  Node* mbits = longcon(~TRACE_ID_META_BITS);
  tvalue = _gvn.transform(new AndLNode(tvalue, mbits));
#endif
#ifdef TRACE_ID_SHIFT
  Node* cbits = intcon(TRACE_ID_SHIFT);
  tvalue = _gvn.transform(new URShiftLNode(tvalue, cbits));
#endif

  set_result(tvalue);
  return true;

}

bool LibraryCallKit::inline_native_getEventWriter() {
  Node* tls_ptr = _gvn.transform(new ThreadLocalNode());

  Node* jobj_ptr = basic_plus_adr(top(), tls_ptr,
                                  in_bytes(THREAD_LOCAL_WRITER_OFFSET_JFR));

  Node* jobj = make_load(control(), jobj_ptr, TypeRawPtr::BOTTOM, T_ADDRESS, MemNode::unordered);

  Node* jobj_cmp_null = _gvn.transform( new CmpPNode(jobj, null()) );
  Node* test_jobj_eq_null  = _gvn.transform( new BoolNode(jobj_cmp_null, BoolTest::eq) );

  IfNode* iff_jobj_null =
    create_and_map_if(control(), test_jobj_eq_null, PROB_MIN, COUNT_UNKNOWN);

  enum { _normal_path = 1,
         _null_path = 2,
         PATH_LIMIT };

  RegionNode* result_rgn = new RegionNode(PATH_LIMIT);
  PhiNode*    result_val = new PhiNode(result_rgn, TypeInstPtr::BOTTOM);

  Node* jobj_is_null = _gvn.transform(new IfTrueNode(iff_jobj_null));
  result_rgn->init_req(_null_path, jobj_is_null);
  result_val->init_req(_null_path, null());

  Node* jobj_is_not_null = _gvn.transform(new IfFalseNode(iff_jobj_null));
  set_control(jobj_is_not_null);
  Node* res = access_load(jobj, TypeInstPtr::NOTNULL, T_OBJECT,
                          IN_NATIVE | C2_CONTROL_DEPENDENT_LOAD);
  result_rgn->init_req(_normal_path, control());
  result_val->init_req(_normal_path, res);

  set_result(result_rgn, result_val);

  return true;
}

#endif // JFR_HAVE_INTRINSICS

//------------------------inline_native_currentThread------------------
bool LibraryCallKit::inline_native_currentThread() {
  Node* junk = NULL;
  set_result(generate_current_thread(junk));
  return true;
}

//------------------------inline_native_isInterrupted------------------
// private native boolean java.lang.Thread.isInterrupted(boolean ClearInterrupted);
bool LibraryCallKit::inline_native_isInterrupted() {
  // Add a fast path to t.isInterrupted(clear_int):
  //   (t == Thread.current() &&
  //    (!TLS._osthread._interrupted || WINDOWS_ONLY(false) NOT_WINDOWS(!clear_int)))
  //   ? TLS._osthread._interrupted : /*slow path:*/ t.isInterrupted(clear_int)
  // So, in the common case that the interrupt bit is false,
  // we avoid making a call into the VM.  Even if the interrupt bit
  // is true, if the clear_int argument is false, we avoid the VM call.
  // However, if the receiver is not currentThread, we must call the VM,
  // because there must be some locking done around the operation.

  // We only go to the fast case code if we pass two guards.
  // Paths which do not pass are accumulated in the slow_region.

  enum {
    no_int_result_path   = 1, // t == Thread.current() && !TLS._osthread._interrupted
    no_clear_result_path = 2, // t == Thread.current() &&  TLS._osthread._interrupted && !clear_int
    slow_result_path     = 3, // slow path: t.isInterrupted(clear_int)
    PATH_LIMIT
  };

  // Ensure that it's not possible to move the load of TLS._osthread._interrupted flag
  // out of the function.
  insert_mem_bar(Op_MemBarCPUOrder);

  RegionNode* result_rgn = new RegionNode(PATH_LIMIT);
  PhiNode*    result_val = new PhiNode(result_rgn, TypeInt::BOOL);

  RegionNode* slow_region = new RegionNode(1);
  record_for_igvn(slow_region);

  // (a) Receiving thread must be the current thread.
  Node* rec_thr = argument(0);
  Node* tls_ptr = NULL;
  Node* cur_thr = generate_current_thread(tls_ptr);

  // Resolve oops to stable for CmpP below.
  cur_thr = access_resolve(cur_thr, 0);
  rec_thr = access_resolve(rec_thr, 0);

  Node* cmp_thr = _gvn.transform(new CmpPNode(cur_thr, rec_thr));
  Node* bol_thr = _gvn.transform(new BoolNode(cmp_thr, BoolTest::ne));

  generate_slow_guard(bol_thr, slow_region);

  // (b) Interrupt bit on TLS must be false.
  Node* p = basic_plus_adr(top()/*!oop*/, tls_ptr, in_bytes(JavaThread::osthread_offset()));
  Node* osthread = make_load(NULL, p, TypeRawPtr::NOTNULL, T_ADDRESS, MemNode::unordered);
  p = basic_plus_adr(top()/*!oop*/, osthread, in_bytes(OSThread::interrupted_offset()));

  // Set the control input on the field _interrupted read to prevent it floating up.
  Node* int_bit = make_load(control(), p, TypeInt::BOOL, T_INT, MemNode::unordered);
  Node* cmp_bit = _gvn.transform(new CmpINode(int_bit, intcon(0)));
  Node* bol_bit = _gvn.transform(new BoolNode(cmp_bit, BoolTest::ne));

  IfNode* iff_bit = create_and_map_if(control(), bol_bit, PROB_UNLIKELY_MAG(3), COUNT_UNKNOWN);

  // First fast path:  if (!TLS._interrupted) return false;
  Node* false_bit = _gvn.transform(new IfFalseNode(iff_bit));
  result_rgn->init_req(no_int_result_path, false_bit);
  result_val->init_req(no_int_result_path, intcon(0));

  // drop through to next case
  set_control( _gvn.transform(new IfTrueNode(iff_bit)));

#ifndef _WINDOWS
  // (c) Or, if interrupt bit is set and clear_int is false, use 2nd fast path.
  Node* clr_arg = argument(1);
  Node* cmp_arg = _gvn.transform(new CmpINode(clr_arg, intcon(0)));
  Node* bol_arg = _gvn.transform(new BoolNode(cmp_arg, BoolTest::ne));
  IfNode* iff_arg = create_and_map_if(control(), bol_arg, PROB_FAIR, COUNT_UNKNOWN);

  // Second fast path:  ... else if (!clear_int) return true;
  Node* false_arg = _gvn.transform(new IfFalseNode(iff_arg));
  result_rgn->init_req(no_clear_result_path, false_arg);
  result_val->init_req(no_clear_result_path, intcon(1));

  // drop through to next case
  set_control( _gvn.transform(new IfTrueNode(iff_arg)));
#else
  // To return true on Windows you must read the _interrupted field
  // and check the event state i.e. take the slow path.
#endif // _WINDOWS

  // (d) Otherwise, go to the slow path.
  slow_region->add_req(control());
  set_control( _gvn.transform(slow_region));

  if (stopped()) {
    // There is no slow path.
    result_rgn->init_req(slow_result_path, top());
    result_val->init_req(slow_result_path, top());
  } else {
    // non-virtual because it is a private non-static
    CallJavaNode* slow_call = generate_method_call(vmIntrinsics::_isInterrupted);

    Node* slow_val = set_results_for_java_call(slow_call);
    // this->control() comes from set_results_for_java_call

    Node* fast_io  = slow_call->in(TypeFunc::I_O);
    Node* fast_mem = slow_call->in(TypeFunc::Memory);

    // These two phis are pre-filled with copies of of the fast IO and Memory
    PhiNode* result_mem  = PhiNode::make(result_rgn, fast_mem, Type::MEMORY, TypePtr::BOTTOM);
    PhiNode* result_io   = PhiNode::make(result_rgn, fast_io,  Type::ABIO);

    result_rgn->init_req(slow_result_path, control());
    result_io ->init_req(slow_result_path, i_o());
    result_mem->init_req(slow_result_path, reset_memory());
    result_val->init_req(slow_result_path, slow_val);

    set_all_memory(_gvn.transform(result_mem));
    set_i_o(       _gvn.transform(result_io));
  }

  C->set_has_split_ifs(true); // Has chance for split-if optimization
  set_result(result_rgn, result_val);
  return true;
}

//---------------------------load_mirror_from_klass----------------------------
// Given a klass oop, load its java mirror (a java.lang.Class oop).
Node* LibraryCallKit::load_mirror_from_klass(Node* klass) {
  Node* p = basic_plus_adr(klass, in_bytes(Klass::java_mirror_offset()));
  Node* load = make_load(NULL, p, TypeRawPtr::NOTNULL, T_ADDRESS, MemNode::unordered);
  // mirror = ((OopHandle)mirror)->resolve();
  return access_load(load, TypeInstPtr::MIRROR, T_OBJECT, IN_NATIVE);
}

//-----------------------load_klass_from_mirror_common-------------------------
// Given a java mirror (a java.lang.Class oop), load its corresponding klass oop.
// Test the klass oop for null (signifying a primitive Class like Integer.TYPE),
// and branch to the given path on the region.
// If never_see_null, take an uncommon trap on null, so we can optimistically
// compile for the non-null case.
// If the region is NULL, force never_see_null = true.
Node* LibraryCallKit::load_klass_from_mirror_common(Node* mirror,
                                                    bool never_see_null,
                                                    RegionNode* region,
                                                    int null_path,
                                                    int offset) {
  if (region == NULL)  never_see_null = true;
  Node* p = basic_plus_adr(mirror, offset);
  const TypeKlassPtr*  kls_type = TypeKlassPtr::OBJECT_OR_NULL;
  Node* kls = _gvn.transform(LoadKlassNode::make(_gvn, NULL, immutable_memory(), p, TypeRawPtr::BOTTOM, kls_type));
  Node* null_ctl = top();
  kls = null_check_oop(kls, &null_ctl, never_see_null);
  if (region != NULL) {
    // Set region->in(null_path) if the mirror is a primitive (e.g, int.class).
    region->init_req(null_path, null_ctl);
  } else {
    assert(null_ctl == top(), "no loose ends");
  }
  return kls;
}

//--------------------(inline_native_Class_query helpers)---------------------
// Use this for JVM_ACC_INTERFACE, JVM_ACC_IS_CLONEABLE_FAST, JVM_ACC_HAS_FINALIZER.
// Fall through if (mods & mask) == bits, take the guard otherwise.
Node* LibraryCallKit::generate_access_flags_guard(Node* kls, int modifier_mask, int modifier_bits, RegionNode* region) {
  // Branch around if the given klass has the given modifier bit set.
  // Like generate_guard, adds a new path onto the region.
  Node* modp = basic_plus_adr(kls, in_bytes(Klass::access_flags_offset()));
  Node* mods = make_load(NULL, modp, TypeInt::INT, T_INT, MemNode::unordered);
  Node* mask = intcon(modifier_mask);
  Node* bits = intcon(modifier_bits);
  Node* mbit = _gvn.transform(new AndINode(mods, mask));
  Node* cmp  = _gvn.transform(new CmpINode(mbit, bits));
  Node* bol  = _gvn.transform(new BoolNode(cmp, BoolTest::ne));
  return generate_fair_guard(bol, region);
}
Node* LibraryCallKit::generate_interface_guard(Node* kls, RegionNode* region) {
  return generate_access_flags_guard(kls, JVM_ACC_INTERFACE, 0, region);
}

//-------------------------inline_native_Class_query-------------------
bool LibraryCallKit::inline_native_Class_query(vmIntrinsics::ID id) {
  const Type* return_type = TypeInt::BOOL;
  Node* prim_return_value = top();  // what happens if it's a primitive class?
  bool never_see_null = !too_many_traps(Deoptimization::Reason_null_check);
  bool expect_prim = false;     // most of these guys expect to work on refs

  enum { _normal_path = 1, _prim_path = 2, PATH_LIMIT };

  Node* mirror = argument(0);
  Node* obj    = top();

  switch (id) {
  case vmIntrinsics::_isInstance:
    // nothing is an instance of a primitive type
    prim_return_value = intcon(0);
    obj = argument(1);
    break;
  case vmIntrinsics::_getModifiers:
    prim_return_value = intcon(JVM_ACC_ABSTRACT | JVM_ACC_FINAL | JVM_ACC_PUBLIC);
    assert(is_power_of_2((int)JVM_ACC_WRITTEN_FLAGS+1), "change next line");
    return_type = TypeInt::make(0, JVM_ACC_WRITTEN_FLAGS, Type::WidenMin);
    break;
  case vmIntrinsics::_isInterface:
    prim_return_value = intcon(0);
    break;
  case vmIntrinsics::_isArray:
    prim_return_value = intcon(0);
    expect_prim = true;  // cf. ObjectStreamClass.getClassSignature
    break;
  case vmIntrinsics::_isPrimitive:
    prim_return_value = intcon(1);
    expect_prim = true;  // obviously
    break;
  case vmIntrinsics::_getSuperclass:
    prim_return_value = null();
    return_type = TypeInstPtr::MIRROR->cast_to_ptr_type(TypePtr::BotPTR);
    break;
  case vmIntrinsics::_getClassAccessFlags:
    prim_return_value = intcon(JVM_ACC_ABSTRACT | JVM_ACC_FINAL | JVM_ACC_PUBLIC);
    return_type = TypeInt::INT;  // not bool!  6297094
    break;
  default:
    fatal_unexpected_iid(id);
    break;
  }

  const TypeInstPtr* mirror_con = _gvn.type(mirror)->isa_instptr();
  if (mirror_con == NULL)  return false;  // cannot happen?

#ifndef PRODUCT
  if (C->print_intrinsics() || C->print_inlining()) {
    ciType* k = mirror_con->java_mirror_type();
    if (k) {
      tty->print("Inlining %s on constant Class ", vmIntrinsics::name_at(intrinsic_id()));
      k->print_name();
      tty->cr();
    }
  }
#endif

  // Null-check the mirror, and the mirror's klass ptr (in case it is a primitive).
  RegionNode* region = new RegionNode(PATH_LIMIT);
  record_for_igvn(region);
  PhiNode* phi = new PhiNode(region, return_type);

  // The mirror will never be null of Reflection.getClassAccessFlags, however
  // it may be null for Class.isInstance or Class.getModifiers. Throw a NPE
  // if it is. See bug 4774291.

  // For Reflection.getClassAccessFlags(), the null check occurs in
  // the wrong place; see inline_unsafe_access(), above, for a similar
  // situation.
  mirror = null_check(mirror);
  // If mirror or obj is dead, only null-path is taken.
  if (stopped())  return true;

  if (expect_prim)  never_see_null = false;  // expect nulls (meaning prims)

  // Now load the mirror's klass metaobject, and null-check it.
  // Side-effects region with the control path if the klass is null.
  Node* kls = load_klass_from_mirror(mirror, never_see_null, region, _prim_path);
  // If kls is null, we have a primitive mirror.
  phi->init_req(_prim_path, prim_return_value);
  if (stopped()) { set_result(region, phi); return true; }
  bool safe_for_replace = (region->in(_prim_path) == top());

  Node* p;  // handy temp
  Node* null_ctl;

  // Now that we have the non-null klass, we can perform the real query.
  // For constant classes, the query will constant-fold in LoadNode::Value.
  Node* query_value = top();
  switch (id) {
  case vmIntrinsics::_isInstance:
    // nothing is an instance of a primitive type
    query_value = gen_instanceof(obj, kls, safe_for_replace);
    break;

  case vmIntrinsics::_getModifiers:
    p = basic_plus_adr(kls, in_bytes(Klass::modifier_flags_offset()));
    query_value = make_load(NULL, p, TypeInt::INT, T_INT, MemNode::unordered);
    break;

  case vmIntrinsics::_isInterface:
    // (To verify this code sequence, check the asserts in JVM_IsInterface.)
    if (generate_interface_guard(kls, region) != NULL)
      // A guard was added.  If the guard is taken, it was an interface.
      phi->add_req(intcon(1));
    // If we fall through, it's a plain class.
    query_value = intcon(0);
    break;

  case vmIntrinsics::_isArray:
    // (To verify this code sequence, check the asserts in JVM_IsArrayClass.)
    if (generate_array_guard(kls, region) != NULL)
      // A guard was added.  If the guard is taken, it was an array.
      phi->add_req(intcon(1));
    // If we fall through, it's a plain class.
    query_value = intcon(0);
    break;

  case vmIntrinsics::_isPrimitive:
    query_value = intcon(0); // "normal" path produces false
    break;

  case vmIntrinsics::_getSuperclass:
    // The rules here are somewhat unfortunate, but we can still do better
    // with random logic than with a JNI call.
    // Interfaces store null or Object as _super, but must report null.
    // Arrays store an intermediate super as _super, but must report Object.
    // Other types can report the actual _super.
    // (To verify this code sequence, check the asserts in JVM_IsInterface.)
    if (generate_interface_guard(kls, region) != NULL)
      // A guard was added.  If the guard is taken, it was an interface.
      phi->add_req(null());
    if (generate_array_guard(kls, region) != NULL)
      // A guard was added.  If the guard is taken, it was an array.
      phi->add_req(makecon(TypeInstPtr::make(env()->Object_klass()->java_mirror())));
    // If we fall through, it's a plain class.  Get its _super.
    p = basic_plus_adr(kls, in_bytes(Klass::super_offset()));
    kls = _gvn.transform(LoadKlassNode::make(_gvn, NULL, immutable_memory(), p, TypeRawPtr::BOTTOM, TypeKlassPtr::OBJECT_OR_NULL));
    null_ctl = top();
    kls = null_check_oop(kls, &null_ctl);
    if (null_ctl != top()) {
      // If the guard is taken, Object.superClass is null (both klass and mirror).
      region->add_req(null_ctl);
      phi   ->add_req(null());
    }
    if (!stopped()) {
      query_value = load_mirror_from_klass(kls);
    }
    break;

  case vmIntrinsics::_getClassAccessFlags:
    p = basic_plus_adr(kls, in_bytes(Klass::access_flags_offset()));
    query_value = make_load(NULL, p, TypeInt::INT, T_INT, MemNode::unordered);
    break;

  default:
    fatal_unexpected_iid(id);
    break;
  }

  // Fall-through is the normal case of a query to a real class.
  phi->init_req(1, query_value);
  region->init_req(1, control());

  C->set_has_split_ifs(true); // Has chance for split-if optimization
  set_result(region, phi);
  return true;
}

//-------------------------inline_Class_cast-------------------
bool LibraryCallKit::inline_Class_cast() {
  Node* mirror = argument(0); // Class
  Node* obj    = argument(1);
  const TypeInstPtr* mirror_con = _gvn.type(mirror)->isa_instptr();
  if (mirror_con == NULL) {
    return false;  // dead path (mirror->is_top()).
  }
  if (obj == NULL || obj->is_top()) {
    return false;  // dead path
  }
  const TypeOopPtr* tp = _gvn.type(obj)->isa_oopptr();

  // First, see if Class.cast() can be folded statically.
  // java_mirror_type() returns non-null for compile-time Class constants.
  ciType* tm = mirror_con->java_mirror_type();
  if (tm != NULL && tm->is_klass() &&
      tp != NULL && tp->klass() != NULL) {
    if (!tp->klass()->is_loaded()) {
      // Don't use intrinsic when class is not loaded.
      return false;
    } else {
      int static_res = C->static_subtype_check(tm->as_klass(), tp->klass());
      if (static_res == Compile::SSC_always_true) {
        // isInstance() is true - fold the code.
        set_result(obj);
        return true;
      } else if (static_res == Compile::SSC_always_false) {
        // Don't use intrinsic, have to throw ClassCastException.
        // If the reference is null, the non-intrinsic bytecode will
        // be optimized appropriately.
        return false;
      }
    }
  }

  // Bailout intrinsic and do normal inlining if exception path is frequent.
  if (too_many_traps(Deoptimization::Reason_intrinsic)) {
    return false;
  }

  // Generate dynamic checks.
  // Class.cast() is java implementation of _checkcast bytecode.
  // Do checkcast (Parse::do_checkcast()) optimizations here.

  mirror = null_check(mirror);
  // If mirror is dead, only null-path is taken.
  if (stopped()) {
    return true;
  }

  // Not-subtype or the mirror's klass ptr is NULL (in case it is a primitive).
  enum { _bad_type_path = 1, _prim_path = 2, PATH_LIMIT };
  RegionNode* region = new RegionNode(PATH_LIMIT);
  record_for_igvn(region);

  // Now load the mirror's klass metaobject, and null-check it.
  // If kls is null, we have a primitive mirror and
  // nothing is an instance of a primitive type.
  Node* kls = load_klass_from_mirror(mirror, false, region, _prim_path);

  Node* res = top();
  if (!stopped()) {
    Node* bad_type_ctrl = top();
    // Do checkcast optimizations.
    res = gen_checkcast(obj, kls, &bad_type_ctrl);
    region->init_req(_bad_type_path, bad_type_ctrl);
  }
  if (region->in(_prim_path) != top() ||
      region->in(_bad_type_path) != top()) {
    // Let Interpreter throw ClassCastException.
    PreserveJVMState pjvms(this);
    set_control(_gvn.transform(region));
    uncommon_trap(Deoptimization::Reason_intrinsic,
                  Deoptimization::Action_maybe_recompile);
  }
  if (!stopped()) {
    set_result(res);
  }
  return true;
}


//--------------------------inline_native_subtype_check------------------------
// This intrinsic takes the JNI calls out of the heart of
// UnsafeFieldAccessorImpl.set, which improves Field.set, readObject, etc.
bool LibraryCallKit::inline_native_subtype_check() {
  // Pull both arguments off the stack.
  Node* args[2];                // two java.lang.Class mirrors: superc, subc
  args[0] = argument(0);
  args[1] = argument(1);
  Node* klasses[2];             // corresponding Klasses: superk, subk
  klasses[0] = klasses[1] = top();

  enum {
    // A full decision tree on {superc is prim, subc is prim}:
    _prim_0_path = 1,           // {P,N} => false
                                // {P,P} & superc!=subc => false
    _prim_same_path,            // {P,P} & superc==subc => true
    _prim_1_path,               // {N,P} => false
    _ref_subtype_path,          // {N,N} & subtype check wins => true
    _both_ref_path,             // {N,N} & subtype check loses => false
    PATH_LIMIT
  };

  RegionNode* region = new RegionNode(PATH_LIMIT);
  Node*       phi    = new PhiNode(region, TypeInt::BOOL);
  record_for_igvn(region);

  const TypePtr* adr_type = TypeRawPtr::BOTTOM;   // memory type of loads
  const TypeKlassPtr* kls_type = TypeKlassPtr::OBJECT_OR_NULL;
  int class_klass_offset = java_lang_Class::klass_offset_in_bytes();

  // First null-check both mirrors and load each mirror's klass metaobject.
  int which_arg;
  for (which_arg = 0; which_arg <= 1; which_arg++) {
    Node* arg = args[which_arg];
    arg = null_check(arg);
    if (stopped())  break;
    args[which_arg] = arg;

    Node* p = basic_plus_adr(arg, class_klass_offset);
    Node* kls = LoadKlassNode::make(_gvn, NULL, immutable_memory(), p, adr_type, kls_type);
    klasses[which_arg] = _gvn.transform(kls);
  }

  // Resolve oops to stable for CmpP below.
  args[0] = access_resolve(args[0], 0);
  args[1] = access_resolve(args[1], 0);

  // Having loaded both klasses, test each for null.
  bool never_see_null = !too_many_traps(Deoptimization::Reason_null_check);
  for (which_arg = 0; which_arg <= 1; which_arg++) {
    Node* kls = klasses[which_arg];
    Node* null_ctl = top();
    kls = null_check_oop(kls, &null_ctl, never_see_null);
    int prim_path = (which_arg == 0 ? _prim_0_path : _prim_1_path);
    region->init_req(prim_path, null_ctl);
    if (stopped())  break;
    klasses[which_arg] = kls;
  }

  if (!stopped()) {
    // now we have two reference types, in klasses[0..1]
    Node* subk   = klasses[1];  // the argument to isAssignableFrom
    Node* superk = klasses[0];  // the receiver
    region->set_req(_both_ref_path, gen_subtype_check(subk, superk));
    // now we have a successful reference subtype check
    region->set_req(_ref_subtype_path, control());
  }

  // If both operands are primitive (both klasses null), then
  // we must return true when they are identical primitives.
  // It is convenient to test this after the first null klass check.
  set_control(region->in(_prim_0_path)); // go back to first null check
  if (!stopped()) {
    // Since superc is primitive, make a guard for the superc==subc case.
    Node* cmp_eq = _gvn.transform(new CmpPNode(args[0], args[1]));
    Node* bol_eq = _gvn.transform(new BoolNode(cmp_eq, BoolTest::eq));
    generate_guard(bol_eq, region, PROB_FAIR);
    if (region->req() == PATH_LIMIT+1) {
      // A guard was added.  If the added guard is taken, superc==subc.
      region->swap_edges(PATH_LIMIT, _prim_same_path);
      region->del_req(PATH_LIMIT);
    }
    region->set_req(_prim_0_path, control()); // Not equal after all.
  }

  // these are the only paths that produce 'true':
  phi->set_req(_prim_same_path,   intcon(1));
  phi->set_req(_ref_subtype_path, intcon(1));

  // pull together the cases:
  assert(region->req() == PATH_LIMIT, "sane region");
  for (uint i = 1; i < region->req(); i++) {
    Node* ctl = region->in(i);
    if (ctl == NULL || ctl == top()) {
      region->set_req(i, top());
      phi   ->set_req(i, top());
    } else if (phi->in(i) == NULL) {
      phi->set_req(i, intcon(0)); // all other paths produce 'false'
    }
  }

  set_control(_gvn.transform(region));
  set_result(_gvn.transform(phi));
  return true;
}

//---------------------generate_array_guard_common------------------------
Node* LibraryCallKit::generate_array_guard_common(Node* kls, RegionNode* region,
                                                  bool obj_array, bool not_array) {

  if (stopped()) {
    return NULL;
  }

  // If obj_array/non_array==false/false:
  // Branch around if the given klass is in fact an array (either obj or prim).
  // If obj_array/non_array==false/true:
  // Branch around if the given klass is not an array klass of any kind.
  // If obj_array/non_array==true/true:
  // Branch around if the kls is not an oop array (kls is int[], String, etc.)
  // If obj_array/non_array==true/false:
  // Branch around if the kls is an oop array (Object[] or subtype)
  //
  // Like generate_guard, adds a new path onto the region.
  jint  layout_con = 0;
  Node* layout_val = get_layout_helper(kls, layout_con);
  if (layout_val == NULL) {
    bool query = (obj_array
                  ? Klass::layout_helper_is_objArray(layout_con)
                  : Klass::layout_helper_is_array(layout_con));
    if (query == not_array) {
      return NULL;                       // never a branch
    } else {                             // always a branch
      Node* always_branch = control();
      if (region != NULL)
        region->add_req(always_branch);
      set_control(top());
      return always_branch;
    }
  }
  // Now test the correct condition.
  jint  nval = (obj_array
                ? (jint)(Klass::_lh_array_tag_type_value
                   <<    Klass::_lh_array_tag_shift)
                : Klass::_lh_neutral_value);
  Node* cmp = _gvn.transform(new CmpINode(layout_val, intcon(nval)));
  BoolTest::mask btest = BoolTest::lt;  // correct for testing is_[obj]array
  // invert the test if we are looking for a non-array
  if (not_array)  btest = BoolTest(btest).negate();
  Node* bol = _gvn.transform(new BoolNode(cmp, btest));
  return generate_fair_guard(bol, region);
}


//-----------------------inline_native_newArray--------------------------
// private static native Object java.lang.reflect.newArray(Class<?> componentType, int length);
// private        native Object Unsafe.allocateUninitializedArray0(Class<?> cls, int size);
bool LibraryCallKit::inline_unsafe_newArray(bool uninitialized) {
  Node* mirror;
  Node* count_val;
  if (uninitialized) {
    mirror    = argument(1);
    count_val = argument(2);
  } else {
    mirror    = argument(0);
    count_val = argument(1);
  }

  mirror = null_check(mirror);
  // If mirror or obj is dead, only null-path is taken.
  if (stopped())  return true;

  enum { _normal_path = 1, _slow_path = 2, PATH_LIMIT };
  RegionNode* result_reg = new RegionNode(PATH_LIMIT);
  PhiNode*    result_val = new PhiNode(result_reg, TypeInstPtr::NOTNULL);
  PhiNode*    result_io  = new PhiNode(result_reg, Type::ABIO);
  PhiNode*    result_mem = new PhiNode(result_reg, Type::MEMORY, TypePtr::BOTTOM);

  bool never_see_null = !too_many_traps(Deoptimization::Reason_null_check);
  Node* klass_node = load_array_klass_from_mirror(mirror, never_see_null,
                                                  result_reg, _slow_path);
  Node* normal_ctl   = control();
  Node* no_array_ctl = result_reg->in(_slow_path);

  // Generate code for the slow case.  We make a call to newArray().
  set_control(no_array_ctl);
  if (!stopped()) {
    // Either the input type is void.class, or else the
    // array klass has not yet been cached.  Either the
    // ensuing call will throw an exception, or else it
    // will cache the array klass for next time.
    PreserveJVMState pjvms(this);
    CallJavaNode* slow_call = generate_method_call_static(vmIntrinsics::_newArray);
    Node* slow_result = set_results_for_java_call(slow_call);
    // this->control() comes from set_results_for_java_call
    result_reg->set_req(_slow_path, control());
    result_val->set_req(_slow_path, slow_result);
    result_io ->set_req(_slow_path, i_o());
    result_mem->set_req(_slow_path, reset_memory());
  }

  set_control(normal_ctl);
  if (!stopped()) {
    // Normal case:  The array type has been cached in the java.lang.Class.
    // The following call works fine even if the array type is polymorphic.
    // It could be a dynamic mix of int[], boolean[], Object[], etc.
    Node* obj = new_array(klass_node, count_val, 0);  // no arguments to push
    result_reg->init_req(_normal_path, control());
    result_val->init_req(_normal_path, obj);
    result_io ->init_req(_normal_path, i_o());
    result_mem->init_req(_normal_path, reset_memory());

    if (uninitialized) {
      // Mark the allocation so that zeroing is skipped
      AllocateArrayNode* alloc = AllocateArrayNode::Ideal_array_allocation(obj, &_gvn);
      alloc->maybe_set_complete(&_gvn);
    }
  }

  // Return the combined state.
  set_i_o(        _gvn.transform(result_io)  );
  set_all_memory( _gvn.transform(result_mem));

  C->set_has_split_ifs(true); // Has chance for split-if optimization
  set_result(result_reg, result_val);
  return true;
}

//----------------------inline_native_getLength--------------------------
// public static native int java.lang.reflect.Array.getLength(Object array);
bool LibraryCallKit::inline_native_getLength() {
  if (too_many_traps(Deoptimization::Reason_intrinsic))  return false;

  Node* array = null_check(argument(0));
  // If array is dead, only null-path is taken.
  if (stopped())  return true;

  // Deoptimize if it is a non-array.
  Node* non_array = generate_non_array_guard(load_object_klass(array), NULL);

  if (non_array != NULL) {
    PreserveJVMState pjvms(this);
    set_control(non_array);
    uncommon_trap(Deoptimization::Reason_intrinsic,
                  Deoptimization::Action_maybe_recompile);
  }

  // If control is dead, only non-array-path is taken.
  if (stopped())  return true;

  // The works fine even if the array type is polymorphic.
  // It could be a dynamic mix of int[], boolean[], Object[], etc.
  Node* result = load_array_length(array);

  C->set_has_split_ifs(true);  // Has chance for split-if optimization
  set_result(result);
  return true;
}

//------------------------inline_array_copyOf----------------------------
// public static <T,U> T[] java.util.Arrays.copyOf(     U[] original, int newLength,         Class<? extends T[]> newType);
// public static <T,U> T[] java.util.Arrays.copyOfRange(U[] original, int from,      int to, Class<? extends T[]> newType);
bool LibraryCallKit::inline_array_copyOf(bool is_copyOfRange) {
  if (too_many_traps(Deoptimization::Reason_intrinsic))  return false;

  // Get the arguments.
  Node* original          = argument(0);
  Node* start             = is_copyOfRange? argument(1): intcon(0);
  Node* end               = is_copyOfRange? argument(2): argument(1);
  Node* array_type_mirror = is_copyOfRange? argument(3): argument(2);

  Node* newcopy = NULL;

  // Set the original stack and the reexecute bit for the interpreter to reexecute
  // the bytecode that invokes Arrays.copyOf if deoptimization happens.
  { PreserveReexecuteState preexecs(this);
    jvms()->set_should_reexecute(true);

    array_type_mirror = null_check(array_type_mirror);
    original          = null_check(original);

    // Check if a null path was taken unconditionally.
    if (stopped())  return true;

    Node* orig_length = load_array_length(original);

    Node* klass_node = load_klass_from_mirror(array_type_mirror, false, NULL, 0);
    klass_node = null_check(klass_node);

    RegionNode* bailout = new RegionNode(1);
    record_for_igvn(bailout);

    // Despite the generic type of Arrays.copyOf, the mirror might be int, int[], etc.
    // Bail out if that is so.
    Node* not_objArray = generate_non_objArray_guard(klass_node, bailout);
    if (not_objArray != NULL) {
      // Improve the klass node's type from the new optimistic assumption:
      ciKlass* ak = ciArrayKlass::make(env()->Object_klass());
      const Type* akls = TypeKlassPtr::make(TypePtr::NotNull, ak, 0/*offset*/);
      Node* cast = new CastPPNode(klass_node, akls);
      cast->init_req(0, control());
      klass_node = _gvn.transform(cast);
    }

    // Bail out if either start or end is negative.
    generate_negative_guard(start, bailout, &start);
    generate_negative_guard(end,   bailout, &end);

    Node* length = end;
    if (_gvn.type(start) != TypeInt::ZERO) {
      length = _gvn.transform(new SubINode(end, start));
    }

    // Bail out if length is negative.
    // Without this the new_array would throw
    // NegativeArraySizeException but IllegalArgumentException is what
    // should be thrown
    generate_negative_guard(length, bailout, &length);

    if (bailout->req() > 1) {
      PreserveJVMState pjvms(this);
      set_control(_gvn.transform(bailout));
      uncommon_trap(Deoptimization::Reason_intrinsic,
                    Deoptimization::Action_maybe_recompile);
    }

    if (!stopped()) {
      // How many elements will we copy from the original?
      // The answer is MinI(orig_length - start, length).
      Node* orig_tail = _gvn.transform(new SubINode(orig_length, start));
      Node* moved = generate_min_max(vmIntrinsics::_min, orig_tail, length);

      original = access_resolve(original, ACCESS_READ);

      // Generate a direct call to the right arraycopy function(s).
      // We know the copy is disjoint but we might not know if the
      // oop stores need checking.
      // Extreme case:  Arrays.copyOf((Integer[])x, 10, String[].class).
      // This will fail a store-check if x contains any non-nulls.

      // ArrayCopyNode:Ideal may transform the ArrayCopyNode to
      // loads/stores but it is legal only if we're sure the
      // Arrays.copyOf would succeed. So we need all input arguments
      // to the copyOf to be validated, including that the copy to the
      // new array won't trigger an ArrayStoreException. That subtype
      // check can be optimized if we know something on the type of
      // the input array from type speculation.
      if (_gvn.type(klass_node)->singleton()) {
        ciKlass* subk   = _gvn.type(load_object_klass(original))->is_klassptr()->klass();
        ciKlass* superk = _gvn.type(klass_node)->is_klassptr()->klass();

        int test = C->static_subtype_check(superk, subk);
        if (test != Compile::SSC_always_true && test != Compile::SSC_always_false) {
          const TypeOopPtr* t_original = _gvn.type(original)->is_oopptr();
          if (t_original->speculative_type() != NULL) {
            original = maybe_cast_profiled_obj(original, t_original->speculative_type(), true);
          }
        }
      }

      bool validated = false;
      // Reason_class_check rather than Reason_intrinsic because we
      // want to intrinsify even if this traps.
      if (!too_many_traps(Deoptimization::Reason_class_check)) {
        Node* not_subtype_ctrl = gen_subtype_check(load_object_klass(original),
                                                   klass_node);

        if (not_subtype_ctrl != top()) {
          PreserveJVMState pjvms(this);
          set_control(not_subtype_ctrl);
          uncommon_trap(Deoptimization::Reason_class_check,
                        Deoptimization::Action_make_not_entrant);
          assert(stopped(), "Should be stopped");
        }
        validated = true;
      }

      if (!stopped()) {
        newcopy = new_array(klass_node, length, 0);  // no arguments to push

        ArrayCopyNode* ac = ArrayCopyNode::make(this, true, original, start, newcopy, intcon(0), moved, true, false,
                                                load_object_klass(original), klass_node);
        if (!is_copyOfRange) {
          ac->set_copyof(validated);
        } else {
          ac->set_copyofrange(validated);
        }
        Node* n = _gvn.transform(ac);
        if (n == ac) {
          ac->connect_outputs(this);
        } else {
          assert(validated, "shouldn't transform if all arguments not validated");
          set_all_memory(n);
        }
      }
    }
  } // original reexecute is set back here

  C->set_has_split_ifs(true); // Has chance for split-if optimization
  if (!stopped()) {
    set_result(newcopy);
  }
  return true;
}


//----------------------generate_virtual_guard---------------------------
// Helper for hashCode and clone.  Peeks inside the vtable to avoid a call.
Node* LibraryCallKit::generate_virtual_guard(Node* obj_klass,
                                             RegionNode* slow_region) {
  ciMethod* method = callee();
  int vtable_index = method->vtable_index();
  assert(vtable_index >= 0 || vtable_index == Method::nonvirtual_vtable_index,
         "bad index %d", vtable_index);
  // Get the Method* out of the appropriate vtable entry.
  int entry_offset  = in_bytes(Klass::vtable_start_offset()) +
                     vtable_index*vtableEntry::size_in_bytes() +
                     vtableEntry::method_offset_in_bytes();
  Node* entry_addr  = basic_plus_adr(obj_klass, entry_offset);
  Node* target_call = make_load(NULL, entry_addr, TypePtr::NOTNULL, T_ADDRESS, MemNode::unordered);

  // Compare the target method with the expected method (e.g., Object.hashCode).
  const TypePtr* native_call_addr = TypeMetadataPtr::make(method);

  Node* native_call = makecon(native_call_addr);
  Node* chk_native  = _gvn.transform(new CmpPNode(target_call, native_call));
  Node* test_native = _gvn.transform(new BoolNode(chk_native, BoolTest::ne));

  return generate_slow_guard(test_native, slow_region);
}

//-----------------------generate_method_call----------------------------
// Use generate_method_call to make a slow-call to the real
// method if the fast path fails.  An alternative would be to
// use a stub like OptoRuntime::slow_arraycopy_Java.
// This only works for expanding the current library call,
// not another intrinsic.  (E.g., don't use this for making an
// arraycopy call inside of the copyOf intrinsic.)
CallJavaNode*
LibraryCallKit::generate_method_call(vmIntrinsics::ID method_id, bool is_virtual, bool is_static) {
  // When compiling the intrinsic method itself, do not use this technique.
  guarantee(callee() != C->method(), "cannot make slow-call to self");

  ciMethod* method = callee();
  // ensure the JVMS we have will be correct for this call
  guarantee(method_id == method->intrinsic_id(), "must match");

  const TypeFunc* tf = TypeFunc::make(method);
  CallJavaNode* slow_call;
  if (is_static) {
    assert(!is_virtual, "");
    slow_call = new CallStaticJavaNode(C, tf,
                           SharedRuntime::get_resolve_static_call_stub(),
                           method, bci());
  } else if (is_virtual) {
    null_check_receiver();
    int vtable_index = Method::invalid_vtable_index;
    if (UseInlineCaches) {
      // Suppress the vtable call
    } else {
      // hashCode and clone are not a miranda methods,
      // so the vtable index is fixed.
      // No need to use the linkResolver to get it.
       vtable_index = method->vtable_index();
       assert(vtable_index >= 0 || vtable_index == Method::nonvirtual_vtable_index,
              "bad index %d", vtable_index);
    }
    slow_call = new CallDynamicJavaNode(tf,
                          SharedRuntime::get_resolve_virtual_call_stub(),
                          method, vtable_index, bci());
  } else {  // neither virtual nor static:  opt_virtual
    null_check_receiver();
    slow_call = new CallStaticJavaNode(C, tf,
                                SharedRuntime::get_resolve_opt_virtual_call_stub(),
                                method, bci());
    slow_call->set_optimized_virtual(true);
  }
  set_arguments_for_java_call(slow_call);
  set_edges_for_java_call(slow_call);
  return slow_call;
}


/**
 * Build special case code for calls to hashCode on an object. This call may
 * be virtual (invokevirtual) or bound (invokespecial). For each case we generate
 * slightly different code.
 */
bool LibraryCallKit::inline_native_hashcode(bool is_virtual, bool is_static) {
  assert(is_static == callee()->is_static(), "correct intrinsic selection");
  assert(!(is_virtual && is_static), "either virtual, special, or static");

  enum { _slow_path = 1, _fast_path, _null_path, PATH_LIMIT };

  RegionNode* result_reg = new RegionNode(PATH_LIMIT);
  PhiNode*    result_val = new PhiNode(result_reg, TypeInt::INT);
  PhiNode*    result_io  = new PhiNode(result_reg, Type::ABIO);
  PhiNode*    result_mem = new PhiNode(result_reg, Type::MEMORY, TypePtr::BOTTOM);
  Node* obj = NULL;
  if (!is_static) {
    // Check for hashing null object
    obj = null_check_receiver();
    if (stopped())  return true;        // unconditionally null
    result_reg->init_req(_null_path, top());
    result_val->init_req(_null_path, top());
  } else {
    // Do a null check, and return zero if null.
    // System.identityHashCode(null) == 0
    obj = argument(0);
    Node* null_ctl = top();
    obj = null_check_oop(obj, &null_ctl);
    result_reg->init_req(_null_path, null_ctl);
    result_val->init_req(_null_path, _gvn.intcon(0));
  }

  // Unconditionally null?  Then return right away.
  if (stopped()) {
    set_control( result_reg->in(_null_path));
    if (!stopped())
      set_result(result_val->in(_null_path));
    return true;
  }

  // We only go to the fast case code if we pass a number of guards.  The
  // paths which do not pass are accumulated in the slow_region.
  RegionNode* slow_region = new RegionNode(1);
  record_for_igvn(slow_region);

  // If this is a virtual call, we generate a funny guard.  We pull out
  // the vtable entry corresponding to hashCode() from the target object.
  // If the target method which we are calling happens to be the native
  // Object hashCode() method, we pass the guard.  We do not need this
  // guard for non-virtual calls -- the caller is known to be the native
  // Object hashCode().
  if (is_virtual) {
    // After null check, get the object's klass.
    Node* obj_klass = load_object_klass(obj);
    generate_virtual_guard(obj_klass, slow_region);
  }

  // Get the header out of the object, use LoadMarkNode when available
  Node* header_addr = basic_plus_adr(obj, oopDesc::mark_offset_in_bytes());
  // The control of the load must be NULL. Otherwise, the load can move before
  // the null check after castPP removal.
  Node* no_ctrl = NULL;
  Node* header = make_load(no_ctrl, header_addr, TypeX_X, TypeX_X->basic_type(), MemNode::unordered);

  // Test the header to see if it is unlocked.
  Node *lock_mask      = _gvn.MakeConX(markOopDesc::biased_lock_mask_in_place);
  Node *lmasked_header = _gvn.transform(new AndXNode(header, lock_mask));
  Node *unlocked_val   = _gvn.MakeConX(markOopDesc::unlocked_value);
  Node *chk_unlocked   = _gvn.transform(new CmpXNode( lmasked_header, unlocked_val));
  Node *test_unlocked  = _gvn.transform(new BoolNode( chk_unlocked, BoolTest::ne));

  generate_slow_guard(test_unlocked, slow_region);

  // Get the hash value and check to see that it has been properly assigned.
  // We depend on hash_mask being at most 32 bits and avoid the use of
  // hash_mask_in_place because it could be larger than 32 bits in a 64-bit
  // vm: see markOop.hpp.
  Node *hash_mask      = _gvn.intcon(markOopDesc::hash_mask);
  Node *hash_shift     = _gvn.intcon(markOopDesc::hash_shift);
  Node *hshifted_header= _gvn.transform(new URShiftXNode(header, hash_shift));
  // This hack lets the hash bits live anywhere in the mark object now, as long
  // as the shift drops the relevant bits into the low 32 bits.  Note that
  // Java spec says that HashCode is an int so there's no point in capturing
  // an 'X'-sized hashcode (32 in 32-bit build or 64 in 64-bit build).
  hshifted_header      = ConvX2I(hshifted_header);
  Node *hash_val       = _gvn.transform(new AndINode(hshifted_header, hash_mask));

  Node *no_hash_val    = _gvn.intcon(markOopDesc::no_hash);
  Node *chk_assigned   = _gvn.transform(new CmpINode( hash_val, no_hash_val));
  Node *test_assigned  = _gvn.transform(new BoolNode( chk_assigned, BoolTest::eq));

  generate_slow_guard(test_assigned, slow_region);

  Node* init_mem = reset_memory();
  // fill in the rest of the null path:
  result_io ->init_req(_null_path, i_o());
  result_mem->init_req(_null_path, init_mem);

  result_val->init_req(_fast_path, hash_val);
  result_reg->init_req(_fast_path, control());
  result_io ->init_req(_fast_path, i_o());
  result_mem->init_req(_fast_path, init_mem);

  // Generate code for the slow case.  We make a call to hashCode().
  set_control(_gvn.transform(slow_region));
  if (!stopped()) {
    // No need for PreserveJVMState, because we're using up the present state.
    set_all_memory(init_mem);
    vmIntrinsics::ID hashCode_id = is_static ? vmIntrinsics::_identityHashCode : vmIntrinsics::_hashCode;
    CallJavaNode* slow_call = generate_method_call(hashCode_id, is_virtual, is_static);
    Node* slow_result = set_results_for_java_call(slow_call);
    // this->control() comes from set_results_for_java_call
    result_reg->init_req(_slow_path, control());
    result_val->init_req(_slow_path, slow_result);
    result_io  ->set_req(_slow_path, i_o());
    result_mem ->set_req(_slow_path, reset_memory());
  }

  // Return the combined state.
  set_i_o(        _gvn.transform(result_io)  );
  set_all_memory( _gvn.transform(result_mem));

  set_result(result_reg, result_val);
  return true;
}

//---------------------------inline_native_getClass----------------------------
// public final native Class<?> java.lang.Object.getClass();
//
// Build special case code for calls to getClass on an object.
bool LibraryCallKit::inline_native_getClass() {
  Node* obj = null_check_receiver();
  if (stopped())  return true;
  set_result(load_mirror_from_klass(load_object_klass(obj)));
  return true;
}

//-----------------inline_native_Reflection_getCallerClass---------------------
// public static native Class<?> sun.reflect.Reflection.getCallerClass();
//
// In the presence of deep enough inlining, getCallerClass() becomes a no-op.
//
// NOTE: This code must perform the same logic as JVM_GetCallerClass
// in that it must skip particular security frames and checks for
// caller sensitive methods.
bool LibraryCallKit::inline_native_Reflection_getCallerClass() {
#ifndef PRODUCT
  if ((C->print_intrinsics() || C->print_inlining()) && Verbose) {
    tty->print_cr("Attempting to inline sun.reflect.Reflection.getCallerClass");
  }
#endif

  if (!jvms()->has_method()) {
#ifndef PRODUCT
    if ((C->print_intrinsics() || C->print_inlining()) && Verbose) {
      tty->print_cr("  Bailing out because intrinsic was inlined at top level");
    }
#endif
    return false;
  }

  // Walk back up the JVM state to find the caller at the required
  // depth.
  JVMState* caller_jvms = jvms();

  // Cf. JVM_GetCallerClass
  // NOTE: Start the loop at depth 1 because the current JVM state does
  // not include the Reflection.getCallerClass() frame.
  for (int n = 1; caller_jvms != NULL; caller_jvms = caller_jvms->caller(), n++) {
    ciMethod* m = caller_jvms->method();
    switch (n) {
    case 0:
      fatal("current JVM state does not include the Reflection.getCallerClass frame");
      break;
    case 1:
      // Frame 0 and 1 must be caller sensitive (see JVM_GetCallerClass).
      if (!m->caller_sensitive()) {
#ifndef PRODUCT
        if ((C->print_intrinsics() || C->print_inlining()) && Verbose) {
          tty->print_cr("  Bailing out: CallerSensitive annotation expected at frame %d", n);
        }
#endif
        return false;  // bail-out; let JVM_GetCallerClass do the work
      }
      break;
    default:
      if (!m->is_ignored_by_security_stack_walk()) {
        // We have reached the desired frame; return the holder class.
        // Acquire method holder as java.lang.Class and push as constant.
        ciInstanceKlass* caller_klass = caller_jvms->method()->holder();
        ciInstance* caller_mirror = caller_klass->java_mirror();
        set_result(makecon(TypeInstPtr::make(caller_mirror)));

#ifndef PRODUCT
        if ((C->print_intrinsics() || C->print_inlining()) && Verbose) {
          tty->print_cr("  Succeeded: caller = %d) %s.%s, JVMS depth = %d", n, caller_klass->name()->as_utf8(), caller_jvms->method()->name()->as_utf8(), jvms()->depth());
          tty->print_cr("  JVM state at this point:");
          for (int i = jvms()->depth(), n = 1; i >= 1; i--, n++) {
            ciMethod* m = jvms()->of_depth(i)->method();
            tty->print_cr("   %d) %s.%s", n, m->holder()->name()->as_utf8(), m->name()->as_utf8());
          }
        }
#endif
        return true;
      }
      break;
    }
  }

#ifndef PRODUCT
  if ((C->print_intrinsics() || C->print_inlining()) && Verbose) {
    tty->print_cr("  Bailing out because caller depth exceeded inlining depth = %d", jvms()->depth());
    tty->print_cr("  JVM state at this point:");
    for (int i = jvms()->depth(), n = 1; i >= 1; i--, n++) {
      ciMethod* m = jvms()->of_depth(i)->method();
      tty->print_cr("   %d) %s.%s", n, m->holder()->name()->as_utf8(), m->name()->as_utf8());
    }
  }
#endif

  return false;  // bail-out; let JVM_GetCallerClass do the work
}

bool LibraryCallKit::inline_fp_conversions(vmIntrinsics::ID id) {
  Node* arg = argument(0);
  Node* result = NULL;

  switch (id) {
  case vmIntrinsics::_floatToRawIntBits:    result = new MoveF2INode(arg);  break;
  case vmIntrinsics::_intBitsToFloat:       result = new MoveI2FNode(arg);  break;
  case vmIntrinsics::_doubleToRawLongBits:  result = new MoveD2LNode(arg);  break;
  case vmIntrinsics::_longBitsToDouble:     result = new MoveL2DNode(arg);  break;

  case vmIntrinsics::_doubleToLongBits: {
    // two paths (plus control) merge in a wood
    RegionNode *r = new RegionNode(3);
    Node *phi = new PhiNode(r, TypeLong::LONG);

    Node *cmpisnan = _gvn.transform(new CmpDNode(arg, arg));
    // Build the boolean node
    Node *bolisnan = _gvn.transform(new BoolNode(cmpisnan, BoolTest::ne));

    // Branch either way.
    // NaN case is less traveled, which makes all the difference.
    IfNode *ifisnan = create_and_xform_if(control(), bolisnan, PROB_STATIC_FREQUENT, COUNT_UNKNOWN);
    Node *opt_isnan = _gvn.transform(ifisnan);
    assert( opt_isnan->is_If(), "Expect an IfNode");
    IfNode *opt_ifisnan = (IfNode*)opt_isnan;
    Node *iftrue = _gvn.transform(new IfTrueNode(opt_ifisnan));

    set_control(iftrue);

    static const jlong nan_bits = CONST64(0x7ff8000000000000);
    Node *slow_result = longcon(nan_bits); // return NaN
    phi->init_req(1, _gvn.transform( slow_result ));
    r->init_req(1, iftrue);

    // Else fall through
    Node *iffalse = _gvn.transform(new IfFalseNode(opt_ifisnan));
    set_control(iffalse);

    phi->init_req(2, _gvn.transform(new MoveD2LNode(arg)));
    r->init_req(2, iffalse);

    // Post merge
    set_control(_gvn.transform(r));
    record_for_igvn(r);

    C->set_has_split_ifs(true); // Has chance for split-if optimization
    result = phi;
    assert(result->bottom_type()->isa_long(), "must be");
    break;
  }

  case vmIntrinsics::_floatToIntBits: {
    // two paths (plus control) merge in a wood
    RegionNode *r = new RegionNode(3);
    Node *phi = new PhiNode(r, TypeInt::INT);

    Node *cmpisnan = _gvn.transform(new CmpFNode(arg, arg));
    // Build the boolean node
    Node *bolisnan = _gvn.transform(new BoolNode(cmpisnan, BoolTest::ne));

    // Branch either way.
    // NaN case is less traveled, which makes all the difference.
    IfNode *ifisnan = create_and_xform_if(control(), bolisnan, PROB_STATIC_FREQUENT, COUNT_UNKNOWN);
    Node *opt_isnan = _gvn.transform(ifisnan);
    assert( opt_isnan->is_If(), "Expect an IfNode");
    IfNode *opt_ifisnan = (IfNode*)opt_isnan;
    Node *iftrue = _gvn.transform(new IfTrueNode(opt_ifisnan));

    set_control(iftrue);

    static const jint nan_bits = 0x7fc00000;
    Node *slow_result = makecon(TypeInt::make(nan_bits)); // return NaN
    phi->init_req(1, _gvn.transform( slow_result ));
    r->init_req(1, iftrue);

    // Else fall through
    Node *iffalse = _gvn.transform(new IfFalseNode(opt_ifisnan));
    set_control(iffalse);

    phi->init_req(2, _gvn.transform(new MoveF2INode(arg)));
    r->init_req(2, iffalse);

    // Post merge
    set_control(_gvn.transform(r));
    record_for_igvn(r);

    C->set_has_split_ifs(true); // Has chance for split-if optimization
    result = phi;
    assert(result->bottom_type()->isa_int(), "must be");
    break;
  }

  default:
    fatal_unexpected_iid(id);
    break;
  }
  set_result(_gvn.transform(result));
  return true;
}

//----------------------inline_unsafe_copyMemory-------------------------
// public native void Unsafe.copyMemory0(Object srcBase, long srcOffset, Object destBase, long destOffset, long bytes);
bool LibraryCallKit::inline_unsafe_copyMemory() {
  if (callee()->is_static())  return false;  // caller must have the capability!
  null_check_receiver();  // null-check receiver
  if (stopped())  return true;

  C->set_has_unsafe_access(true);  // Mark eventual nmethod as "unsafe".

  Node* src_ptr =         argument(1);   // type: oop
  Node* src_off = ConvL2X(argument(2));  // type: long
  Node* dst_ptr =         argument(4);   // type: oop
  Node* dst_off = ConvL2X(argument(5));  // type: long
  Node* size    = ConvL2X(argument(7));  // type: long

  assert(Unsafe_field_offset_to_byte_offset(11) == 11,
         "fieldOffset must be byte-scaled");

  src_ptr = access_resolve(src_ptr, ACCESS_READ);
  dst_ptr = access_resolve(dst_ptr, ACCESS_WRITE);
  Node* src = make_unsafe_address(src_ptr, src_off, ACCESS_READ);
  Node* dst = make_unsafe_address(dst_ptr, dst_off, ACCESS_WRITE);

  // Conservatively insert a memory barrier on all memory slices.
  // Do not let writes of the copy source or destination float below the copy.
  insert_mem_bar(Op_MemBarCPUOrder);

  // Call it.  Note that the length argument is not scaled.
  make_runtime_call(RC_LEAF|RC_NO_FP,
                    OptoRuntime::fast_arraycopy_Type(),
                    StubRoutines::unsafe_arraycopy(),
                    "unsafe_arraycopy",
                    TypeRawPtr::BOTTOM,
                    src, dst, size XTOP);

  // Do not let reads of the copy destination float above the copy.
  insert_mem_bar(Op_MemBarCPUOrder);

  return true;
}

//------------------------clone_coping-----------------------------------
// Helper function for inline_native_clone.
void LibraryCallKit::copy_to_clone(Node* obj, Node* alloc_obj, Node* obj_size, bool is_array) {
  assert(obj_size != NULL, "");
  Node* raw_obj = alloc_obj->in(1);
  assert(alloc_obj->is_CheckCastPP() && raw_obj->is_Proj() && raw_obj->in(0)->is_Allocate(), "");

  AllocateNode* alloc = NULL;
  if (ReduceBulkZeroing) {
    // We will be completely responsible for initializing this object -
    // mark Initialize node as complete.
    alloc = AllocateNode::Ideal_allocation(alloc_obj, &_gvn);
    // The object was just allocated - there should be no any stores!
    guarantee(alloc != NULL && alloc->maybe_set_complete(&_gvn), "");
    // Mark as complete_with_arraycopy so that on AllocateNode
    // expansion, we know this AllocateNode is initialized by an array
    // copy and a StoreStore barrier exists after the array copy.
    alloc->initialization()->set_complete_with_arraycopy();
  }

  // Copy the fastest available way.
  // TODO: generate fields copies for small objects instead.
  Node* size = _gvn.transform(obj_size);

  access_clone(obj, alloc_obj, size, is_array);

  // Do not let reads from the cloned object float above the arraycopy.
  if (alloc != NULL) {
    // Do not let stores that initialize this object be reordered with
    // a subsequent store that would make this object accessible by
    // other threads.
    // Record what AllocateNode this StoreStore protects so that
    // escape analysis can go from the MemBarStoreStoreNode to the
    // AllocateNode and eliminate the MemBarStoreStoreNode if possible
    // based on the escape status of the AllocateNode.
    insert_mem_bar(Op_MemBarStoreStore, alloc->proj_out_or_null(AllocateNode::RawAddress));
  } else {
    insert_mem_bar(Op_MemBarCPUOrder);
  }
}

//------------------------inline_native_clone----------------------------
// protected native Object java.lang.Object.clone();
//
// Here are the simple edge cases:
//  null receiver => normal trap
//  virtual and clone was overridden => slow path to out-of-line clone
//  not cloneable or finalizer => slow path to out-of-line Object.clone
//
// The general case has two steps, allocation and copying.
// Allocation has two cases, and uses GraphKit::new_instance or new_array.
//
// Copying also has two cases, oop arrays and everything else.
// Oop arrays use arrayof_oop_arraycopy (same as System.arraycopy).
// Everything else uses the tight inline loop supplied by CopyArrayNode.
//
// These steps fold up nicely if and when the cloned object's klass
// can be sharply typed as an object array, a type array, or an instance.
//
bool LibraryCallKit::inline_native_clone(bool is_virtual) {
  PhiNode* result_val;

  // Set the reexecute bit for the interpreter to reexecute
  // the bytecode that invokes Object.clone if deoptimization happens.
  { PreserveReexecuteState preexecs(this);
    jvms()->set_should_reexecute(true);

    Node* obj = null_check_receiver();
    if (stopped())  return true;

    const TypeOopPtr* obj_type = _gvn.type(obj)->is_oopptr();

    // If we are going to clone an instance, we need its exact type to
    // know the number and types of fields to convert the clone to
    // loads/stores. Maybe a speculative type can help us.
    if (!obj_type->klass_is_exact() &&
        obj_type->speculative_type() != NULL &&
        obj_type->speculative_type()->is_instance_klass()) {
      ciInstanceKlass* spec_ik = obj_type->speculative_type()->as_instance_klass();
      if (spec_ik->nof_nonstatic_fields() <= ArrayCopyLoadStoreMaxElem &&
          !spec_ik->has_injected_fields()) {
        ciKlass* k = obj_type->klass();
        if (!k->is_instance_klass() ||
            k->as_instance_klass()->is_interface() ||
            k->as_instance_klass()->has_subklass()) {
          obj = maybe_cast_profiled_obj(obj, obj_type->speculative_type(), false);
        }
      }
    }

    Node* obj_klass = load_object_klass(obj);
    const TypeKlassPtr* tklass = _gvn.type(obj_klass)->isa_klassptr();
    const TypeOopPtr*   toop   = ((tklass != NULL)
                                ? tklass->as_instance_type()
                                : TypeInstPtr::NOTNULL);

    // Conservatively insert a memory barrier on all memory slices.
    // Do not let writes into the original float below the clone.
    insert_mem_bar(Op_MemBarCPUOrder);

    // paths into result_reg:
    enum {
      _slow_path = 1,     // out-of-line call to clone method (virtual or not)
      _objArray_path,     // plain array allocation, plus arrayof_oop_arraycopy
      _array_path,        // plain array allocation, plus arrayof_long_arraycopy
      _instance_path,     // plain instance allocation, plus arrayof_long_arraycopy
      PATH_LIMIT
    };
    RegionNode* result_reg = new RegionNode(PATH_LIMIT);
    result_val             = new PhiNode(result_reg, TypeInstPtr::NOTNULL);
    PhiNode*    result_i_o = new PhiNode(result_reg, Type::ABIO);
    PhiNode*    result_mem = new PhiNode(result_reg, Type::MEMORY, TypePtr::BOTTOM);
    record_for_igvn(result_reg);

    Node* array_ctl = generate_array_guard(obj_klass, (RegionNode*)NULL);
    if (array_ctl != NULL) {
      // It's an array.
      PreserveJVMState pjvms(this);
      set_control(array_ctl);
      Node* obj_length = load_array_length(obj);
      Node* obj_size  = NULL;
      Node* alloc_obj = new_array(obj_klass, obj_length, 0, &obj_size);  // no arguments to push

      BarrierSetC2* bs = BarrierSet::barrier_set()->barrier_set_c2();
      if (bs->array_copy_requires_gc_barriers(true, T_OBJECT, true, BarrierSetC2::Parsing)) {
        // If it is an oop array, it requires very special treatment,
        // because gc barriers are required when accessing the array.
        Node* is_obja = generate_objArray_guard(obj_klass, (RegionNode*)NULL);
        if (is_obja != NULL) {
          PreserveJVMState pjvms2(this);
          set_control(is_obja);
          obj = access_resolve(obj, ACCESS_READ);
          // Generate a direct call to the right arraycopy function(s).
          Node* alloc = tightly_coupled_allocation(alloc_obj, NULL);
          ArrayCopyNode* ac = ArrayCopyNode::make(this, true, obj, intcon(0), alloc_obj, intcon(0), obj_length, alloc != NULL, false);
          ac->set_cloneoop();
          Node* n = _gvn.transform(ac);
          assert(n == ac, "cannot disappear");
          ac->connect_outputs(this);

          result_reg->init_req(_objArray_path, control());
          result_val->init_req(_objArray_path, alloc_obj);
          result_i_o ->set_req(_objArray_path, i_o());
          result_mem ->set_req(_objArray_path, reset_memory());
        }
      }
      // Otherwise, there are no barriers to worry about.
      // (We can dispense with card marks if we know the allocation
      //  comes out of eden (TLAB)...  In fact, ReduceInitialCardMarks
      //  causes the non-eden paths to take compensating steps to
      //  simulate a fresh allocation, so that no further
      //  card marks are required in compiled code to initialize
      //  the object.)

      if (!stopped()) {
        copy_to_clone(obj, alloc_obj, obj_size, true);

        // Present the results of the copy.
        result_reg->init_req(_array_path, control());
        result_val->init_req(_array_path, alloc_obj);
        result_i_o ->set_req(_array_path, i_o());
        result_mem ->set_req(_array_path, reset_memory());
      }
    }

    // We only go to the instance fast case code if we pass a number of guards.
    // The paths which do not pass are accumulated in the slow_region.
    RegionNode* slow_region = new RegionNode(1);
    record_for_igvn(slow_region);
    if (!stopped()) {
      // It's an instance (we did array above).  Make the slow-path tests.
      // If this is a virtual call, we generate a funny guard.  We grab
      // the vtable entry corresponding to clone() from the target object.
      // If the target method which we are calling happens to be the
      // Object clone() method, we pass the guard.  We do not need this
      // guard for non-virtual calls; the caller is known to be the native
      // Object clone().
      if (is_virtual) {
        generate_virtual_guard(obj_klass, slow_region);
      }

      // The object must be easily cloneable and must not have a finalizer.
      // Both of these conditions may be checked in a single test.
      // We could optimize the test further, but we don't care.
      generate_access_flags_guard(obj_klass,
                                  // Test both conditions:
                                  JVM_ACC_IS_CLONEABLE_FAST | JVM_ACC_HAS_FINALIZER,
                                  // Must be cloneable but not finalizer:
                                  JVM_ACC_IS_CLONEABLE_FAST,
                                  slow_region);
    }

    if (!stopped()) {
      // It's an instance, and it passed the slow-path tests.
      PreserveJVMState pjvms(this);
      Node* obj_size  = NULL;
      // Need to deoptimize on exception from allocation since Object.clone intrinsic
      // is reexecuted if deoptimization occurs and there could be problems when merging
      // exception state between multiple Object.clone versions (reexecute=true vs reexecute=false).
      Node* alloc_obj = new_instance(obj_klass, NULL, &obj_size, /*deoptimize_on_exception=*/true);

      copy_to_clone(obj, alloc_obj, obj_size, false);

      // Present the results of the slow call.
      result_reg->init_req(_instance_path, control());
      result_val->init_req(_instance_path, alloc_obj);
      result_i_o ->set_req(_instance_path, i_o());
      result_mem ->set_req(_instance_path, reset_memory());
    }

    // Generate code for the slow case.  We make a call to clone().
    set_control(_gvn.transform(slow_region));
    if (!stopped()) {
      PreserveJVMState pjvms(this);
      CallJavaNode* slow_call = generate_method_call(vmIntrinsics::_clone, is_virtual);
      // We need to deoptimize on exception (see comment above)
      Node* slow_result = set_results_for_java_call(slow_call, false, /* deoptimize */ true);
      // this->control() comes from set_results_for_java_call
      result_reg->init_req(_slow_path, control());
      result_val->init_req(_slow_path, slow_result);
      result_i_o ->set_req(_slow_path, i_o());
      result_mem ->set_req(_slow_path, reset_memory());
    }

    // Return the combined state.
    set_control(    _gvn.transform(result_reg));
    set_i_o(        _gvn.transform(result_i_o));
    set_all_memory( _gvn.transform(result_mem));
  } // original reexecute is set back here

  set_result(_gvn.transform(result_val));
  return true;
}

// If we have a tighly coupled allocation, the arraycopy may take care
// of the array initialization. If one of the guards we insert between
// the allocation and the arraycopy causes a deoptimization, an
// unitialized array will escape the compiled method. To prevent that
// we set the JVM state for uncommon traps between the allocation and
// the arraycopy to the state before the allocation so, in case of
// deoptimization, we'll reexecute the allocation and the
// initialization.
JVMState* LibraryCallKit::arraycopy_restore_alloc_state(AllocateArrayNode* alloc, int& saved_reexecute_sp) {
  if (alloc != NULL) {
    ciMethod* trap_method = alloc->jvms()->method();
    int trap_bci = alloc->jvms()->bci();

    if (!C->too_many_traps(trap_method, trap_bci, Deoptimization::Reason_intrinsic) &
          !C->too_many_traps(trap_method, trap_bci, Deoptimization::Reason_null_check)) {
      // Make sure there's no store between the allocation and the
      // arraycopy otherwise visible side effects could be rexecuted
      // in case of deoptimization and cause incorrect execution.
      bool no_interfering_store = true;
      Node* mem = alloc->in(TypeFunc::Memory);
      if (mem->is_MergeMem()) {
        for (MergeMemStream mms(merged_memory(), mem->as_MergeMem()); mms.next_non_empty2(); ) {
          Node* n = mms.memory();
          if (n != mms.memory2() && !(n->is_Proj() && n->in(0) == alloc->initialization())) {
            assert(n->is_Store() || n->Opcode() == Op_ShenandoahWBMemProj, "what else?");
            no_interfering_store = false;
            break;
          }
        }
      } else {
        for (MergeMemStream mms(merged_memory()); mms.next_non_empty(); ) {
          Node* n = mms.memory();
          if (n != mem && !(n->is_Proj() && n->in(0) == alloc->initialization())) {
            assert(n->is_Store() || n->Opcode() == Op_ShenandoahWBMemProj, "what else?");
            no_interfering_store = false;
            break;
          }
        }
      }

      if (no_interfering_store) {
        JVMState* old_jvms = alloc->jvms()->clone_shallow(C);
        uint size = alloc->req();
        SafePointNode* sfpt = new SafePointNode(size, old_jvms);
        old_jvms->set_map(sfpt);
        for (uint i = 0; i < size; i++) {
          sfpt->init_req(i, alloc->in(i));
        }
        // re-push array length for deoptimization
        sfpt->ins_req(old_jvms->stkoff() + old_jvms->sp(), alloc->in(AllocateNode::ALength));
        old_jvms->set_sp(old_jvms->sp()+1);
        old_jvms->set_monoff(old_jvms->monoff()+1);
        old_jvms->set_scloff(old_jvms->scloff()+1);
        old_jvms->set_endoff(old_jvms->endoff()+1);
        old_jvms->set_should_reexecute(true);

        sfpt->set_i_o(map()->i_o());
        sfpt->set_memory(map()->memory());
        sfpt->set_control(map()->control());

        JVMState* saved_jvms = jvms();
        saved_reexecute_sp = _reexecute_sp;

        set_jvms(sfpt->jvms());
        _reexecute_sp = jvms()->sp();

        return saved_jvms;
      }
    }
  }
  return NULL;
}

// In case of a deoptimization, we restart execution at the
// allocation, allocating a new array. We would leave an uninitialized
// array in the heap that GCs wouldn't expect. Move the allocation
// after the traps so we don't allocate the array if we
// deoptimize. This is possible because tightly_coupled_allocation()
// guarantees there's no observer of the allocated array at this point
// and the control flow is simple enough.
void LibraryCallKit::arraycopy_move_allocation_here(AllocateArrayNode* alloc, Node* dest, JVMState* saved_jvms,
                                                    int saved_reexecute_sp, uint new_idx) {
  if (saved_jvms != NULL && !stopped()) {
    assert(alloc != NULL, "only with a tightly coupled allocation");
    // restore JVM state to the state at the arraycopy
    saved_jvms->map()->set_control(map()->control());
    assert(saved_jvms->map()->memory() == map()->memory(), "memory state changed?");
    assert(saved_jvms->map()->i_o() == map()->i_o(), "IO state changed?");
    // If we've improved the types of some nodes (null check) while
    // emitting the guards, propagate them to the current state
    map()->replaced_nodes().apply(saved_jvms->map(), new_idx);
    set_jvms(saved_jvms);
    _reexecute_sp = saved_reexecute_sp;

    // Remove the allocation from above the guards
    CallProjections callprojs;
    alloc->extract_projections(&callprojs, true);
    InitializeNode* init = alloc->initialization();
    Node* alloc_mem = alloc->in(TypeFunc::Memory);
    C->gvn_replace_by(callprojs.fallthrough_ioproj, alloc->in(TypeFunc::I_O));
    C->gvn_replace_by(init->proj_out(TypeFunc::Memory), alloc_mem);
    C->gvn_replace_by(init->proj_out(TypeFunc::Control), alloc->in(0));

    // move the allocation here (after the guards)
    _gvn.hash_delete(alloc);
    alloc->set_req(TypeFunc::Control, control());
    alloc->set_req(TypeFunc::I_O, i_o());
    Node *mem = reset_memory();
    set_all_memory(mem);
    alloc->set_req(TypeFunc::Memory, mem);
    set_control(init->proj_out_or_null(TypeFunc::Control));
    set_i_o(callprojs.fallthrough_ioproj);

    // Update memory as done in GraphKit::set_output_for_allocation()
    const TypeInt* length_type = _gvn.find_int_type(alloc->in(AllocateNode::ALength));
    const TypeOopPtr* ary_type = _gvn.type(alloc->in(AllocateNode::KlassNode))->is_klassptr()->as_instance_type();
    if (ary_type->isa_aryptr() && length_type != NULL) {
      ary_type = ary_type->is_aryptr()->cast_to_size(length_type);
    }
    const TypePtr* telemref = ary_type->add_offset(Type::OffsetBot);
    int            elemidx  = C->get_alias_index(telemref);
    set_memory(init->proj_out_or_null(TypeFunc::Memory), Compile::AliasIdxRaw);
    set_memory(init->proj_out_or_null(TypeFunc::Memory), elemidx);

    Node* allocx = _gvn.transform(alloc);
    assert(allocx == alloc, "where has the allocation gone?");
    assert(dest->is_CheckCastPP(), "not an allocation result?");

    _gvn.hash_delete(dest);
    dest->set_req(0, control());
    Node* destx = _gvn.transform(dest);
    assert(destx == dest, "where has the allocation result gone?");
  }
}


//------------------------------inline_arraycopy-----------------------
// public static native void java.lang.System.arraycopy(Object src,  int  srcPos,
//                                                      Object dest, int destPos,
//                                                      int length);
bool LibraryCallKit::inline_arraycopy() {
  // Get the arguments.
  Node* src         = argument(0);  // type: oop
  Node* src_offset  = argument(1);  // type: int
  Node* dest        = argument(2);  // type: oop
  Node* dest_offset = argument(3);  // type: int
  Node* length      = argument(4);  // type: int

  uint new_idx = C->unique();

  // Check for allocation before we add nodes that would confuse
  // tightly_coupled_allocation()
  AllocateArrayNode* alloc = tightly_coupled_allocation(dest, NULL);

  int saved_reexecute_sp = -1;
  JVMState* saved_jvms = arraycopy_restore_alloc_state(alloc, saved_reexecute_sp);
  // See arraycopy_restore_alloc_state() comment
  // if alloc == NULL we don't have to worry about a tightly coupled allocation so we can emit all needed guards
  // if saved_jvms != NULL (then alloc != NULL) then we can handle guards and a tightly coupled allocation
  // if saved_jvms == NULL and alloc != NULL, we can't emit any guards
  bool can_emit_guards = (alloc == NULL || saved_jvms != NULL);

  // The following tests must be performed
  // (1) src and dest are arrays.
  // (2) src and dest arrays must have elements of the same BasicType
  // (3) src and dest must not be null.
  // (4) src_offset must not be negative.
  // (5) dest_offset must not be negative.
  // (6) length must not be negative.
  // (7) src_offset + length must not exceed length of src.
  // (8) dest_offset + length must not exceed length of dest.
  // (9) each element of an oop array must be assignable

  // (3) src and dest must not be null.
  // always do this here because we need the JVM state for uncommon traps
  Node* null_ctl = top();
  src  = saved_jvms != NULL ? null_check_oop(src, &null_ctl, true, true) : null_check(src,  T_ARRAY);
  assert(null_ctl->is_top(), "no null control here");
  dest = null_check(dest, T_ARRAY);

  if (!can_emit_guards) {
    // if saved_jvms == NULL and alloc != NULL, we don't emit any
    // guards but the arraycopy node could still take advantage of a
    // tightly allocated allocation. tightly_coupled_allocation() is
    // called again to make sure it takes the null check above into
    // account: the null check is mandatory and if it caused an
    // uncommon trap to be emitted then the allocation can't be
    // considered tightly coupled in this context.
    alloc = tightly_coupled_allocation(dest, NULL);
  }

  bool validated = false;

  const Type* src_type  = _gvn.type(src);
  const Type* dest_type = _gvn.type(dest);
  const TypeAryPtr* top_src  = src_type->isa_aryptr();
  const TypeAryPtr* top_dest = dest_type->isa_aryptr();

  // Do we have the type of src?
  bool has_src = (top_src != NULL && top_src->klass() != NULL);
  // Do we have the type of dest?
  bool has_dest = (top_dest != NULL && top_dest->klass() != NULL);
  // Is the type for src from speculation?
  bool src_spec = false;
  // Is the type for dest from speculation?
  bool dest_spec = false;

  if ((!has_src || !has_dest) && can_emit_guards) {
    // We don't have sufficient type information, let's see if
    // speculative types can help. We need to have types for both src
    // and dest so that it pays off.

    // Do we already have or could we have type information for src
    bool could_have_src = has_src;
    // Do we already have or could we have type information for dest
    bool could_have_dest = has_dest;

    ciKlass* src_k = NULL;
    if (!has_src) {
      src_k = src_type->speculative_type_not_null();
      if (src_k != NULL && src_k->is_array_klass()) {
        could_have_src = true;
      }
    }

    ciKlass* dest_k = NULL;
    if (!has_dest) {
      dest_k = dest_type->speculative_type_not_null();
      if (dest_k != NULL && dest_k->is_array_klass()) {
        could_have_dest = true;
      }
    }

    if (could_have_src && could_have_dest) {
      // This is going to pay off so emit the required guards
      if (!has_src) {
        src = maybe_cast_profiled_obj(src, src_k, true);
        src_type  = _gvn.type(src);
        top_src  = src_type->isa_aryptr();
        has_src = (top_src != NULL && top_src->klass() != NULL);
        src_spec = true;
      }
      if (!has_dest) {
        dest = maybe_cast_profiled_obj(dest, dest_k, true);
        dest_type  = _gvn.type(dest);
        top_dest  = dest_type->isa_aryptr();
        has_dest = (top_dest != NULL && top_dest->klass() != NULL);
        dest_spec = true;
      }
    }
  }

  if (has_src && has_dest && can_emit_guards) {
    BasicType src_elem  = top_src->klass()->as_array_klass()->element_type()->basic_type();
    BasicType dest_elem = top_dest->klass()->as_array_klass()->element_type()->basic_type();
    if (src_elem  == T_ARRAY)  src_elem  = T_OBJECT;
    if (dest_elem == T_ARRAY)  dest_elem = T_OBJECT;

    if (src_elem == dest_elem && src_elem == T_OBJECT) {
      // If both arrays are object arrays then having the exact types
      // for both will remove the need for a subtype check at runtime
      // before the call and may make it possible to pick a faster copy
      // routine (without a subtype check on every element)
      // Do we have the exact type of src?
      bool could_have_src = src_spec;
      // Do we have the exact type of dest?
      bool could_have_dest = dest_spec;
      ciKlass* src_k = top_src->klass();
      ciKlass* dest_k = top_dest->klass();
      if (!src_spec) {
        src_k = src_type->speculative_type_not_null();
        if (src_k != NULL && src_k->is_array_klass()) {
          could_have_src = true;
        }
      }
      if (!dest_spec) {
        dest_k = dest_type->speculative_type_not_null();
        if (dest_k != NULL && dest_k->is_array_klass()) {
          could_have_dest = true;
        }
      }
      if (could_have_src && could_have_dest) {
        // If we can have both exact types, emit the missing guards
        if (could_have_src && !src_spec) {
          src = maybe_cast_profiled_obj(src, src_k, true);
        }
        if (could_have_dest && !dest_spec) {
          dest = maybe_cast_profiled_obj(dest, dest_k, true);
        }
      }
    }
  }

  ciMethod* trap_method = method();
  int trap_bci = bci();
  if (saved_jvms != NULL) {
    trap_method = alloc->jvms()->method();
    trap_bci = alloc->jvms()->bci();
  }

  bool negative_length_guard_generated = false;

  if (!C->too_many_traps(trap_method, trap_bci, Deoptimization::Reason_intrinsic) &&
      can_emit_guards &&
      !src->is_top() && !dest->is_top()) {
    // validate arguments: enables transformation the ArrayCopyNode
    validated = true;

    RegionNode* slow_region = new RegionNode(1);
    record_for_igvn(slow_region);

    // (1) src and dest are arrays.
    generate_non_array_guard(load_object_klass(src), slow_region);
    generate_non_array_guard(load_object_klass(dest), slow_region);

    // (2) src and dest arrays must have elements of the same BasicType
    // done at macro expansion or at Ideal transformation time

    // (4) src_offset must not be negative.
    generate_negative_guard(src_offset, slow_region);

    // (5) dest_offset must not be negative.
    generate_negative_guard(dest_offset, slow_region);

    // (7) src_offset + length must not exceed length of src.
    generate_limit_guard(src_offset, length,
                         load_array_length(src),
                         slow_region);

    // (8) dest_offset + length must not exceed length of dest.
    generate_limit_guard(dest_offset, length,
                         load_array_length(dest),
                         slow_region);

    // (6) length must not be negative.
    // This is also checked in generate_arraycopy() during macro expansion, but
    // we also have to check it here for the case where the ArrayCopyNode will
    // be eliminated by Escape Analysis.
    if (EliminateAllocations) {
      generate_negative_guard(length, slow_region);
      negative_length_guard_generated = true;
    }

    // (9) each element of an oop array must be assignable
    Node* src_klass  = load_object_klass(src);
    Node* dest_klass = load_object_klass(dest);
    Node* not_subtype_ctrl = gen_subtype_check(src_klass, dest_klass);

    if (not_subtype_ctrl != top()) {
      PreserveJVMState pjvms(this);
      set_control(not_subtype_ctrl);
      uncommon_trap(Deoptimization::Reason_intrinsic,
                    Deoptimization::Action_make_not_entrant);
      assert(stopped(), "Should be stopped");
    }
    {
      PreserveJVMState pjvms(this);
      set_control(_gvn.transform(slow_region));
      uncommon_trap(Deoptimization::Reason_intrinsic,
                    Deoptimization::Action_make_not_entrant);
      assert(stopped(), "Should be stopped");
    }

    const TypeKlassPtr* dest_klass_t = _gvn.type(dest_klass)->is_klassptr();
    const Type *toop = TypeOopPtr::make_from_klass(dest_klass_t->klass());
    src = _gvn.transform(new CheckCastPPNode(control(), src, toop));
  }

  arraycopy_move_allocation_here(alloc, dest, saved_jvms, saved_reexecute_sp, new_idx);

  if (stopped()) {
    return true;
  }

  Node* new_src = access_resolve(src, ACCESS_READ);
  Node* new_dest = access_resolve(dest, ACCESS_WRITE);

  ArrayCopyNode* ac = ArrayCopyNode::make(this, true, new_src, src_offset, new_dest, dest_offset, length, alloc != NULL, negative_length_guard_generated,
                                          // Create LoadRange and LoadKlass nodes for use during macro expansion here
                                          // so the compiler has a chance to eliminate them: during macro expansion,
                                          // we have to set their control (CastPP nodes are eliminated).
                                          load_object_klass(src), load_object_klass(dest),
                                          load_array_length(src), load_array_length(dest));

  ac->set_arraycopy(validated);

  Node* n = _gvn.transform(ac);
  if (n == ac) {
    ac->connect_outputs(this);
  } else {
    assert(validated, "shouldn't transform if all arguments not validated");
    set_all_memory(n);
  }
  clear_upper_avx();


  return true;
}


// Helper function which determines if an arraycopy immediately follows
// an allocation, with no intervening tests or other escapes for the object.
AllocateArrayNode*
LibraryCallKit::tightly_coupled_allocation(Node* ptr,
                                           RegionNode* slow_region) {
  if (stopped())             return NULL;  // no fast path
  if (C->AliasLevel() == 0)  return NULL;  // no MergeMems around

  AllocateArrayNode* alloc = AllocateArrayNode::Ideal_array_allocation(ptr, &_gvn);
  if (alloc == NULL)  return NULL;

  Node* rawmem = memory(Compile::AliasIdxRaw);
  // Is the allocation's memory state untouched?
  if (!(rawmem->is_Proj() && rawmem->in(0)->is_Initialize())) {
    // Bail out if there have been raw-memory effects since the allocation.
    // (Example:  There might have been a call or safepoint.)
    return NULL;
  }
  rawmem = rawmem->in(0)->as_Initialize()->memory(Compile::AliasIdxRaw);
  if (!(rawmem->is_Proj() && rawmem->in(0) == alloc)) {
    return NULL;
  }

  // There must be no unexpected observers of this allocation.
  for (DUIterator_Fast imax, i = ptr->fast_outs(imax); i < imax; i++) {
    Node* obs = ptr->fast_out(i);
    if (obs != this->map()) {
      return NULL;
    }
  }

  // This arraycopy must unconditionally follow the allocation of the ptr.
  Node* alloc_ctl = ptr->in(0);
  assert(just_allocated_object(alloc_ctl) == ptr, "most recent allo");

  Node* ctl = control();
  while (ctl != alloc_ctl) {
    // There may be guards which feed into the slow_region.
    // Any other control flow means that we might not get a chance
    // to finish initializing the allocated object.
    if ((ctl->is_IfFalse() || ctl->is_IfTrue()) && ctl->in(0)->is_If()) {
      IfNode* iff = ctl->in(0)->as_If();
      Node* not_ctl = iff->proj_out_or_null(1 - ctl->as_Proj()->_con);
      assert(not_ctl != NULL && not_ctl != ctl, "found alternate");
      if (slow_region != NULL && slow_region->find_edge(not_ctl) >= 1) {
        ctl = iff->in(0);       // This test feeds the known slow_region.
        continue;
      }
      // One more try:  Various low-level checks bottom out in
      // uncommon traps.  If the debug-info of the trap omits
      // any reference to the allocation, as we've already
      // observed, then there can be no objection to the trap.
      bool found_trap = false;
      for (DUIterator_Fast jmax, j = not_ctl->fast_outs(jmax); j < jmax; j++) {
        Node* obs = not_ctl->fast_out(j);
        if (obs->in(0) == not_ctl && obs->is_Call() &&
            (obs->as_Call()->entry_point() == SharedRuntime::uncommon_trap_blob()->entry_point())) {
          found_trap = true; break;
        }
      }
      if (found_trap) {
        ctl = iff->in(0);       // This test feeds a harmless uncommon trap.
        continue;
      }
    }
    return NULL;
  }

  // If we get this far, we have an allocation which immediately
  // precedes the arraycopy, and we can take over zeroing the new object.
  // The arraycopy will finish the initialization, and provide
  // a new control state to which we will anchor the destination pointer.

  return alloc;
}

//-------------inline_encodeISOArray-----------------------------------
// encode char[] to byte[] in ISO_8859_1
bool LibraryCallKit::inline_encodeISOArray() {
  assert(callee()->signature()->size() == 5, "encodeISOArray has 5 parameters");
  // no receiver since it is static method
  Node *src         = argument(0);
  Node *src_offset  = argument(1);
  Node *dst         = argument(2);
  Node *dst_offset  = argument(3);
  Node *length      = argument(4);

  src = must_be_not_null(src, true);
  dst = must_be_not_null(dst, true);

  src = access_resolve(src, ACCESS_READ);
  dst = access_resolve(dst, ACCESS_WRITE);

  const Type* src_type = src->Value(&_gvn);
  const Type* dst_type = dst->Value(&_gvn);
  const TypeAryPtr* top_src = src_type->isa_aryptr();
  const TypeAryPtr* top_dest = dst_type->isa_aryptr();
  if (top_src  == NULL || top_src->klass()  == NULL ||
      top_dest == NULL || top_dest->klass() == NULL) {
    // failed array check
    return false;
  }

  // Figure out the size and type of the elements we will be copying.
  BasicType src_elem = src_type->isa_aryptr()->klass()->as_array_klass()->element_type()->basic_type();
  BasicType dst_elem = dst_type->isa_aryptr()->klass()->as_array_klass()->element_type()->basic_type();
  if (!((src_elem == T_CHAR) || (src_elem== T_BYTE)) || dst_elem != T_BYTE) {
    return false;
  }

  Node* src_start = array_element_address(src, src_offset, T_CHAR);
  Node* dst_start = array_element_address(dst, dst_offset, dst_elem);
  // 'src_start' points to src array + scaled offset
  // 'dst_start' points to dst array + scaled offset

  const TypeAryPtr* mtype = TypeAryPtr::BYTES;
  Node* enc = new EncodeISOArrayNode(control(), memory(mtype), src_start, dst_start, length);
  enc = _gvn.transform(enc);
  Node* res_mem = _gvn.transform(new SCMemProjNode(enc));
  set_memory(res_mem, mtype);
  set_result(enc);
  clear_upper_avx();

  return true;
}

//-------------inline_multiplyToLen-----------------------------------
bool LibraryCallKit::inline_multiplyToLen() {
  assert(UseMultiplyToLenIntrinsic, "not implemented on this platform");

  address stubAddr = StubRoutines::multiplyToLen();
  if (stubAddr == NULL) {
    return false; // Intrinsic's stub is not implemented on this platform
  }
  const char* stubName = "multiplyToLen";

  assert(callee()->signature()->size() == 5, "multiplyToLen has 5 parameters");

  // no receiver because it is a static method
  Node* x    = argument(0);
  Node* xlen = argument(1);
  Node* y    = argument(2);
  Node* ylen = argument(3);
  Node* z    = argument(4);

  x = must_be_not_null(x, true);
  y = must_be_not_null(y, true);

  x = access_resolve(x, ACCESS_READ);
  y = access_resolve(y, ACCESS_READ);
  z = access_resolve(z, ACCESS_WRITE);

  const Type* x_type = x->Value(&_gvn);
  const Type* y_type = y->Value(&_gvn);
  const TypeAryPtr* top_x = x_type->isa_aryptr();
  const TypeAryPtr* top_y = y_type->isa_aryptr();
  if (top_x  == NULL || top_x->klass()  == NULL ||
      top_y == NULL || top_y->klass() == NULL) {
    // failed array check
    return false;
  }

  BasicType x_elem = x_type->isa_aryptr()->klass()->as_array_klass()->element_type()->basic_type();
  BasicType y_elem = y_type->isa_aryptr()->klass()->as_array_klass()->element_type()->basic_type();
  if (x_elem != T_INT || y_elem != T_INT) {
    return false;
  }

  // Set the original stack and the reexecute bit for the interpreter to reexecute
  // the bytecode that invokes BigInteger.multiplyToLen() if deoptimization happens
  // on the return from z array allocation in runtime.
  { PreserveReexecuteState preexecs(this);
    jvms()->set_should_reexecute(true);

    Node* x_start = array_element_address(x, intcon(0), x_elem);
    Node* y_start = array_element_address(y, intcon(0), y_elem);
    // 'x_start' points to x array + scaled xlen
    // 'y_start' points to y array + scaled ylen

    // Allocate the result array
    Node* zlen = _gvn.transform(new AddINode(xlen, ylen));
    ciKlass* klass = ciTypeArrayKlass::make(T_INT);
    Node* klass_node = makecon(TypeKlassPtr::make(klass));

    IdealKit ideal(this);

#define __ ideal.
     Node* one = __ ConI(1);
     Node* zero = __ ConI(0);
     IdealVariable need_alloc(ideal), z_alloc(ideal);  __ declarations_done();
     __ set(need_alloc, zero);
     __ set(z_alloc, z);
     __ if_then(z, BoolTest::eq, null()); {
       __ increment (need_alloc, one);
     } __ else_(); {
       // Update graphKit memory and control from IdealKit.
       sync_kit(ideal);
       Node *cast = new CastPPNode(z, TypePtr::NOTNULL);
       cast->init_req(0, control());
       _gvn.set_type(cast, cast->bottom_type());
       C->record_for_igvn(cast);

       Node* zlen_arg = load_array_length(cast);
       // Update IdealKit memory and control from graphKit.
       __ sync_kit(this);
       __ if_then(zlen_arg, BoolTest::lt, zlen); {
         __ increment (need_alloc, one);
       } __ end_if();
     } __ end_if();

     __ if_then(__ value(need_alloc), BoolTest::ne, zero); {
       // Update graphKit memory and control from IdealKit.
       sync_kit(ideal);
       Node * narr = new_array(klass_node, zlen, 1);
       // Update IdealKit memory and control from graphKit.
       __ sync_kit(this);
       __ set(z_alloc, narr);
     } __ end_if();

     sync_kit(ideal);
     z = __ value(z_alloc);
     // Can't use TypeAryPtr::INTS which uses Bottom offset.
     _gvn.set_type(z, TypeOopPtr::make_from_klass(klass));
     // Final sync IdealKit and GraphKit.
     final_sync(ideal);
#undef __

    Node* z_start = array_element_address(z, intcon(0), T_INT);

    Node* call = make_runtime_call(RC_LEAF|RC_NO_FP,
                                   OptoRuntime::multiplyToLen_Type(),
                                   stubAddr, stubName, TypePtr::BOTTOM,
                                   x_start, xlen, y_start, ylen, z_start, zlen);
  } // original reexecute is set back here

  C->set_has_split_ifs(true); // Has chance for split-if optimization
  set_result(z);
  return true;
}

//-------------inline_squareToLen------------------------------------
bool LibraryCallKit::inline_squareToLen() {
  assert(UseSquareToLenIntrinsic, "not implemented on this platform");

  address stubAddr = StubRoutines::squareToLen();
  if (stubAddr == NULL) {
    return false; // Intrinsic's stub is not implemented on this platform
  }
  const char* stubName = "squareToLen";

  assert(callee()->signature()->size() == 4, "implSquareToLen has 4 parameters");

  Node* x    = argument(0);
  Node* len  = argument(1);
  Node* z    = argument(2);
  Node* zlen = argument(3);

  x = must_be_not_null(x, true);
  z = must_be_not_null(z, true);

  x = access_resolve(x, ACCESS_READ);
  z = access_resolve(z, ACCESS_WRITE);

  const Type* x_type = x->Value(&_gvn);
  const Type* z_type = z->Value(&_gvn);
  const TypeAryPtr* top_x = x_type->isa_aryptr();
  const TypeAryPtr* top_z = z_type->isa_aryptr();
  if (top_x  == NULL || top_x->klass()  == NULL ||
      top_z  == NULL || top_z->klass()  == NULL) {
    // failed array check
    return false;
  }

  BasicType x_elem = x_type->isa_aryptr()->klass()->as_array_klass()->element_type()->basic_type();
  BasicType z_elem = z_type->isa_aryptr()->klass()->as_array_klass()->element_type()->basic_type();
  if (x_elem != T_INT || z_elem != T_INT) {
    return false;
  }


  Node* x_start = array_element_address(x, intcon(0), x_elem);
  Node* z_start = array_element_address(z, intcon(0), z_elem);

  Node*  call = make_runtime_call(RC_LEAF|RC_NO_FP,
                                  OptoRuntime::squareToLen_Type(),
                                  stubAddr, stubName, TypePtr::BOTTOM,
                                  x_start, len, z_start, zlen);

  set_result(z);
  return true;
}

//-------------inline_mulAdd------------------------------------------
bool LibraryCallKit::inline_mulAdd() {
  assert(UseMulAddIntrinsic, "not implemented on this platform");

  address stubAddr = StubRoutines::mulAdd();
  if (stubAddr == NULL) {
    return false; // Intrinsic's stub is not implemented on this platform
  }
  const char* stubName = "mulAdd";

  assert(callee()->signature()->size() == 5, "mulAdd has 5 parameters");

  Node* out      = argument(0);
  Node* in       = argument(1);
  Node* offset   = argument(2);
  Node* len      = argument(3);
  Node* k        = argument(4);

  out = must_be_not_null(out, true);

  in = access_resolve(in, ACCESS_READ);
  out = access_resolve(out, ACCESS_WRITE);

  const Type* out_type = out->Value(&_gvn);
  const Type* in_type = in->Value(&_gvn);
  const TypeAryPtr* top_out = out_type->isa_aryptr();
  const TypeAryPtr* top_in = in_type->isa_aryptr();
  if (top_out  == NULL || top_out->klass()  == NULL ||
      top_in == NULL || top_in->klass() == NULL) {
    // failed array check
    return false;
  }

  BasicType out_elem = out_type->isa_aryptr()->klass()->as_array_klass()->element_type()->basic_type();
  BasicType in_elem = in_type->isa_aryptr()->klass()->as_array_klass()->element_type()->basic_type();
  if (out_elem != T_INT || in_elem != T_INT) {
    return false;
  }

  Node* outlen = load_array_length(out);
  Node* new_offset = _gvn.transform(new SubINode(outlen, offset));
  Node* out_start = array_element_address(out, intcon(0), out_elem);
  Node* in_start = array_element_address(in, intcon(0), in_elem);

  Node*  call = make_runtime_call(RC_LEAF|RC_NO_FP,
                                  OptoRuntime::mulAdd_Type(),
                                  stubAddr, stubName, TypePtr::BOTTOM,
                                  out_start,in_start, new_offset, len, k);
  Node* result = _gvn.transform(new ProjNode(call, TypeFunc::Parms));
  set_result(result);
  return true;
}

//-------------inline_montgomeryMultiply-----------------------------------
bool LibraryCallKit::inline_montgomeryMultiply() {
  address stubAddr = StubRoutines::montgomeryMultiply();
  if (stubAddr == NULL) {
    return false; // Intrinsic's stub is not implemented on this platform
  }

  assert(UseMontgomeryMultiplyIntrinsic, "not implemented on this platform");
  const char* stubName = "montgomery_multiply";

  assert(callee()->signature()->size() == 7, "montgomeryMultiply has 7 parameters");

  Node* a    = argument(0);
  Node* b    = argument(1);
  Node* n    = argument(2);
  Node* len  = argument(3);
  Node* inv  = argument(4);
  Node* m    = argument(6);

  a = access_resolve(a, ACCESS_READ);
  b = access_resolve(b, ACCESS_READ);
  n = access_resolve(n, ACCESS_READ);
  m = access_resolve(m, ACCESS_WRITE);

  const Type* a_type = a->Value(&_gvn);
  const TypeAryPtr* top_a = a_type->isa_aryptr();
  const Type* b_type = b->Value(&_gvn);
  const TypeAryPtr* top_b = b_type->isa_aryptr();
  const Type* n_type = a->Value(&_gvn);
  const TypeAryPtr* top_n = n_type->isa_aryptr();
  const Type* m_type = a->Value(&_gvn);
  const TypeAryPtr* top_m = m_type->isa_aryptr();
  if (top_a  == NULL || top_a->klass()  == NULL ||
      top_b == NULL || top_b->klass()  == NULL ||
      top_n == NULL || top_n->klass()  == NULL ||
      top_m == NULL || top_m->klass()  == NULL) {
    // failed array check
    return false;
  }

  BasicType a_elem = a_type->isa_aryptr()->klass()->as_array_klass()->element_type()->basic_type();
  BasicType b_elem = b_type->isa_aryptr()->klass()->as_array_klass()->element_type()->basic_type();
  BasicType n_elem = n_type->isa_aryptr()->klass()->as_array_klass()->element_type()->basic_type();
  BasicType m_elem = m_type->isa_aryptr()->klass()->as_array_klass()->element_type()->basic_type();
  if (a_elem != T_INT || b_elem != T_INT || n_elem != T_INT || m_elem != T_INT) {
    return false;
  }

  // Make the call
  {
    Node* a_start = array_element_address(a, intcon(0), a_elem);
    Node* b_start = array_element_address(b, intcon(0), b_elem);
    Node* n_start = array_element_address(n, intcon(0), n_elem);
    Node* m_start = array_element_address(m, intcon(0), m_elem);

    Node* call = make_runtime_call(RC_LEAF,
                                   OptoRuntime::montgomeryMultiply_Type(),
                                   stubAddr, stubName, TypePtr::BOTTOM,
                                   a_start, b_start, n_start, len, inv, top(),
                                   m_start);
    set_result(m);
  }

  return true;
}

bool LibraryCallKit::inline_montgomerySquare() {
  address stubAddr = StubRoutines::montgomerySquare();
  if (stubAddr == NULL) {
    return false; // Intrinsic's stub is not implemented on this platform
  }

  assert(UseMontgomerySquareIntrinsic, "not implemented on this platform");
  const char* stubName = "montgomery_square";

  assert(callee()->signature()->size() == 6, "montgomerySquare has 6 parameters");

  Node* a    = argument(0);
  Node* n    = argument(1);
  Node* len  = argument(2);
  Node* inv  = argument(3);
  Node* m    = argument(5);

  a = access_resolve(a, ACCESS_READ);
  n = access_resolve(n, ACCESS_READ);
  m = access_resolve(m, ACCESS_WRITE);

  const Type* a_type = a->Value(&_gvn);
  const TypeAryPtr* top_a = a_type->isa_aryptr();
  const Type* n_type = a->Value(&_gvn);
  const TypeAryPtr* top_n = n_type->isa_aryptr();
  const Type* m_type = a->Value(&_gvn);
  const TypeAryPtr* top_m = m_type->isa_aryptr();
  if (top_a  == NULL || top_a->klass()  == NULL ||
      top_n == NULL || top_n->klass()  == NULL ||
      top_m == NULL || top_m->klass()  == NULL) {
    // failed array check
    return false;
  }

  BasicType a_elem = a_type->isa_aryptr()->klass()->as_array_klass()->element_type()->basic_type();
  BasicType n_elem = n_type->isa_aryptr()->klass()->as_array_klass()->element_type()->basic_type();
  BasicType m_elem = m_type->isa_aryptr()->klass()->as_array_klass()->element_type()->basic_type();
  if (a_elem != T_INT || n_elem != T_INT || m_elem != T_INT) {
    return false;
  }

  // Make the call
  {
    Node* a_start = array_element_address(a, intcon(0), a_elem);
    Node* n_start = array_element_address(n, intcon(0), n_elem);
    Node* m_start = array_element_address(m, intcon(0), m_elem);

    Node* call = make_runtime_call(RC_LEAF,
                                   OptoRuntime::montgomerySquare_Type(),
                                   stubAddr, stubName, TypePtr::BOTTOM,
                                   a_start, n_start, len, inv, top(),
                                   m_start);
    set_result(m);
  }

  return true;
}

//-------------inline_vectorizedMismatch------------------------------
bool LibraryCallKit::inline_vectorizedMismatch() {
  assert(UseVectorizedMismatchIntrinsic, "not implementated on this platform");

  address stubAddr = StubRoutines::vectorizedMismatch();
  if (stubAddr == NULL) {
    return false; // Intrinsic's stub is not implemented on this platform
  }
  const char* stubName = "vectorizedMismatch";
  int size_l = callee()->signature()->size();
  assert(callee()->signature()->size() == 8, "vectorizedMismatch has 6 parameters");

  Node* obja = argument(0);
  Node* aoffset = argument(1);
  Node* objb = argument(3);
  Node* boffset = argument(4);
  Node* length = argument(6);
  Node* scale = argument(7);

  const Type* a_type = obja->Value(&_gvn);
  const Type* b_type = objb->Value(&_gvn);
  const TypeAryPtr* top_a = a_type->isa_aryptr();
  const TypeAryPtr* top_b = b_type->isa_aryptr();
  if (top_a == NULL || top_a->klass() == NULL ||
    top_b == NULL || top_b->klass() == NULL) {
    // failed array check
    return false;
  }

  Node* call;
  jvms()->set_should_reexecute(true);

  obja = access_resolve(obja, ACCESS_READ);
  objb = access_resolve(objb, ACCESS_READ);
  Node* obja_adr = make_unsafe_address(obja, aoffset, ACCESS_READ);
  Node* objb_adr = make_unsafe_address(objb, boffset, ACCESS_READ);

  call = make_runtime_call(RC_LEAF,
    OptoRuntime::vectorizedMismatch_Type(),
    stubAddr, stubName, TypePtr::BOTTOM,
    obja_adr, objb_adr, length, scale);

  Node* result = _gvn.transform(new ProjNode(call, TypeFunc::Parms));
  set_result(result);
  return true;
}

/**
 * Calculate CRC32 for byte.
 * int java.util.zip.CRC32.update(int crc, int b)
 */
bool LibraryCallKit::inline_updateCRC32() {
  assert(UseCRC32Intrinsics, "need AVX and LCMUL instructions support");
  assert(callee()->signature()->size() == 2, "update has 2 parameters");
  // no receiver since it is static method
  Node* crc  = argument(0); // type: int
  Node* b    = argument(1); // type: int

  /*
   *    int c = ~ crc;
   *    b = timesXtoThe32[(b ^ c) & 0xFF];
   *    b = b ^ (c >>> 8);
   *    crc = ~b;
   */

  Node* M1 = intcon(-1);
  crc = _gvn.transform(new XorINode(crc, M1));
  Node* result = _gvn.transform(new XorINode(crc, b));
  result = _gvn.transform(new AndINode(result, intcon(0xFF)));

  Node* base = makecon(TypeRawPtr::make(StubRoutines::crc_table_addr()));
  Node* offset = _gvn.transform(new LShiftINode(result, intcon(0x2)));
  Node* adr = basic_plus_adr(top(), base, ConvI2X(offset));
  result = make_load(control(), adr, TypeInt::INT, T_INT, MemNode::unordered);

  crc = _gvn.transform(new URShiftINode(crc, intcon(8)));
  result = _gvn.transform(new XorINode(crc, result));
  result = _gvn.transform(new XorINode(result, M1));
  set_result(result);
  return true;
}

/**
 * Calculate CRC32 for byte[] array.
 * int java.util.zip.CRC32.updateBytes(int crc, byte[] buf, int off, int len)
 */
bool LibraryCallKit::inline_updateBytesCRC32() {
  assert(UseCRC32Intrinsics, "need AVX and LCMUL instructions support");
  assert(callee()->signature()->size() == 4, "updateBytes has 4 parameters");
  // no receiver since it is static method
  Node* crc     = argument(0); // type: int
  Node* src     = argument(1); // type: oop
  Node* offset  = argument(2); // type: int
  Node* length  = argument(3); // type: int

  const Type* src_type = src->Value(&_gvn);
  const TypeAryPtr* top_src = src_type->isa_aryptr();
  if (top_src  == NULL || top_src->klass()  == NULL) {
    // failed array check
    return false;
  }

  // Figure out the size and type of the elements we will be copying.
  BasicType src_elem = src_type->isa_aryptr()->klass()->as_array_klass()->element_type()->basic_type();
  if (src_elem != T_BYTE) {
    return false;
  }

  // 'src_start' points to src array + scaled offset
  src = must_be_not_null(src, true);
  src = access_resolve(src, ACCESS_READ);
  Node* src_start = array_element_address(src, offset, src_elem);

  // We assume that range check is done by caller.
  // TODO: generate range check (offset+length < src.length) in debug VM.

  // Call the stub.
  address stubAddr = StubRoutines::updateBytesCRC32();
  const char *stubName = "updateBytesCRC32";

  Node* call = make_runtime_call(RC_LEAF|RC_NO_FP, OptoRuntime::updateBytesCRC32_Type(),
                                 stubAddr, stubName, TypePtr::BOTTOM,
                                 crc, src_start, length);
  Node* result = _gvn.transform(new ProjNode(call, TypeFunc::Parms));
  set_result(result);
  return true;
}

/**
 * Calculate CRC32 for ByteBuffer.
 * int java.util.zip.CRC32.updateByteBuffer(int crc, long buf, int off, int len)
 */
bool LibraryCallKit::inline_updateByteBufferCRC32() {
  assert(UseCRC32Intrinsics, "need AVX and LCMUL instructions support");
  assert(callee()->signature()->size() == 5, "updateByteBuffer has 4 parameters and one is long");
  // no receiver since it is static method
  Node* crc     = argument(0); // type: int
  Node* src     = argument(1); // type: long
  Node* offset  = argument(3); // type: int
  Node* length  = argument(4); // type: int

  src = ConvL2X(src);  // adjust Java long to machine word
  Node* base = _gvn.transform(new CastX2PNode(src));
  offset = ConvI2X(offset);

  // 'src_start' points to src array + scaled offset
  Node* src_start = basic_plus_adr(top(), base, offset);

  // Call the stub.
  address stubAddr = StubRoutines::updateBytesCRC32();
  const char *stubName = "updateBytesCRC32";

  Node* call = make_runtime_call(RC_LEAF|RC_NO_FP, OptoRuntime::updateBytesCRC32_Type(),
                                 stubAddr, stubName, TypePtr::BOTTOM,
                                 crc, src_start, length);
  Node* result = _gvn.transform(new ProjNode(call, TypeFunc::Parms));
  set_result(result);
  return true;
}

//------------------------------get_table_from_crc32c_class-----------------------
Node * LibraryCallKit::get_table_from_crc32c_class(ciInstanceKlass *crc32c_class) {
  Node* table = load_field_from_object(NULL, "byteTable", "[I", /*is_exact*/ false, /*is_static*/ true, crc32c_class);
  assert (table != NULL, "wrong version of java.util.zip.CRC32C");

  return table;
}

//------------------------------inline_updateBytesCRC32C-----------------------
//
// Calculate CRC32C for byte[] array.
// int java.util.zip.CRC32C.updateBytes(int crc, byte[] buf, int off, int end)
//
bool LibraryCallKit::inline_updateBytesCRC32C() {
  assert(UseCRC32CIntrinsics, "need CRC32C instruction support");
  assert(callee()->signature()->size() == 4, "updateBytes has 4 parameters");
  assert(callee()->holder()->is_loaded(), "CRC32C class must be loaded");
  // no receiver since it is a static method
  Node* crc     = argument(0); // type: int
  Node* src     = argument(1); // type: oop
  Node* offset  = argument(2); // type: int
  Node* end     = argument(3); // type: int

  Node* length = _gvn.transform(new SubINode(end, offset));

  const Type* src_type = src->Value(&_gvn);
  const TypeAryPtr* top_src = src_type->isa_aryptr();
  if (top_src  == NULL || top_src->klass()  == NULL) {
    // failed array check
    return false;
  }

  // Figure out the size and type of the elements we will be copying.
  BasicType src_elem = src_type->isa_aryptr()->klass()->as_array_klass()->element_type()->basic_type();
  if (src_elem != T_BYTE) {
    return false;
  }

  // 'src_start' points to src array + scaled offset
  src = must_be_not_null(src, true);
  src = access_resolve(src, ACCESS_READ);
  Node* src_start = array_element_address(src, offset, src_elem);

  // static final int[] byteTable in class CRC32C
  Node* table = get_table_from_crc32c_class(callee()->holder());
  table = must_be_not_null(table, true);
  table = access_resolve(table, ACCESS_READ);
  Node* table_start = array_element_address(table, intcon(0), T_INT);

  // We assume that range check is done by caller.
  // TODO: generate range check (offset+length < src.length) in debug VM.

  // Call the stub.
  address stubAddr = StubRoutines::updateBytesCRC32C();
  const char *stubName = "updateBytesCRC32C";

  Node* call = make_runtime_call(RC_LEAF, OptoRuntime::updateBytesCRC32C_Type(),
                                 stubAddr, stubName, TypePtr::BOTTOM,
                                 crc, src_start, length, table_start);
  Node* result = _gvn.transform(new ProjNode(call, TypeFunc::Parms));
  set_result(result);
  return true;
}

//------------------------------inline_updateDirectByteBufferCRC32C-----------------------
//
// Calculate CRC32C for DirectByteBuffer.
// int java.util.zip.CRC32C.updateDirectByteBuffer(int crc, long buf, int off, int end)
//
bool LibraryCallKit::inline_updateDirectByteBufferCRC32C() {
  assert(UseCRC32CIntrinsics, "need CRC32C instruction support");
  assert(callee()->signature()->size() == 5, "updateDirectByteBuffer has 4 parameters and one is long");
  assert(callee()->holder()->is_loaded(), "CRC32C class must be loaded");
  // no receiver since it is a static method
  Node* crc     = argument(0); // type: int
  Node* src     = argument(1); // type: long
  Node* offset  = argument(3); // type: int
  Node* end     = argument(4); // type: int

  Node* length = _gvn.transform(new SubINode(end, offset));

  src = ConvL2X(src);  // adjust Java long to machine word
  Node* base = _gvn.transform(new CastX2PNode(src));
  offset = ConvI2X(offset);

  // 'src_start' points to src array + scaled offset
  Node* src_start = basic_plus_adr(top(), base, offset);

  // static final int[] byteTable in class CRC32C
  Node* table = get_table_from_crc32c_class(callee()->holder());
  table = must_be_not_null(table, true);
  table = access_resolve(table, ACCESS_READ);
  Node* table_start = array_element_address(table, intcon(0), T_INT);

  // Call the stub.
  address stubAddr = StubRoutines::updateBytesCRC32C();
  const char *stubName = "updateBytesCRC32C";

  Node* call = make_runtime_call(RC_LEAF, OptoRuntime::updateBytesCRC32C_Type(),
                                 stubAddr, stubName, TypePtr::BOTTOM,
                                 crc, src_start, length, table_start);
  Node* result = _gvn.transform(new ProjNode(call, TypeFunc::Parms));
  set_result(result);
  return true;
}

//------------------------------inline_updateBytesAdler32----------------------
//
// Calculate Adler32 checksum for byte[] array.
// int java.util.zip.Adler32.updateBytes(int crc, byte[] buf, int off, int len)
//
bool LibraryCallKit::inline_updateBytesAdler32() {
  assert(UseAdler32Intrinsics, "Adler32 Instrinsic support need"); // check if we actually need to check this flag or check a different one
  assert(callee()->signature()->size() == 4, "updateBytes has 4 parameters");
  assert(callee()->holder()->is_loaded(), "Adler32 class must be loaded");
  // no receiver since it is static method
  Node* crc     = argument(0); // type: int
  Node* src     = argument(1); // type: oop
  Node* offset  = argument(2); // type: int
  Node* length  = argument(3); // type: int

  const Type* src_type = src->Value(&_gvn);
  const TypeAryPtr* top_src = src_type->isa_aryptr();
  if (top_src  == NULL || top_src->klass()  == NULL) {
    // failed array check
    return false;
  }

  // Figure out the size and type of the elements we will be copying.
  BasicType src_elem = src_type->isa_aryptr()->klass()->as_array_klass()->element_type()->basic_type();
  if (src_elem != T_BYTE) {
    return false;
  }

  // 'src_start' points to src array + scaled offset
  src = access_resolve(src, ACCESS_READ);
  Node* src_start = array_element_address(src, offset, src_elem);

  // We assume that range check is done by caller.
  // TODO: generate range check (offset+length < src.length) in debug VM.

  // Call the stub.
  address stubAddr = StubRoutines::updateBytesAdler32();
  const char *stubName = "updateBytesAdler32";

  Node* call = make_runtime_call(RC_LEAF, OptoRuntime::updateBytesAdler32_Type(),
                                 stubAddr, stubName, TypePtr::BOTTOM,
                                 crc, src_start, length);
  Node* result = _gvn.transform(new ProjNode(call, TypeFunc::Parms));
  set_result(result);
  return true;
}

//------------------------------inline_updateByteBufferAdler32---------------
//
// Calculate Adler32 checksum for DirectByteBuffer.
// int java.util.zip.Adler32.updateByteBuffer(int crc, long buf, int off, int len)
//
bool LibraryCallKit::inline_updateByteBufferAdler32() {
  assert(UseAdler32Intrinsics, "Adler32 Instrinsic support need"); // check if we actually need to check this flag or check a different one
  assert(callee()->signature()->size() == 5, "updateByteBuffer has 4 parameters and one is long");
  assert(callee()->holder()->is_loaded(), "Adler32 class must be loaded");
  // no receiver since it is static method
  Node* crc     = argument(0); // type: int
  Node* src     = argument(1); // type: long
  Node* offset  = argument(3); // type: int
  Node* length  = argument(4); // type: int

  src = ConvL2X(src);  // adjust Java long to machine word
  Node* base = _gvn.transform(new CastX2PNode(src));
  offset = ConvI2X(offset);

  // 'src_start' points to src array + scaled offset
  Node* src_start = basic_plus_adr(top(), base, offset);

  // Call the stub.
  address stubAddr = StubRoutines::updateBytesAdler32();
  const char *stubName = "updateBytesAdler32";

  Node* call = make_runtime_call(RC_LEAF, OptoRuntime::updateBytesAdler32_Type(),
                                 stubAddr, stubName, TypePtr::BOTTOM,
                                 crc, src_start, length);

  Node* result = _gvn.transform(new ProjNode(call, TypeFunc::Parms));
  set_result(result);
  return true;
}

//----------------------------inline_reference_get----------------------------
// public T java.lang.ref.Reference.get();
bool LibraryCallKit::inline_reference_get() {
  const int referent_offset = java_lang_ref_Reference::referent_offset;
  guarantee(referent_offset > 0, "should have already been set");

  // Get the argument:
  Node* reference_obj = null_check_receiver();
  if (stopped()) return true;

  const TypeInstPtr* tinst = _gvn.type(reference_obj)->isa_instptr();
  assert(tinst != NULL, "obj is null");
  assert(tinst->klass()->is_loaded(), "obj is not loaded");
  ciInstanceKlass* referenceKlass = tinst->klass()->as_instance_klass();
  ciField* field = referenceKlass->get_field_by_name(ciSymbol::make("referent"),
                                                     ciSymbol::make("Ljava/lang/Object;"),
                                                     false);
  assert (field != NULL, "undefined field");

  Node* adr = basic_plus_adr(reference_obj, reference_obj, referent_offset);
  const TypePtr* adr_type = C->alias_type(field)->adr_type();

  ciInstanceKlass* klass = env()->Object_klass();
  const TypeOopPtr* object_type = TypeOopPtr::make_from_klass(klass);

  DecoratorSet decorators = IN_HEAP | ON_WEAK_OOP_REF;
  Node* result = access_load_at(reference_obj, adr, adr_type, object_type, T_OBJECT, decorators);
  // Add memory barrier to prevent commoning reads from this field
  // across safepoint since GC can change its value.
  insert_mem_bar(Op_MemBarCPUOrder);

  set_result(result);
  return true;
}


Node * LibraryCallKit::load_field_from_object(Node * fromObj, const char * fieldName, const char * fieldTypeString,
                                              bool is_exact=true, bool is_static=false,
                                              ciInstanceKlass * fromKls=NULL) {
  if (fromKls == NULL) {
    const TypeInstPtr* tinst = _gvn.type(fromObj)->isa_instptr();
    assert(tinst != NULL, "obj is null");
    assert(tinst->klass()->is_loaded(), "obj is not loaded");
    assert(!is_exact || tinst->klass_is_exact(), "klass not exact");
    fromKls = tinst->klass()->as_instance_klass();
  } else {
    assert(is_static, "only for static field access");
  }
  ciField* field = fromKls->get_field_by_name(ciSymbol::make(fieldName),
                                              ciSymbol::make(fieldTypeString),
                                              is_static);

  assert (field != NULL, "undefined field");
  if (field == NULL) return (Node *) NULL;

  if (is_static) {
    const TypeInstPtr* tip = TypeInstPtr::make(fromKls->java_mirror());
    fromObj = makecon(tip);
  }

  // Next code  copied from Parse::do_get_xxx():

  // Compute address and memory type.
  int offset  = field->offset_in_bytes();
  bool is_vol = field->is_volatile();
  ciType* field_klass = field->type();
  assert(field_klass->is_loaded(), "should be loaded");
  const TypePtr* adr_type = C->alias_type(field)->adr_type();
  Node *adr = basic_plus_adr(fromObj, fromObj, offset);
  BasicType bt = field->layout_type();

  // Build the resultant type of the load
  const Type *type;
  if (bt == T_OBJECT) {
    type = TypeOopPtr::make_from_klass(field_klass->as_klass());
  } else {
    type = Type::get_const_basic_type(bt);
  }

  DecoratorSet decorators = IN_HEAP;

  if (is_vol) {
    decorators |= MO_SEQ_CST;
  }

  return access_load_at(fromObj, adr, adr_type, type, bt, decorators);
}

Node * LibraryCallKit::field_address_from_object(Node * fromObj, const char * fieldName, const char * fieldTypeString,
                                                 bool is_exact = true, bool is_static = false,
                                                 ciInstanceKlass * fromKls = NULL) {
  if (fromKls == NULL) {
    const TypeInstPtr* tinst = _gvn.type(fromObj)->isa_instptr();
    assert(tinst != NULL, "obj is null");
    assert(tinst->klass()->is_loaded(), "obj is not loaded");
    assert(!is_exact || tinst->klass_is_exact(), "klass not exact");
    fromKls = tinst->klass()->as_instance_klass();
  }
  else {
    assert(is_static, "only for static field access");
  }
  ciField* field = fromKls->get_field_by_name(ciSymbol::make(fieldName),
    ciSymbol::make(fieldTypeString),
    is_static);

  assert(field != NULL, "undefined field");
  assert(!field->is_volatile(), "not defined for volatile fields");

  if (is_static) {
    const TypeInstPtr* tip = TypeInstPtr::make(fromKls->java_mirror());
    fromObj = makecon(tip);
  }

  // Next code  copied from Parse::do_get_xxx():

  // Compute address and memory type.
  int offset = field->offset_in_bytes();
  Node *adr = basic_plus_adr(fromObj, fromObj, offset);

  return adr;
}

//------------------------------inline_aescrypt_Block-----------------------
bool LibraryCallKit::inline_aescrypt_Block(vmIntrinsics::ID id) {
  address stubAddr = NULL;
  const char *stubName;
  assert(UseAES, "need AES instruction support");

  switch(id) {
  case vmIntrinsics::_aescrypt_encryptBlock:
    stubAddr = StubRoutines::aescrypt_encryptBlock();
    stubName = "aescrypt_encryptBlock";
    break;
  case vmIntrinsics::_aescrypt_decryptBlock:
    stubAddr = StubRoutines::aescrypt_decryptBlock();
    stubName = "aescrypt_decryptBlock";
    break;
  default:
    break;
  }
  if (stubAddr == NULL) return false;

  Node* aescrypt_object = argument(0);
  Node* src             = argument(1);
  Node* src_offset      = argument(2);
  Node* dest            = argument(3);
  Node* dest_offset     = argument(4);

  src = must_be_not_null(src, true);
  dest = must_be_not_null(dest, true);

  src = access_resolve(src, ACCESS_READ);
  dest = access_resolve(dest, ACCESS_WRITE);

  // (1) src and dest are arrays.
  const Type* src_type = src->Value(&_gvn);
  const Type* dest_type = dest->Value(&_gvn);
  const TypeAryPtr* top_src = src_type->isa_aryptr();
  const TypeAryPtr* top_dest = dest_type->isa_aryptr();
  assert (top_src  != NULL && top_src->klass()  != NULL &&  top_dest != NULL && top_dest->klass() != NULL, "args are strange");

  // for the quick and dirty code we will skip all the checks.
  // we are just trying to get the call to be generated.
  Node* src_start  = src;
  Node* dest_start = dest;
  if (src_offset != NULL || dest_offset != NULL) {
    assert(src_offset != NULL && dest_offset != NULL, "");
    src_start  = array_element_address(src,  src_offset,  T_BYTE);
    dest_start = array_element_address(dest, dest_offset, T_BYTE);
  }

  // now need to get the start of its expanded key array
  // this requires a newer class file that has this array as littleEndian ints, otherwise we revert to java
  Node* k_start = get_key_start_from_aescrypt_object(aescrypt_object);
  if (k_start == NULL) return false;

  if (Matcher::pass_original_key_for_aes()) {
    // on SPARC we need to pass the original key since key expansion needs to happen in intrinsics due to
    // compatibility issues between Java key expansion and SPARC crypto instructions
    Node* original_k_start = get_original_key_start_from_aescrypt_object(aescrypt_object);
    if (original_k_start == NULL) return false;

    // Call the stub.
    make_runtime_call(RC_LEAF|RC_NO_FP, OptoRuntime::aescrypt_block_Type(),
                      stubAddr, stubName, TypePtr::BOTTOM,
                      src_start, dest_start, k_start, original_k_start);
  } else {
    // Call the stub.
    make_runtime_call(RC_LEAF|RC_NO_FP, OptoRuntime::aescrypt_block_Type(),
                      stubAddr, stubName, TypePtr::BOTTOM,
                      src_start, dest_start, k_start);
  }

  return true;
}

//------------------------------inline_cipherBlockChaining_AESCrypt-----------------------
bool LibraryCallKit::inline_cipherBlockChaining_AESCrypt(vmIntrinsics::ID id) {
  address stubAddr = NULL;
  const char *stubName = NULL;

  assert(UseAES, "need AES instruction support");

  switch(id) {
  case vmIntrinsics::_cipherBlockChaining_encryptAESCrypt:
    stubAddr = StubRoutines::cipherBlockChaining_encryptAESCrypt();
    stubName = "cipherBlockChaining_encryptAESCrypt";
    break;
  case vmIntrinsics::_cipherBlockChaining_decryptAESCrypt:
    stubAddr = StubRoutines::cipherBlockChaining_decryptAESCrypt();
    stubName = "cipherBlockChaining_decryptAESCrypt";
    break;
  default:
    break;
  }
  if (stubAddr == NULL) return false;

  Node* cipherBlockChaining_object = argument(0);
  Node* src                        = argument(1);
  Node* src_offset                 = argument(2);
  Node* len                        = argument(3);
  Node* dest                       = argument(4);
  Node* dest_offset                = argument(5);

  src = must_be_not_null(src, false);
  dest = must_be_not_null(dest, false);

  src = access_resolve(src, ACCESS_READ);
  dest = access_resolve(dest, ACCESS_WRITE);

  // (1) src and dest are arrays.
  const Type* src_type = src->Value(&_gvn);
  const Type* dest_type = dest->Value(&_gvn);
  const TypeAryPtr* top_src = src_type->isa_aryptr();
  const TypeAryPtr* top_dest = dest_type->isa_aryptr();
  assert (top_src  != NULL && top_src->klass()  != NULL
          &&  top_dest != NULL && top_dest->klass() != NULL, "args are strange");

  // checks are the responsibility of the caller
  Node* src_start  = src;
  Node* dest_start = dest;
  if (src_offset != NULL || dest_offset != NULL) {
    assert(src_offset != NULL && dest_offset != NULL, "");
    src_start  = array_element_address(src,  src_offset,  T_BYTE);
    dest_start = array_element_address(dest, dest_offset, T_BYTE);
  }

  // if we are in this set of code, we "know" the embeddedCipher is an AESCrypt object
  // (because of the predicated logic executed earlier).
  // so we cast it here safely.
  // this requires a newer class file that has this array as littleEndian ints, otherwise we revert to java

  Node* embeddedCipherObj = load_field_from_object(cipherBlockChaining_object, "embeddedCipher", "Lcom/sun/crypto/provider/SymmetricCipher;", /*is_exact*/ false);
  if (embeddedCipherObj == NULL) return false;

  // cast it to what we know it will be at runtime
  const TypeInstPtr* tinst = _gvn.type(cipherBlockChaining_object)->isa_instptr();
  assert(tinst != NULL, "CBC obj is null");
  assert(tinst->klass()->is_loaded(), "CBC obj is not loaded");
  ciKlass* klass_AESCrypt = tinst->klass()->as_instance_klass()->find_klass(ciSymbol::make("com/sun/crypto/provider/AESCrypt"));
  assert(klass_AESCrypt->is_loaded(), "predicate checks that this class is loaded");

  ciInstanceKlass* instklass_AESCrypt = klass_AESCrypt->as_instance_klass();
  const TypeKlassPtr* aklass = TypeKlassPtr::make(instklass_AESCrypt);
  const TypeOopPtr* xtype = aklass->as_instance_type();
  Node* aescrypt_object = new CheckCastPPNode(control(), embeddedCipherObj, xtype);
  aescrypt_object = _gvn.transform(aescrypt_object);

  // we need to get the start of the aescrypt_object's expanded key array
  Node* k_start = get_key_start_from_aescrypt_object(aescrypt_object);
  if (k_start == NULL) return false;

  // similarly, get the start address of the r vector
  Node* objRvec = load_field_from_object(cipherBlockChaining_object, "r", "[B", /*is_exact*/ false);
  if (objRvec == NULL) return false;
  objRvec = access_resolve(objRvec, ACCESS_WRITE);
  Node* r_start = array_element_address(objRvec, intcon(0), T_BYTE);

  Node* cbcCrypt;
  if (Matcher::pass_original_key_for_aes()) {
    // on SPARC we need to pass the original key since key expansion needs to happen in intrinsics due to
    // compatibility issues between Java key expansion and SPARC crypto instructions
    Node* original_k_start = get_original_key_start_from_aescrypt_object(aescrypt_object);
    if (original_k_start == NULL) return false;

    // Call the stub, passing src_start, dest_start, k_start, r_start, src_len and original_k_start
    cbcCrypt = make_runtime_call(RC_LEAF|RC_NO_FP,
                                 OptoRuntime::cipherBlockChaining_aescrypt_Type(),
                                 stubAddr, stubName, TypePtr::BOTTOM,
                                 src_start, dest_start, k_start, r_start, len, original_k_start);
  } else {
    // Call the stub, passing src_start, dest_start, k_start, r_start and src_len
    cbcCrypt = make_runtime_call(RC_LEAF|RC_NO_FP,
                                 OptoRuntime::cipherBlockChaining_aescrypt_Type(),
                                 stubAddr, stubName, TypePtr::BOTTOM,
                                 src_start, dest_start, k_start, r_start, len);
  }

  // return cipher length (int)
  Node* retvalue = _gvn.transform(new ProjNode(cbcCrypt, TypeFunc::Parms));
  set_result(retvalue);
  return true;
}

//------------------------------inline_counterMode_AESCrypt-----------------------
bool LibraryCallKit::inline_counterMode_AESCrypt(vmIntrinsics::ID id) {
  assert(UseAES, "need AES instruction support");
  if (!UseAESCTRIntrinsics) return false;

  address stubAddr = NULL;
  const char *stubName = NULL;
  if (id == vmIntrinsics::_counterMode_AESCrypt) {
    stubAddr = StubRoutines::counterMode_AESCrypt();
    stubName = "counterMode_AESCrypt";
  }
  if (stubAddr == NULL) return false;

  Node* counterMode_object = argument(0);
  Node* src = argument(1);
  Node* src_offset = argument(2);
  Node* len = argument(3);
  Node* dest = argument(4);
  Node* dest_offset = argument(5);

  src = access_resolve(src, ACCESS_READ);
  dest = access_resolve(dest, ACCESS_WRITE);
  counterMode_object = access_resolve(counterMode_object, ACCESS_WRITE);

  // (1) src and dest are arrays.
  const Type* src_type = src->Value(&_gvn);
  const Type* dest_type = dest->Value(&_gvn);
  const TypeAryPtr* top_src = src_type->isa_aryptr();
  const TypeAryPtr* top_dest = dest_type->isa_aryptr();
  assert(top_src != NULL && top_src->klass() != NULL &&
         top_dest != NULL && top_dest->klass() != NULL, "args are strange");

  // checks are the responsibility of the caller
  Node* src_start = src;
  Node* dest_start = dest;
  if (src_offset != NULL || dest_offset != NULL) {
    assert(src_offset != NULL && dest_offset != NULL, "");
    src_start = array_element_address(src, src_offset, T_BYTE);
    dest_start = array_element_address(dest, dest_offset, T_BYTE);
  }

  // if we are in this set of code, we "know" the embeddedCipher is an AESCrypt object
  // (because of the predicated logic executed earlier).
  // so we cast it here safely.
  // this requires a newer class file that has this array as littleEndian ints, otherwise we revert to java
  Node* embeddedCipherObj = load_field_from_object(counterMode_object, "embeddedCipher", "Lcom/sun/crypto/provider/SymmetricCipher;", /*is_exact*/ false);
  if (embeddedCipherObj == NULL) return false;
  // cast it to what we know it will be at runtime
  const TypeInstPtr* tinst = _gvn.type(counterMode_object)->isa_instptr();
  assert(tinst != NULL, "CTR obj is null");
  assert(tinst->klass()->is_loaded(), "CTR obj is not loaded");
  ciKlass* klass_AESCrypt = tinst->klass()->as_instance_klass()->find_klass(ciSymbol::make("com/sun/crypto/provider/AESCrypt"));
  assert(klass_AESCrypt->is_loaded(), "predicate checks that this class is loaded");
  ciInstanceKlass* instklass_AESCrypt = klass_AESCrypt->as_instance_klass();
  const TypeKlassPtr* aklass = TypeKlassPtr::make(instklass_AESCrypt);
  const TypeOopPtr* xtype = aklass->as_instance_type();
  Node* aescrypt_object = new CheckCastPPNode(control(), embeddedCipherObj, xtype);
  aescrypt_object = _gvn.transform(aescrypt_object);
  // we need to get the start of the aescrypt_object's expanded key array
  Node* k_start = get_key_start_from_aescrypt_object(aescrypt_object);
  if (k_start == NULL) return false;
  // similarly, get the start address of the r vector
  Node* obj_counter = load_field_from_object(counterMode_object, "counter", "[B", /*is_exact*/ false);
  if (obj_counter == NULL) return false;
  obj_counter = access_resolve(obj_counter, ACCESS_WRITE);
  Node* cnt_start = array_element_address(obj_counter, intcon(0), T_BYTE);

  Node* saved_encCounter = load_field_from_object(counterMode_object, "encryptedCounter", "[B", /*is_exact*/ false);
  if (saved_encCounter == NULL) return false;
  saved_encCounter = access_resolve(saved_encCounter, ACCESS_WRITE);
  Node* saved_encCounter_start = array_element_address(saved_encCounter, intcon(0), T_BYTE);
  Node* used = field_address_from_object(counterMode_object, "used", "I", /*is_exact*/ false);

  Node* ctrCrypt;
  if (Matcher::pass_original_key_for_aes()) {
    // no SPARC version for AES/CTR intrinsics now.
    return false;
  }
  // Call the stub, passing src_start, dest_start, k_start, r_start and src_len
  ctrCrypt = make_runtime_call(RC_LEAF|RC_NO_FP,
                               OptoRuntime::counterMode_aescrypt_Type(),
                               stubAddr, stubName, TypePtr::BOTTOM,
                               src_start, dest_start, k_start, cnt_start, len, saved_encCounter_start, used);

  // return cipher length (int)
  Node* retvalue = _gvn.transform(new ProjNode(ctrCrypt, TypeFunc::Parms));
  set_result(retvalue);
  return true;
}

//------------------------------get_key_start_from_aescrypt_object-----------------------
Node * LibraryCallKit::get_key_start_from_aescrypt_object(Node *aescrypt_object) {
#if defined(PPC64) || defined(S390)
  // MixColumns for decryption can be reduced by preprocessing MixColumns with round keys.
  // Intel's extention is based on this optimization and AESCrypt generates round keys by preprocessing MixColumns.
  // However, ppc64 vncipher processes MixColumns and requires the same round keys with encryption.
  // The ppc64 stubs of encryption and decryption use the same round keys (sessionK[0]).
  Node* objSessionK = load_field_from_object(aescrypt_object, "sessionK", "[[I", /*is_exact*/ false);
  assert (objSessionK != NULL, "wrong version of com.sun.crypto.provider.AESCrypt");
  if (objSessionK == NULL) {
    return (Node *) NULL;
  }
  Node* objAESCryptKey = load_array_element(control(), objSessionK, intcon(0), TypeAryPtr::OOPS);
#else
  Node* objAESCryptKey = load_field_from_object(aescrypt_object, "K", "[I", /*is_exact*/ false);
#endif // PPC64
  assert (objAESCryptKey != NULL, "wrong version of com.sun.crypto.provider.AESCrypt");
  if (objAESCryptKey == NULL) return (Node *) NULL;

  // now have the array, need to get the start address of the K array
  objAESCryptKey = access_resolve(objAESCryptKey, ACCESS_READ);
  Node* k_start = array_element_address(objAESCryptKey, intcon(0), T_INT);
  return k_start;
}

//------------------------------get_original_key_start_from_aescrypt_object-----------------------
Node * LibraryCallKit::get_original_key_start_from_aescrypt_object(Node *aescrypt_object) {
  Node* objAESCryptKey = load_field_from_object(aescrypt_object, "lastKey", "[B", /*is_exact*/ false);
  assert (objAESCryptKey != NULL, "wrong version of com.sun.crypto.provider.AESCrypt");
  if (objAESCryptKey == NULL) return (Node *) NULL;

  // now have the array, need to get the start address of the lastKey array
  objAESCryptKey = access_resolve(objAESCryptKey, ACCESS_READ);
  Node* original_k_start = array_element_address(objAESCryptKey, intcon(0), T_BYTE);
  return original_k_start;
}

//----------------------------inline_cipherBlockChaining_AESCrypt_predicate----------------------------
// Return node representing slow path of predicate check.
// the pseudo code we want to emulate with this predicate is:
// for encryption:
//    if (embeddedCipherObj instanceof AESCrypt) do_intrinsic, else do_javapath
// for decryption:
//    if ((embeddedCipherObj instanceof AESCrypt) && (cipher!=plain)) do_intrinsic, else do_javapath
//    note cipher==plain is more conservative than the original java code but that's OK
//
Node* LibraryCallKit::inline_cipherBlockChaining_AESCrypt_predicate(bool decrypting) {
  // The receiver was checked for NULL already.
  Node* objCBC = argument(0);

  Node* src = argument(1);
  Node* dest = argument(4);

  // Load embeddedCipher field of CipherBlockChaining object.
  Node* embeddedCipherObj = load_field_from_object(objCBC, "embeddedCipher", "Lcom/sun/crypto/provider/SymmetricCipher;", /*is_exact*/ false);

  // get AESCrypt klass for instanceOf check
  // AESCrypt might not be loaded yet if some other SymmetricCipher got us to this compile point
  // will have same classloader as CipherBlockChaining object
  const TypeInstPtr* tinst = _gvn.type(objCBC)->isa_instptr();
  assert(tinst != NULL, "CBCobj is null");
  assert(tinst->klass()->is_loaded(), "CBCobj is not loaded");

  // we want to do an instanceof comparison against the AESCrypt class
  ciKlass* klass_AESCrypt = tinst->klass()->as_instance_klass()->find_klass(ciSymbol::make("com/sun/crypto/provider/AESCrypt"));
  if (!klass_AESCrypt->is_loaded()) {
    // if AESCrypt is not even loaded, we never take the intrinsic fast path
    Node* ctrl = control();
    set_control(top()); // no regular fast path
    return ctrl;
  }

  src = must_be_not_null(src, true);
  dest = must_be_not_null(dest, true);

  // Resolve oops to stable for CmpP below.
  src = access_resolve(src, 0);
  dest = access_resolve(dest, 0);

  ciInstanceKlass* instklass_AESCrypt = klass_AESCrypt->as_instance_klass();

  Node* instof = gen_instanceof(embeddedCipherObj, makecon(TypeKlassPtr::make(instklass_AESCrypt)));
  Node* cmp_instof  = _gvn.transform(new CmpINode(instof, intcon(1)));
  Node* bool_instof  = _gvn.transform(new BoolNode(cmp_instof, BoolTest::ne));

  Node* instof_false = generate_guard(bool_instof, NULL, PROB_MIN);

  // for encryption, we are done
  if (!decrypting)
    return instof_false;  // even if it is NULL

  // for decryption, we need to add a further check to avoid
  // taking the intrinsic path when cipher and plain are the same
  // see the original java code for why.
  RegionNode* region = new RegionNode(3);
  region->init_req(1, instof_false);

  Node* cmp_src_dest = _gvn.transform(new CmpPNode(src, dest));
  Node* bool_src_dest = _gvn.transform(new BoolNode(cmp_src_dest, BoolTest::eq));
  Node* src_dest_conjoint = generate_guard(bool_src_dest, NULL, PROB_MIN);
  region->init_req(2, src_dest_conjoint);

  record_for_igvn(region);
  return _gvn.transform(region);
}

//----------------------------inline_counterMode_AESCrypt_predicate----------------------------
// Return node representing slow path of predicate check.
// the pseudo code we want to emulate with this predicate is:
// for encryption:
//    if (embeddedCipherObj instanceof AESCrypt) do_intrinsic, else do_javapath
// for decryption:
//    if ((embeddedCipherObj instanceof AESCrypt) && (cipher!=plain)) do_intrinsic, else do_javapath
//    note cipher==plain is more conservative than the original java code but that's OK
//

Node* LibraryCallKit::inline_counterMode_AESCrypt_predicate() {
  // The receiver was checked for NULL already.
  Node* objCTR = argument(0);

  // Load embeddedCipher field of CipherBlockChaining object.
  Node* embeddedCipherObj = load_field_from_object(objCTR, "embeddedCipher", "Lcom/sun/crypto/provider/SymmetricCipher;", /*is_exact*/ false);

  // get AESCrypt klass for instanceOf check
  // AESCrypt might not be loaded yet if some other SymmetricCipher got us to this compile point
  // will have same classloader as CipherBlockChaining object
  const TypeInstPtr* tinst = _gvn.type(objCTR)->isa_instptr();
  assert(tinst != NULL, "CTRobj is null");
  assert(tinst->klass()->is_loaded(), "CTRobj is not loaded");

  // we want to do an instanceof comparison against the AESCrypt class
  ciKlass* klass_AESCrypt = tinst->klass()->as_instance_klass()->find_klass(ciSymbol::make("com/sun/crypto/provider/AESCrypt"));
  if (!klass_AESCrypt->is_loaded()) {
    // if AESCrypt is not even loaded, we never take the intrinsic fast path
    Node* ctrl = control();
    set_control(top()); // no regular fast path
    return ctrl;
  }

  ciInstanceKlass* instklass_AESCrypt = klass_AESCrypt->as_instance_klass();
  Node* instof = gen_instanceof(embeddedCipherObj, makecon(TypeKlassPtr::make(instklass_AESCrypt)));
  Node* cmp_instof = _gvn.transform(new CmpINode(instof, intcon(1)));
  Node* bool_instof = _gvn.transform(new BoolNode(cmp_instof, BoolTest::ne));
  Node* instof_false = generate_guard(bool_instof, NULL, PROB_MIN);

  return instof_false; // even if it is NULL
}

//------------------------------inline_ghash_processBlocks
bool LibraryCallKit::inline_ghash_processBlocks() {
  address stubAddr;
  const char *stubName;
  assert(UseGHASHIntrinsics, "need GHASH intrinsics support");

  stubAddr = StubRoutines::ghash_processBlocks();
  stubName = "ghash_processBlocks";

  Node* data           = argument(0);
  Node* offset         = argument(1);
  Node* len            = argument(2);
  Node* state          = argument(3);
  Node* subkeyH        = argument(4);

  state = must_be_not_null(state, true);
  subkeyH = must_be_not_null(subkeyH, true);
  data = must_be_not_null(data, true);

  state = access_resolve(state, ACCESS_WRITE);
  subkeyH = access_resolve(subkeyH, ACCESS_READ);
  data = access_resolve(data, ACCESS_READ);

  Node* state_start  = array_element_address(state, intcon(0), T_LONG);
  assert(state_start, "state is NULL");
  Node* subkeyH_start  = array_element_address(subkeyH, intcon(0), T_LONG);
  assert(subkeyH_start, "subkeyH is NULL");
  Node* data_start  = array_element_address(data, offset, T_BYTE);
  assert(data_start, "data is NULL");

  Node* ghash = make_runtime_call(RC_LEAF|RC_NO_FP,
                                  OptoRuntime::ghash_processBlocks_Type(),
                                  stubAddr, stubName, TypePtr::BOTTOM,
                                  state_start, subkeyH_start, data_start, len);
  return true;
}

bool LibraryCallKit::inline_base64_encodeBlock() {
  address stubAddr;
  const char *stubName;
  assert(UseBASE64Intrinsics, "need Base64 intrinsics support");
  assert(callee()->signature()->size() == 6, "base64_encodeBlock has 6 parameters");
  stubAddr = StubRoutines::base64_encodeBlock();
  stubName = "encodeBlock";

  if (!stubAddr) return false;
  Node* base64obj = argument(0);
  Node* src = argument(1);
  Node* offset = argument(2);
  Node* len = argument(3);
  Node* dest = argument(4);
  Node* dp = argument(5);
  Node* isURL = argument(6);

  Node* src_start = array_element_address(src, intcon(0), T_BYTE);
  assert(src_start, "source array is NULL");
  Node* dest_start = array_element_address(dest, intcon(0), T_BYTE);
  assert(dest_start, "destination array is NULL");

  Node* base64 = make_runtime_call(RC_LEAF,
                                   OptoRuntime::base64_encodeBlock_Type(),
                                   stubAddr, stubName, TypePtr::BOTTOM,
                                   src_start, offset, len, dest_start, dp, isURL);
  return true;
}

//------------------------------inline_sha_implCompress-----------------------
//
// Calculate SHA (i.e., SHA-1) for single-block byte[] array.
// void com.sun.security.provider.SHA.implCompress(byte[] buf, int ofs)
//
// Calculate SHA2 (i.e., SHA-244 or SHA-256) for single-block byte[] array.
// void com.sun.security.provider.SHA2.implCompress(byte[] buf, int ofs)
//
// Calculate SHA5 (i.e., SHA-384 or SHA-512) for single-block byte[] array.
// void com.sun.security.provider.SHA5.implCompress(byte[] buf, int ofs)
//
bool LibraryCallKit::inline_sha_implCompress(vmIntrinsics::ID id) {
  assert(callee()->signature()->size() == 2, "sha_implCompress has 2 parameters");

  Node* sha_obj = argument(0);
  Node* src     = argument(1); // type oop
  Node* ofs     = argument(2); // type int

  const Type* src_type = src->Value(&_gvn);
  const TypeAryPtr* top_src = src_type->isa_aryptr();
  if (top_src  == NULL || top_src->klass()  == NULL) {
    // failed array check
    return false;
  }
  // Figure out the size and type of the elements we will be copying.
  BasicType src_elem = src_type->isa_aryptr()->klass()->as_array_klass()->element_type()->basic_type();
  if (src_elem != T_BYTE) {
    return false;
  }
  // 'src_start' points to src array + offset
  src = must_be_not_null(src, true);
  src = access_resolve(src, ACCESS_READ);
  Node* src_start = array_element_address(src, ofs, src_elem);
  Node* state = NULL;
  address stubAddr;
  const char *stubName;

  switch(id) {
  case vmIntrinsics::_sha_implCompress:
    assert(UseSHA1Intrinsics, "need SHA1 instruction support");
    state = get_state_from_sha_object(sha_obj);
    stubAddr = StubRoutines::sha1_implCompress();
    stubName = "sha1_implCompress";
    break;
  case vmIntrinsics::_sha2_implCompress:
    assert(UseSHA256Intrinsics, "need SHA256 instruction support");
    state = get_state_from_sha_object(sha_obj);
    stubAddr = StubRoutines::sha256_implCompress();
    stubName = "sha256_implCompress";
    break;
  case vmIntrinsics::_sha5_implCompress:
    assert(UseSHA512Intrinsics, "need SHA512 instruction support");
    state = get_state_from_sha5_object(sha_obj);
    stubAddr = StubRoutines::sha512_implCompress();
    stubName = "sha512_implCompress";
    break;
  default:
    fatal_unexpected_iid(id);
    return false;
  }
  if (state == NULL) return false;

  // Call the stub.
  Node* call = make_runtime_call(RC_LEAF|RC_NO_FP, OptoRuntime::sha_implCompress_Type(),
                                 stubAddr, stubName, TypePtr::BOTTOM,
                                 src_start, state);

  return true;
}

//------------------------------inline_digestBase_implCompressMB-----------------------
//
// Calculate SHA/SHA2/SHA5 for multi-block byte[] array.
// int com.sun.security.provider.DigestBase.implCompressMultiBlock(byte[] b, int ofs, int limit)
//
bool LibraryCallKit::inline_digestBase_implCompressMB(int predicate) {
  assert(UseSHA1Intrinsics || UseSHA256Intrinsics || UseSHA512Intrinsics,
         "need SHA1/SHA256/SHA512 instruction support");
  assert((uint)predicate < 3, "sanity");
  assert(callee()->signature()->size() == 3, "digestBase_implCompressMB has 3 parameters");

  Node* digestBase_obj = argument(0); // The receiver was checked for NULL already.
  Node* src            = argument(1); // byte[] array
  Node* ofs            = argument(2); // type int
  Node* limit          = argument(3); // type int

  const Type* src_type = src->Value(&_gvn);
  const TypeAryPtr* top_src = src_type->isa_aryptr();
  if (top_src  == NULL || top_src->klass()  == NULL) {
    // failed array check
    return false;
  }
  // Figure out the size and type of the elements we will be copying.
  BasicType src_elem = src_type->isa_aryptr()->klass()->as_array_klass()->element_type()->basic_type();
  if (src_elem != T_BYTE) {
    return false;
  }
  // 'src_start' points to src array + offset
  src = must_be_not_null(src, false);
  src = access_resolve(src, ACCESS_READ);
  Node* src_start = array_element_address(src, ofs, src_elem);

  const char* klass_SHA_name = NULL;
  const char* stub_name = NULL;
  address     stub_addr = NULL;
  bool        long_state = false;

  switch (predicate) {
  case 0:
    if (UseSHA1Intrinsics) {
      klass_SHA_name = "sun/security/provider/SHA";
      stub_name = "sha1_implCompressMB";
      stub_addr = StubRoutines::sha1_implCompressMB();
    }
    break;
  case 1:
    if (UseSHA256Intrinsics) {
      klass_SHA_name = "sun/security/provider/SHA2";
      stub_name = "sha256_implCompressMB";
      stub_addr = StubRoutines::sha256_implCompressMB();
    }
    break;
  case 2:
    if (UseSHA512Intrinsics) {
      klass_SHA_name = "sun/security/provider/SHA5";
      stub_name = "sha512_implCompressMB";
      stub_addr = StubRoutines::sha512_implCompressMB();
      long_state = true;
    }
    break;
  default:
    fatal("unknown SHA intrinsic predicate: %d", predicate);
  }
  if (klass_SHA_name != NULL) {
    // get DigestBase klass to lookup for SHA klass
    const TypeInstPtr* tinst = _gvn.type(digestBase_obj)->isa_instptr();
    assert(tinst != NULL, "digestBase_obj is not instance???");
    assert(tinst->klass()->is_loaded(), "DigestBase is not loaded");

    ciKlass* klass_SHA = tinst->klass()->as_instance_klass()->find_klass(ciSymbol::make(klass_SHA_name));
    assert(klass_SHA->is_loaded(), "predicate checks that this class is loaded");
    ciInstanceKlass* instklass_SHA = klass_SHA->as_instance_klass();
    return inline_sha_implCompressMB(digestBase_obj, instklass_SHA, long_state, stub_addr, stub_name, src_start, ofs, limit);
  }
  return false;
}
//------------------------------inline_sha_implCompressMB-----------------------
bool LibraryCallKit::inline_sha_implCompressMB(Node* digestBase_obj, ciInstanceKlass* instklass_SHA,
                                               bool long_state, address stubAddr, const char *stubName,
                                               Node* src_start, Node* ofs, Node* limit) {
  const TypeKlassPtr* aklass = TypeKlassPtr::make(instklass_SHA);
  const TypeOopPtr* xtype = aklass->as_instance_type();
  Node* sha_obj = new CheckCastPPNode(control(), digestBase_obj, xtype);
  sha_obj = _gvn.transform(sha_obj);

  Node* state;
  if (long_state) {
    state = get_state_from_sha5_object(sha_obj);
  } else {
    state = get_state_from_sha_object(sha_obj);
  }
  if (state == NULL) return false;

  // Call the stub.
  Node* call = make_runtime_call(RC_LEAF|RC_NO_FP,
                                 OptoRuntime::digestBase_implCompressMB_Type(),
                                 stubAddr, stubName, TypePtr::BOTTOM,
                                 src_start, state, ofs, limit);
  // return ofs (int)
  Node* result = _gvn.transform(new ProjNode(call, TypeFunc::Parms));
  set_result(result);

  return true;
}

enum VectorApiObjectType {
  VECAPI_VECTOR,
  VECAPI_MASK,
  VECAPI_SPECIES,
  VECAPI_SHUFFLE,
};

enum VectorMaskUseType {
  VecMaskUseLoad,
  VecMaskUseStore,
  VecMaskUseAll,
  VecMaskNotUsed
};

static bool arch_supports_vector(int op, int num_elem, BasicType type, VectorMaskUseType mask_use_type, int op_arity = 0) {
  // Check that the operation is valid.
  if (op <= 0) {
#ifndef PRODUCT
    if (DebugVectorApi) {
      tty->print_cr("Rejected intrinsification because no valid vector op could be extracted");
    }
#endif
    return false;
  }

  // Check that architecture supports this op-size-type combination.
  if (!Matcher::match_rule_supported_vector(op, num_elem, type, op_arity)) {
#ifndef PRODUCT
    if (DebugVectorApi) {
      tty->print_cr("Rejected vector op (%s,%s,%d) because architecture does not support it",
                    NodeClassNames[op], type2name(type), num_elem);
    }
#endif
    return false;
  } else {
    assert(Matcher::match_rule_supported(op), "must be supported");
  }

  // Check whether mask unboxing is supported.
  if (mask_use_type == VecMaskUseAll || mask_use_type == VecMaskUseLoad) {
    if (!Matcher::match_rule_supported_vector(Op_VectorLoadMask, num_elem, type)) {
    #ifndef PRODUCT
        if (DebugVectorApi) {
          tty->print_cr("Rejected vector mask loading (%s,%s,%d) because architecture does not support it",
                        NodeClassNames[Op_VectorLoadMask], type2name(type), num_elem);
        }
    #endif
        return false;
      }
  }

  // Check whether mask boxing is supported.
  if (mask_use_type == VecMaskUseAll || mask_use_type == VecMaskUseStore) {
    if (!Matcher::match_rule_supported_vector(Op_VectorStoreMask, num_elem, type)) {
    #ifndef PRODUCT
        if (DebugVectorApi) {
          tty->print_cr("Rejected vector mask storing (%s,%s,%d) because architecture does not support it",
                        NodeClassNames[Op_VectorStoreMask], type2name(type), num_elem);
        }
    #endif
        return false;
      }
  }

  return true;
}

// Should be aligned with constants in jdk.incubator.vector.VectorIntrinsics.
enum {
  // Unary
  OP_ABS     = 0,
  OP_NEG     = 1,
  OP_SQRT    = 2,
  OP_NOT     = 3,
  // Binary
  OP_ADD     = 4,
  OP_SUB     = 5,
  OP_MUL     = 6,
  OP_DIV     = 7,
  OP_MIN     = 8,
  OP_MAX     = 9,
  OP_AND     = 10,
  OP_OR      = 11,
  OP_XOR     = 12,
  // Ternary
  OP_FMA     = 13,
  // Broadcast int
  OP_LSHIFT  = 14,
  OP_RSHIFT  = 15,
  OP_URSHIFT = 16,
  // Vector Math Library
  OP_TAN = 101,
  OP_SVML_START = OP_TAN,
  OP_TANH = 102,
  OP_SIN = 103,
  OP_SINH = 104,
  OP_COS = 105,
  OP_COSH = 106,
  OP_ASIN = 107,
  OP_ACOS = 108,
  OP_ATAN = 109,
  OP_ATAN2 = 110,
  OP_CBRT = 111,
  OP_LOG = 112,
  OP_LOG10 = 113,
  OP_LOG1P = 114,
  OP_POW = 115,
  OP_EXP = 116,
  OP_EXPM1 = 117,
  OP_HYPOT = 118,
  OP_SVML_END = OP_HYPOT,
};

static int get_opc(jint op, BasicType bt) {
  switch (op) {
    case OP_ADD: {
      switch (bt) {
        case T_BYTE:   // fall-through
        case T_SHORT:  // fall-through
        case T_INT:    return Op_AddI;
        case T_LONG:   return Op_AddL;
        case T_FLOAT:  return Op_AddF;
        case T_DOUBLE: return Op_AddD;
        default: fatal("ADD: %s", type2name(bt));
      }
      break;
    }
    case OP_SUB: {
      switch (bt) {
        case T_BYTE:   // fall-through
        case T_SHORT:  // fall-through
        case T_INT:    return Op_SubI;
        case T_LONG:   return Op_SubL;
        case T_FLOAT:  return Op_SubF;
        case T_DOUBLE: return Op_SubD;
        default: fatal("SUB: %s", type2name(bt));
      }
      break;
    }
    case OP_MUL: {
      switch (bt) {
        case T_BYTE:   // fall-through
        case T_SHORT:  // fall-through
        case T_INT:    return Op_MulI;
        case T_LONG:   return Op_MulL;
        case T_FLOAT:  return Op_MulF;
        case T_DOUBLE: return Op_MulD;
        default: fatal("MUL: %s", type2name(bt));
      }
      break;
    }
    case OP_DIV: {
      switch (bt) {
        case T_BYTE:   // fall-through
        case T_SHORT:  // fall-through
        case T_INT:    return Op_DivI;
        case T_LONG:   return Op_DivL;
        case T_FLOAT:  return Op_DivF;
        case T_DOUBLE: return Op_DivD;
        default: fatal("DIV: %s", type2name(bt));
      }
      break;
    }
    case OP_MIN: {
      switch (bt) {
        case T_BYTE:
        case T_SHORT:
        case T_INT:    return Op_MinI;
        case T_LONG:   return Op_MinL;
        case T_FLOAT:  return Op_MinF;
        case T_DOUBLE: return Op_MinD;
        default: fatal("MIN: %s", type2name(bt));
      }
      break;
    }
    case OP_MAX: {
      switch (bt) {
        case T_BYTE:
        case T_SHORT:
        case T_INT:    return Op_MaxI;
        case T_LONG:   return Op_MaxL;
        case T_FLOAT:  return Op_MaxF;
        case T_DOUBLE: return Op_MaxD;
        default: fatal("MAX: %s", type2name(bt));
      }
      break;
    }
    case OP_ABS: {
      switch (bt) {
        case T_BYTE:   // fall-through
        case T_SHORT:  // fall-through
        case T_LONG:   // fall-through
        case T_INT:    return Op_AbsI;
        case T_FLOAT:  return Op_AbsF;
        case T_DOUBLE: return Op_AbsD;
        default: fatal("ABS: %s", type2name(bt));
      }
      break;
    }
    case OP_NEG: {
      switch (bt) {
        case T_BYTE:   // fall-through
        case T_SHORT:  // fall-through
        case T_INT:    return Op_NegI;
        case T_FLOAT:  return Op_NegF;
        case T_DOUBLE: return Op_NegD;
        default: fatal("NEG: %s", type2name(bt));
      }
      break;
    }
    case OP_AND: {
      switch (bt) {
        case T_BYTE:   // fall-through
        case T_SHORT:  // fall-through
        case T_INT:    return Op_AndI;
        case T_LONG:   return Op_AndL;
        default: fatal("AND: %s", type2name(bt));
      }
      break;
    }
    case OP_OR: {
      switch (bt) {
        case T_BYTE:   // fall-through
        case T_SHORT:  // fall-through
        case T_INT:    return Op_OrI;
        case T_LONG:   return Op_OrL;
        default: fatal("OR: %s", type2name(bt));
      }
      break;
    }
    case OP_XOR: {
      switch (bt) {
        case T_BYTE:   // fall-through
        case T_SHORT:  // fall-through
        case T_INT:    return Op_XorI;
        case T_LONG:   return Op_XorL;
        default: fatal("XOR: %s", type2name(bt));
      }
      break;
    }
    case OP_SQRT: {
      switch (bt) {
        case T_FLOAT:  return Op_SqrtF;
        case T_DOUBLE: return Op_SqrtD;
        default: fatal("SQRT: %s", type2name(bt));
      }
      break;
    }
    case OP_NOT: {
      switch (bt) {
        case T_BYTE:   // fall-through
        case T_SHORT:  // fall-through
        case T_INT:    // fall-through
        case T_LONG:   return Op_Not;
        default: fatal("NOT: %s", type2name(bt));
      }
      break;
    }
    case OP_FMA: {
      switch (bt) {
        case T_FLOAT:  return Op_FmaF;
        case T_DOUBLE: return Op_FmaD;
        default: fatal("FMA: %s", type2name(bt));
      }
      break;
    }
    case OP_LSHIFT: {
      switch (bt) {
        case T_BYTE:   // fall-through
        case T_SHORT:  // fall-through
        case T_INT:  return Op_LShiftI;
        case T_LONG: return Op_LShiftL;
        default: fatal("LSHIFT: %s", type2name(bt));
      }
      break;
    }
    case OP_RSHIFT: {
      switch (bt) {
        case T_BYTE:   // fall-through
        case T_SHORT:  // fall-through
        case T_INT:  return Op_RShiftI;
        case T_LONG: return Op_RShiftL;
        default: fatal("RSHIFT: %s", type2name(bt));
      }
      break;
    }
    case OP_URSHIFT: {
      switch (bt) {
        case T_BYTE:   // fall-through
        case T_SHORT:  // fall-through
        case T_INT:  return Op_URShiftI;
        case T_LONG: return Op_URShiftL;
        default: fatal("URSHIFT: %s", type2name(bt));
      }
      break;
    }
    case OP_TAN:
    case OP_TANH:
    case OP_SIN:
    case OP_SINH:
    case OP_COS:
    case OP_COSH:
    case OP_ASIN:
    case OP_ACOS:
    case OP_ATAN:
    case OP_ATAN2:
    case OP_CBRT:
    case OP_LOG:
    case OP_LOG10:
    case OP_LOG1P:
    case OP_POW:
    case OP_EXP:
    case OP_EXPM1:
    case OP_HYPOT:
      return Op_CallLeafVector;
    default: fatal("unknown op: %d", op);
  }
  return 0; // Unimplemented
}

Node* LibraryCallKit::box_vector(Node* vector, const TypeInstPtr* vbox_type,
                                 BasicType elem_bt, int num_elem) {

  const TypeVect* vec_type = TypeVect::make(elem_bt, num_elem);

  VectorBoxAllocateNode* alloc = new VectorBoxAllocateNode(C, vbox_type);
  set_edges_for_java_call(alloc, /*must_throw=*/false, /*separate_io_proj=*/true);
  make_slow_call_ex(alloc, env()->Throwable_klass(), /*separate_io_proj=*/true);
  set_i_o(_gvn.transform( new ProjNode(alloc, TypeFunc::I_O) ));
  set_all_memory(_gvn.transform( new ProjNode(alloc, TypeFunc::Memory) ));
  Node* ret = _gvn.transform(new ProjNode(alloc, TypeFunc::Parms));

  VectorBoxNode* vbox = new VectorBoxNode(C, ret, vector, vbox_type, vec_type);
  return _gvn.transform(vbox);
}

Node* LibraryCallKit::unbox_vector(Node* v, const TypeInstPtr* vbox_type, BasicType elem_bt, int num_elem) {
  const TypeInstPtr* vbox_type_v = gvn().type(v)->is_instptr();
  if (vbox_type->klass() != vbox_type_v->klass()) {
    return NULL; // arguments don't agree on vector shapes
  }
  if (vbox_type_v->maybe_null()) {
    return NULL; // no nulls are allowed
  }
  const TypeVect* vec_type = TypeVect::make(elem_bt, num_elem);
  Node* unbox = gvn().transform(new VectorUnboxNode(C, vec_type, v, merged_memory()));
  return unbox;
}

void LibraryCallKit::set_vector_result(Node* result, bool set_res) {
  if (DebugVectorApi) {
#ifndef PRODUCT
    tty->print("============ ");
    callee()->print();
    tty->print_cr(" ============");
    result->dump(5);
    tty->print_cr("----------------------------------------------------");
#endif
  }
  if (set_res) {
    set_result(result);
  }
}

bool LibraryCallKit::inline_vector_nary_operation(int n) {
  const TypeInt* opr              = gvn().type(argument(0))->is_int();
  const TypeInstPtr* vector_klass = gvn().type(argument(1))->is_instptr();
  const TypeInstPtr* elem_klass   = gvn().type(argument(2))->is_instptr();
  const TypeInt* vlen             = gvn().type(argument(3))->is_int();

  if (!opr->is_con() || vector_klass->const_oop() == NULL || elem_klass->const_oop() == NULL || !vlen->is_con()) {
    return false; // not enough info for intrinsification
  }
  ciType* elem_type = elem_klass->const_oop()->as_instance()->java_mirror_type();
  if (!elem_type->is_primitive_type()) {
    return false; // should be primitive type
  }
  BasicType elem_bt = elem_type->basic_type();
  int num_elem = vlen->get_con();
  int opc = get_opc(opr->get_con(), elem_bt);
  int sopc = opc != Op_CallLeafVector ? VectorNode::opcode(opc, elem_bt) : Op_CallLeafVector;
  ciKlass* vbox_klass = vector_klass->const_oop()->as_instance()->java_lang_Class_klass();
  const TypeInstPtr* vbox_type = TypeInstPtr::make_exact(TypePtr::NotNull, vbox_klass);

  if (opc == Op_CallLeafVector && !Matcher::supports_vector_calling_convention()) {
    return false;
  }

  // TODO When mask usage is supported, VecMaskNotUsed needs to be VecMaskUseLoad.
  if (!arch_supports_vector(sopc, num_elem, elem_bt, vbox_klass->is_vectormask() ? VecMaskUseAll : VecMaskNotUsed, n)) {
    return false; // not supported
  }

  Node* opd1 = NULL; Node* opd2 = NULL; Node* opd3 = NULL;
  switch (n) {
    case 3: {
      opd3 = unbox_vector(argument(6), vbox_type, elem_bt, num_elem);
      if (opd3 == NULL) {
        return false;
      }
      // fall-through
    }
    case 2: {
      opd2 = unbox_vector(argument(5), vbox_type, elem_bt, num_elem);
      if (opd2 == NULL) {
        return false;
      }
      // fall-through
    }
    case 1: {
      opd1 = unbox_vector(argument(4), vbox_type, elem_bt, num_elem);
      if (opd1 == NULL) {
        return false;
      }
      break;
    }
    default: fatal("unsupported arity: %d", n);
  }

  Node* operation = NULL;
  if (sopc == Op_CallLeafVector) {
    operation = gen_call_to_svml(opr->get_con(), elem_bt, num_elem, opd1, opd2);
    if (operation == NULL) {
      return false;
    }
  } else {
    switch (n) {
      case 1:
      case 2: {
        operation = _gvn.transform(VectorNode::make(opc, opd1, opd2, num_elem, elem_bt));
        break;
      }
      case 3: {
        operation = _gvn.transform(VectorNode::make(opc, opd1, opd2, opd3, num_elem, elem_bt));
        break;
      }
      default: fatal("unsupported arity: %d", n);
    }
  }
  // Wrap it up in VectorBox to keep object type information.
  operation = box_vector(operation, vbox_type, elem_bt, num_elem);
  set_vector_result(operation);

  C->set_max_vector_size(MAX2(C->max_vector_size(), (uint)(num_elem * type2aelembytes(elem_bt))));
  return true;
}

// <V extends Vector<?,?>>
// V broadcastCoerced(Class<?> vectorClass, Class<?> elementType, int vlen,
//                    long bits,
//                    LongFunction<V> defaultImpl)
bool LibraryCallKit::inline_vector_broadcast_coerced() {
  const TypeInstPtr* vector_klass = gvn().type(argument(0))->is_instptr();
  const TypeInstPtr* elem_klass   = gvn().type(argument(1))->is_instptr();
  const TypeInt* vlen             = gvn().type(argument(2))->is_int();

  if (vector_klass->const_oop() == NULL || elem_klass->const_oop() == NULL || !vlen->is_con()) {
    return false; // not enough info for intrinsification
  }

  ciType* elem_type = elem_klass->const_oop()->as_instance()->java_mirror_type();
  if (!elem_type->is_primitive_type()) {
    return false; // should be primitive type
  }
  BasicType elem_bt = elem_type->basic_type();
  int num_elem = vlen->get_con();
  ciKlass* vbox_klass = vector_klass->const_oop()->as_instance()->java_lang_Class_klass();
  const TypeInstPtr* vbox_type = TypeInstPtr::make_exact(TypePtr::NotNull, vbox_klass);

  // TODO When mask usage is supported, VecMaskNotUsed needs to be VecMaskUseLoad.
  if (!arch_supports_vector(VectorNode::replicate_opcode(elem_bt), num_elem, elem_bt,
                            vbox_klass->is_vectormask() ? VecMaskUseStore : VecMaskNotUsed)) {
    return false; // not supported
  }

  Node* bits = argument(3); // long

  Node* elem = NULL;
  switch (elem_bt) {
    case T_BOOLEAN: // fall-through
    case T_BYTE:    // fall-through
    case T_SHORT:   // fall-through
    case T_CHAR:    // fall-through
    case T_INT: {
      elem = gvn().transform(new ConvL2INode(bits));
      break;
    }
    case T_DOUBLE: {
      elem = gvn().transform(new MoveL2DNode(bits));
      break;
    }
    case T_FLOAT: {
      bits = gvn().transform(new ConvL2INode(bits));
      elem = gvn().transform(new MoveI2FNode(bits));
      break;
    }
    case T_LONG: {
      elem = bits; // no conversion needed
      break;
    }
    default: fatal("%s", type2name(elem_bt));
  }

  Node* broadcast = VectorNode::scalar2vector(elem, num_elem, Type::get_const_basic_type(elem_bt));
  broadcast = gvn().transform(broadcast);
  Node* box = box_vector(broadcast, vbox_type, elem_bt, num_elem);
  set_vector_result(box);

  C->set_max_vector_size(MAX2(C->max_vector_size(), (uint)(num_elem * type2aelembytes(elem_bt))));
  return true;
}

//    <C, V extends Vector<?,?>>
//    V load(Class<?> vectorClass, Class<?> elementType, int vlen,
//           Object base, long offset,
//           /* Vector.Mask<E,S> m*/
//           Object container, int index,
//           LoadOperation<C, VM> defaultImpl) {
//
//    <C, V extends Vector<?,?>>
//    void store(Class<?> vectorClass, Class<?> elementType, int vlen,
//               Object base, long offset,
//               V v, /*Vector.Mask<E,S> m*/
//               Object container, int index,
//               StoreVectorOperation<C, V> defaultImpl) {

bool LibraryCallKit::inline_vector_mem_operation(bool is_store) {
  const TypeInstPtr* vector_klass = gvn().type(argument(0))->is_instptr();
  const TypeInstPtr* elem_klass   = gvn().type(argument(1))->is_instptr();
  const TypeInt* vlen             = gvn().type(argument(2))->is_int();

  if (vector_klass->const_oop() == NULL || elem_klass->const_oop() == NULL || !vlen->is_con()) {
    return false; // not enough info for intrinsification
  }

  ciType* elem_type = elem_klass->const_oop()->as_instance()->java_mirror_type();
  if (!elem_type->is_primitive_type()) {
    return false; // should be primitive type
  }
  BasicType elem_bt = elem_type->basic_type();
  int num_elem = vlen->get_con();

  // TODO When mask usage is supported, VecMaskNotUsed needs to be VecMaskUseLoad.
  if (!arch_supports_vector(is_store ? Op_StoreVector : Op_LoadVector, num_elem, elem_bt, VecMaskNotUsed)) {
    return false; // not supported
  }

  Node* base = argument(3);
  Node* offset = ConvL2X(argument(4));
  DecoratorSet decorators = C2_UNSAFE_ACCESS;
  Node* addr = make_unsafe_address(base, offset, decorators, elem_bt, true);

  const TypePtr *addr_type = gvn().type(addr)->isa_ptr();
  const TypeAryPtr* arr_type = addr_type->isa_aryptr();

  // Now handle special case where load/store happens from/to byte array but element type is not byte.
  bool using_byte_array = arr_type != NULL && arr_type->elem()->array_element_basic_type() == T_BYTE && elem_bt != T_BYTE;

  // It must be the case that if it is not special byte array case, there is consistency between
  // array and vector element types.
  if (!using_byte_array && arr_type != NULL && elem_bt != arr_type->elem()->array_element_basic_type()) {
    return false;
  }

  // Since we are using byte array, we need to double check that the byte operations are supported by backend.
  if (using_byte_array) {
    int byte_num_elem = num_elem * type2aelembytes(elem_bt);
    if (!arch_supports_vector(is_store ? Op_StoreVector : Op_LoadVector, byte_num_elem, T_BYTE, VecMaskNotUsed)) {
      return false; // not supported
    }
  }

  ciKlass* vbox_klass = vector_klass->const_oop()->as_instance()->java_lang_Class_klass();
  const TypeInstPtr* vbox_type = TypeInstPtr::make_exact(TypePtr::NotNull, vbox_klass);

  if (is_store) {
    Node* val = unbox_vector(argument(6), vbox_type, elem_bt, num_elem);
    if (val == NULL) {
      return false; // operand unboxing failed
    }
    set_all_memory(reset_memory());

    // In case the store needs to happen to byte array, reinterpret the incoming vector to byte vector.
    int store_num_elem = num_elem;
    if (using_byte_array) {
      store_num_elem = num_elem * type2aelembytes(elem_bt);
      const TypeVect* to_vect_type = TypeVect::make(T_BYTE, store_num_elem);
      val = gvn().transform(new VectorReinterpretNode(val, val->bottom_type()->is_vect(), to_vect_type));
    }

    Node* vstore = gvn().transform(StoreVectorNode::make(0, control(), memory(addr), addr, addr_type, val, store_num_elem));
    set_memory(vstore, addr_type);
    set_vector_result(vstore, false);
  } else {
    // When using byte array, we need to load as byte then reinterpret the value. Otherwise, do a simple vector load.
    Node* vload = NULL;
    if (using_byte_array) {
      int load_num_elem = num_elem * type2aelembytes(elem_bt);
      vload = gvn().transform(LoadVectorNode::make(0, control(), memory(addr), addr, addr_type, load_num_elem, T_BYTE));
      const TypeVect* to_vect_type = TypeVect::make(elem_bt, num_elem);
      vload = gvn().transform(new VectorReinterpretNode(vload, vload->bottom_type()->is_vect(), to_vect_type));
    } else {
      vload = gvn().transform(LoadVectorNode::make(0, control(), memory(addr), addr, addr_type, num_elem, elem_bt));
    }

    Node* box = box_vector(vload, vbox_type, elem_bt, num_elem);
    set_vector_result(box);
  }

  C->set_max_vector_size(MAX2(C->max_vector_size(), (uint)(num_elem * type2aelembytes(elem_bt))));
  return true;
}

bool LibraryCallKit::inline_vector_gather_scatter(bool is_scatter) {
  const TypeInstPtr* vector_klass = gvn().type(argument(0))->is_instptr();
  const TypeInstPtr* elem_klass   = gvn().type(argument(1))->is_instptr();
  const TypeInt* vlen             = gvn().type(argument(2))->is_int();
  const TypeInstPtr* vector_idx_klass = gvn().type(argument(7))->is_instptr();

  if (vector_klass->const_oop() == NULL || elem_klass->const_oop() == NULL || vector_idx_klass->const_oop() == NULL || !vlen->is_con()) {
    return false; // not enough info for intrinsification
  }

  ciType* elem_type = elem_klass->const_oop()->as_instance()->java_mirror_type();
  if (!elem_type->is_primitive_type()) {
    return false; // should be primitive type
  }
  BasicType elem_bt = elem_type->basic_type();
  int num_elem = vlen->get_con();

  if (!arch_supports_vector(is_scatter ? Op_StoreVectorScatter : Op_LoadVectorGather, num_elem, elem_bt, VecMaskNotUsed)) {
    return false; // not supported
  }

  // Check that the vector holding indices is supported by architecture
  if (!arch_supports_vector(Op_LoadVector, num_elem, T_INT, VecMaskNotUsed)) {
      return false; // not supported
    }

  Node* base = argument(3);
  Node* offset = ConvL2X(argument(4));
  Node* addr = make_unsafe_address(base, offset, C2_UNSAFE_ACCESS, elem_bt, true);

  const TypePtr *addr_type = gvn().type(addr)->isa_ptr();
  const TypeAryPtr* arr_type = addr_type->isa_aryptr();

  // The array must be consistent with vector type
  if (arr_type == NULL || (arr_type != NULL && elem_bt != arr_type->elem()->array_element_basic_type())) {
    return false;
  }
  ciKlass* vbox_klass = vector_klass->const_oop()->as_instance()->java_lang_Class_klass();
  const TypeInstPtr* vbox_type = TypeInstPtr::make_exact(TypePtr::NotNull, vbox_klass);

  ciKlass* vbox_idx_klass = vector_idx_klass->const_oop()->as_instance()->java_lang_Class_klass();

  if (vbox_idx_klass == NULL) {
    return false;
  }

  const TypeInstPtr* vbox_idx_type = TypeInstPtr::make_exact(TypePtr::NotNull, vbox_idx_klass);

  Node* index_vect = unbox_vector(argument(6), vbox_idx_type, T_INT, num_elem);
  if (index_vect == NULL) {
    return false;
  }
  const TypeVect* vector_type = TypeVect::make(elem_bt, num_elem);
  if (is_scatter) {
    Node* val = unbox_vector(argument(8), vbox_type, elem_bt, num_elem);
    if (val == NULL) {
      return false; // operand unboxing failed
    }
    set_all_memory(reset_memory());

    Node* vstore = gvn().transform(new StoreVectorScatterNode(control(), memory(addr), addr, addr_type, val, index_vect));
    set_memory(vstore, addr_type);
    set_vector_result(vstore, false);
 } else {
    Node* vload = gvn().transform(new LoadVectorGatherNode(control(), memory(addr), addr, addr_type, vector_type, index_vect));

    Node* box = box_vector(vload, vbox_type, elem_bt, num_elem);
    set_vector_result(box);
  }

  C->set_max_vector_size(MAX2(C->max_vector_size(), (uint)(num_elem * type2aelembytes(elem_bt))));
  return true;
}

// <V extends Vector<?,?>>
// long reductionCoerced(int oprId, Class<?> vectorClass, Class<?> elementType, int vlen,
//                       V v,
//                       Function<V,Long> defaultImpl)

bool LibraryCallKit::inline_vector_reduction() {
  const TypeInt* opr              = gvn().type(argument(0))->is_int();
  const TypeInstPtr* vector_klass = gvn().type(argument(1))->is_instptr();
  const TypeInstPtr* elem_klass   = gvn().type(argument(2))->is_instptr();
  const TypeInt* vlen             = gvn().type(argument(3))->is_int();

  if (vector_klass->const_oop() == NULL || elem_klass->const_oop() == NULL || !vlen->is_con()) {
    return false; // not enough info for intrinsification
  }
  ciType* elem_type = elem_klass->const_oop()->as_instance()->java_mirror_type();
  if (!elem_type->is_primitive_type()) {
    return false; // should be primitive type
  }
  BasicType elem_bt = elem_type->basic_type();
  int num_elem = vlen->get_con();

  int opc  = get_opc(opr->get_con(), elem_bt);
  int sopc = ReductionNode::opcode(opc, elem_bt);

  // FIXME: When encountering a SubReduction, we want to check for support of
  // the corresponding AddReduction node.
  if (sopc == Op_SubReductionV) {
    if (gvn().type(argument(2))->isa_int()) {
      sopc = Op_AddReductionVI;
    } else if (gvn().type(argument(2))->isa_long()) {
      sopc = Op_AddReductionVL;
    }
  }

  // TODO When mask usage is supported, VecMaskNotUsed needs to be VecMaskUseLoad.
  if (!arch_supports_vector(sopc, num_elem, elem_bt, VecMaskNotUsed)) {
    return false;
  }

  ciKlass* vbox_klass = vector_klass->const_oop()->as_instance()->java_lang_Class_klass();
  const TypeInstPtr* vbox_type = TypeInstPtr::make_exact(TypePtr::NotNull, vbox_klass);

  Node* opd = unbox_vector(argument(4), vbox_type, elem_bt, num_elem);
  if (opd == NULL) {
    return false; // operand unboxing failed
  }

  Node* init = ReductionNode::make_reduction_input(_gvn, opc, elem_bt);
  Node* rn = gvn().transform(ReductionNode::make(opc, NULL, init, opd, elem_bt));

  Node* bits = NULL;
  switch (elem_bt) {
    case T_BYTE:
    case T_SHORT:
    case T_INT: {
      bits = gvn().transform(new ConvI2LNode(rn));
      break;
    }
    case T_FLOAT: {
      rn   = gvn().transform(new MoveF2INode(rn));
      bits = gvn().transform(new ConvI2LNode(rn));
      break;
    }
    case T_DOUBLE: {
      bits = gvn().transform(new MoveD2LNode(rn));
      break;
    }
    case T_LONG: {
      bits = rn; // no conversion needed
      break;
    }
    default: fatal("%s", type2name(elem_bt));
  }
  set_vector_result(bits);
  C->set_max_vector_size(MAX2(C->max_vector_size(), (uint)(num_elem * type2aelembytes(elem_bt))));
  return true;
}

// static <V> boolean test(int cond, Class<?> vectorClass, Class<?> elementType, int vlen,
//                         V v1, V v2,
//                         BiFunction<V, V, Boolean> defaultImpl) {

bool LibraryCallKit::inline_vector_test() {
  const TypeInt* cond             = gvn().type(argument(0))->is_int();
  const TypeInstPtr* vector_klass = gvn().type(argument(1))->is_instptr();
  const TypeInstPtr* elem_klass   = gvn().type(argument(2))->is_instptr();
  const TypeInt* vlen             = gvn().type(argument(3))->is_int();

  if (!cond->is_con() || vector_klass->const_oop() == NULL || elem_klass->const_oop() == NULL || !vlen->is_con()) {
    return false; // not enough info for intrinsification
  }
  ciType* elem_type = elem_klass->const_oop()->as_instance()->java_mirror_type();
  if (!elem_type->is_primitive_type()) {
    return false; // should be primitive type
  }
  BasicType elem_bt = elem_type->basic_type();
  int num_elem = vlen->get_con();
  Assembler::Condition booltest = (Assembler::Condition)cond->get_con();
  ciKlass* vbox_klass = vector_klass->const_oop()->as_instance()->java_lang_Class_klass();
  const TypeInstPtr* vbox_type = TypeInstPtr::make_exact(TypePtr::NotNull, vbox_klass);

  if (!arch_supports_vector(Op_VectorTest, num_elem, elem_bt, vbox_klass->is_vectormask() ? VecMaskUseLoad : VecMaskNotUsed)) {
    return false;
  }

  Node* opd1 = unbox_vector(argument(4), vbox_type, elem_bt, num_elem);
  Node* opd2 = unbox_vector(argument(5), vbox_type, elem_bt, num_elem);
  if (opd1 == NULL || opd2 == NULL) {
    return false; // operand unboxing failed
  }
  Node* test = new VectorTestNode(opd1, opd2, booltest);
  test = _gvn.transform(test);
  set_vector_result(test);
  C->set_max_vector_size(MAX2(C->max_vector_size(), (uint)(num_elem * type2aelembytes(elem_bt))));
  return true;
}

// static
// <V extends Vector, M extends Mask>
// V blend(Class<V> vectorClass, Class<M> maskClass, Class<?> elementType, int vlen,
//         V v1, V v2, M m,
//         VectorBlendOp<V,M> defaultImpl) { ...
//
bool LibraryCallKit::inline_vector_blend() {
  const TypeInstPtr* vector_klass = gvn().type(argument(0))->is_instptr();
  const TypeInstPtr* mask_klass   = gvn().type(argument(1))->is_instptr();
  const TypeInstPtr* elem_klass   = gvn().type(argument(2))->is_instptr();
  const TypeInt*     vlen         = gvn().type(argument(3))->is_int();

  if (mask_klass->const_oop() == NULL || vector_klass->const_oop() == NULL ||
      elem_klass->const_oop() == NULL || !vlen->is_con()) {
    return false; // not enough info for intrinsification
  }
  ciType* elem_type = elem_klass->const_oop()->as_instance()->java_mirror_type();
  if (!elem_type->is_primitive_type()) {
    return false; // should be primitive type
  }
  BasicType elem_bt = elem_type->basic_type();
  BasicType mask_bt = elem_bt;
  int num_elem = vlen->get_con();

  if (!arch_supports_vector(Op_VectorBlend, num_elem, elem_bt, VecMaskUseLoad)) {
    return false; // not supported
  }
  ciKlass* vbox_klass = vector_klass->const_oop()->as_instance()->java_lang_Class_klass();
  const TypeInstPtr* vbox_type = TypeInstPtr::make_exact(TypePtr::NotNull, vbox_klass);

  ciKlass* mbox_klass = mask_klass->const_oop()->as_instance()->java_lang_Class_klass();
  const TypeInstPtr* mbox_type = TypeInstPtr::make_exact(TypePtr::NotNull, mbox_klass);

  Node* v1   = unbox_vector(argument(4), vbox_type, elem_bt, num_elem);
  Node* v2   = unbox_vector(argument(5), vbox_type, elem_bt, num_elem);
  Node* mask = unbox_vector(argument(6), mbox_type, mask_bt, num_elem);

  if (v1 == NULL || v2 == NULL || mask == NULL) {
    return false; // operand unboxing failed
  }

  Node* blend = _gvn.transform(new VectorBlendNode(v1, v2, mask));
  Node* box = box_vector(blend, vbox_type, elem_bt, num_elem);
  set_vector_result(box);

  C->set_max_vector_size(MAX2(C->max_vector_size(), (uint)(num_elem * type2aelembytes(elem_bt))));
  return true;
}

//  static <V extends Vector<E,S>,
//          M extends Vector.Mask<E,S>,
//          S extends Vector.Shape, E>
//  M compare(int cond, Class<V> vectorClass, Class<M> maskClass, Class<?> elementType, int vlen,
//            V v1, V v2,
//            VectorCompareOp<V,M> defaultImpl) { ...
//
bool LibraryCallKit::inline_vector_compare() {
  const TypeInt*     cond         = gvn().type(argument(0))->is_int();
  const TypeInstPtr* vector_klass = gvn().type(argument(1))->is_instptr();
  const TypeInstPtr* mask_klass   = gvn().type(argument(2))->is_instptr();
  const TypeInstPtr* elem_klass   = gvn().type(argument(3))->is_instptr();
  const TypeInt*     vlen         = gvn().type(argument(4))->is_int();

  if (!cond->is_con() || vector_klass->const_oop() == NULL || mask_klass->const_oop() == NULL ||
      elem_klass->const_oop() == NULL || !vlen->is_con()) {
    return false; // not enough info for intrinsification
  }
  ciType* elem_type = elem_klass->const_oop()->as_instance()->java_mirror_type();
  if (!elem_type->is_primitive_type()) {
    return false; // should be primitive type
  }

  int num_elem = vlen->get_con();
  BasicType elem_bt = elem_type->basic_type();
  BasicType mask_bt = elem_bt;

  if (!arch_supports_vector(Op_VectorMaskCmp, num_elem, elem_bt, VecMaskUseStore)) {
    return false;
  }

  ciKlass* vbox_klass = vector_klass->const_oop()->as_instance()->java_lang_Class_klass();
  const TypeInstPtr* vbox_type = TypeInstPtr::make_exact(TypePtr::NotNull, vbox_klass);

  ciKlass* mbox_klass = mask_klass->const_oop()->as_instance()->java_lang_Class_klass();
  const TypeInstPtr* mbox_type = TypeInstPtr::make_exact(TypePtr::NotNull, mbox_klass);

  Node* v1 = unbox_vector(argument(5), vbox_type, elem_bt, num_elem);
  Node* v2 = unbox_vector(argument(6), vbox_type, elem_bt, num_elem);

  if (v1 == NULL || v2 == NULL) {
    return false; // operand unboxing failed
  }
  BoolTest::mask pred = (BoolTest::mask)cond->get_con();
  const TypeVect* vt = TypeVect::make(mask_bt, num_elem);
  Node* operation = _gvn.transform(new VectorMaskCmpNode(pred, v1, v2, vt));

  Node* box = box_vector(operation, mbox_type, mask_bt, num_elem);
  set_vector_result(box);

  C->set_max_vector_size(MAX2(C->max_vector_size(), (uint)(num_elem * type2aelembytes(elem_bt))));
  return true;
}

// static
// <V extends Vector, Sh extends Shuffle>
//  V rearrangeOp(Class<V> vectorClass, Class<Sh> shuffleClass, Class< ? > elementType, int vlen,
//    V v1, Sh sh,
//    VectorSwizzleOp<V, Sh, S, E> defaultImpl) { ...

bool LibraryCallKit::inline_vector_rearrange() {
  const TypeInstPtr* vector_klass = gvn().type(argument(0))->is_instptr();
  const TypeInstPtr* shuffle_klass = gvn().type(argument(1))->is_instptr();
  const TypeInstPtr* elem_klass = gvn().type(argument(2))->is_instptr();
  const TypeInt*     vlen = gvn().type(argument(3))->is_int();

  if (shuffle_klass->const_oop() == NULL || vector_klass->const_oop() == NULL ||
    elem_klass->const_oop() == NULL || !vlen->is_con()) {
    return false; // not enough info for intrinsification
  }
  ciType* elem_type = elem_klass->const_oop()->as_instance()->java_mirror_type();
  if (!elem_type->is_primitive_type()) {
    return false; // should be primitive type
  }
  BasicType elem_bt = elem_type->basic_type();
  BasicType shuffle_bt = elem_bt;
  int num_elem = vlen->get_con();

  if (!arch_supports_vector(Op_VectorLoadShuffle, num_elem, elem_bt, VecMaskNotUsed)) {
    return false; // not supported
  }
  if (!arch_supports_vector(Op_VectorRearrange, num_elem, elem_bt, VecMaskNotUsed)) {
    return false; // not supported
  }
  ciKlass* vbox_klass = vector_klass->const_oop()->as_instance()->java_lang_Class_klass();
  const TypeInstPtr* vbox_type = TypeInstPtr::make_exact(TypePtr::NotNull, vbox_klass);

  ciKlass* shbox_klass = shuffle_klass->const_oop()->as_instance()->java_lang_Class_klass();
  const TypeInstPtr* shbox_type = TypeInstPtr::make_exact(TypePtr::NotNull, shbox_klass);

  Node* v1 = unbox_vector(argument(4), vbox_type, elem_bt, num_elem);
  Node* shuffle = unbox_vector(argument(5), shbox_type, shuffle_bt, num_elem);

  if (v1 == NULL || shuffle == NULL) {
    return false; // operand unboxing failed
  }

  Node* rearrange = _gvn.transform(new VectorRearrangeNode(v1, shuffle));
  Node* box = box_vector(rearrange, vbox_type, elem_bt, num_elem);
  set_result(box);

  C->set_max_vector_size(MAX2(C->max_vector_size(), (uint)(num_elem * type2aelembytes(elem_bt))));
  return true;
}

Node* LibraryCallKit::shift_count(Node* cnt, int shift_op, BasicType bt, int num_elem) {
  assert(bt == T_INT || bt == T_LONG, "Only long and int are supported");
  juint mask = (bt == T_INT) ? (BitsPerInt - 1) : (BitsPerLong - 1);
  const TypeInt* t = cnt->find_int_type();
  if (t != NULL && t->is_con()) {
    juint shift = t->get_con();
    if (shift > mask) {
      return _gvn.transform(ConNode::make(TypeInt::make(shift & mask)));
    } else {
      return cnt;
    }
  } else {
    Node* maskedcnt = cnt;
    if (t == NULL || t->_lo < 0 || t->_hi > (int)mask) {
      Node* nmask = _gvn.transform(ConNode::make(TypeInt::make(mask)));
      maskedcnt = _gvn.transform(new AndINode(cnt, nmask));
    }
    return _gvn.transform(VectorNode::shift_count(shift_op, maskedcnt, num_elem, bt));
  }
}

static void get_svml_address(int op, int bits, BasicType bt, const char** name_ptr, address* addr_ptr) {
  assert(name_ptr != NULL, "unexpected");
  assert(addr_ptr != NULL, "unexpected");

  // Since the addresses are resolved at runtime, using switch instead of table - otherwise might get NULL addresses.
  if (bt == T_FLOAT) {
    switch(op) {
      case OP_EXP: {
          switch(bits) {
            case 64: *name_ptr = "vector_float64_exp"; *addr_ptr = StubRoutines::vector_float64_exp(); break;
            case 128: *name_ptr = "vector_float128_exp"; *addr_ptr = StubRoutines::vector_float128_exp(); break;
            case 256: *name_ptr = "vector_float256_exp"; *addr_ptr = StubRoutines::vector_float256_exp(); break;
            case 512: *name_ptr = "vector_float512_exp"; *addr_ptr = StubRoutines::vector_float512_exp(); break;
            default: Unimplemented(); break;
          }
        }
        break;
      case OP_LOG1P: {
          switch(bits) {
            case 64: *name_ptr = "vector_float64_log1p"; *addr_ptr = StubRoutines::vector_float64_log1p(); break;
            case 128: *name_ptr = "vector_float128_log1p"; *addr_ptr = StubRoutines::vector_float128_log1p(); break;
            case 256: *name_ptr = "vector_float256_log1p"; *addr_ptr = StubRoutines::vector_float256_log1p(); break;
            case 512: *name_ptr = "vector_float512_log1p"; *addr_ptr = StubRoutines::vector_float512_log1p(); break;
            default: Unimplemented(); break;
          }
        }
        break;
      case OP_LOG: {
          switch(bits) {
            case 64: *name_ptr = "vector_float64_log"; *addr_ptr = StubRoutines::vector_float64_log(); break;
            case 128: *name_ptr = "vector_float128_log"; *addr_ptr = StubRoutines::vector_float128_log(); break;
            case 256: *name_ptr = "vector_float256_log"; *addr_ptr = StubRoutines::vector_float256_log(); break;
            case 512: *name_ptr = "vector_float512_log"; *addr_ptr = StubRoutines::vector_float512_log(); break;
            default: Unimplemented(); break;
          }
        }
        break;
      case OP_LOG10: {
          switch(bits) {
            case 64: *name_ptr = "vector_float64_log10"; *addr_ptr = StubRoutines::vector_float64_log10(); break;
            case 128: *name_ptr = "vector_float128_log10"; *addr_ptr = StubRoutines::vector_float128_log10(); break;
            case 256: *name_ptr = "vector_float256_log10"; *addr_ptr = StubRoutines::vector_float256_log10(); break;
            case 512: *name_ptr = "vector_float512_log10"; *addr_ptr = StubRoutines::vector_float512_log10(); break;
            default: Unimplemented(); break;
          }
        }
        break;
      case OP_EXPM1: {
          switch(bits) {
            case 64: *name_ptr = "vector_float64_expm1"; *addr_ptr = StubRoutines::vector_float64_expm1(); break;
            case 128: *name_ptr = "vector_float128_expm1"; *addr_ptr = StubRoutines::vector_float128_expm1(); break;
            case 256: *name_ptr = "vector_float256_expm1"; *addr_ptr = StubRoutines::vector_float256_expm1(); break;
            case 512: *name_ptr = "vector_float512_expm1"; *addr_ptr = StubRoutines::vector_float512_expm1(); break;
            default: Unimplemented(); break;
          }
        }
        break;
      case OP_SIN: {
          switch(bits) {
            case 64: *name_ptr = "vector_float64_sin"; *addr_ptr = StubRoutines::vector_float64_sin(); break;
            case 128: *name_ptr = "vector_float128_sin"; *addr_ptr = StubRoutines::vector_float128_sin(); break;
            case 256: *name_ptr = "vector_float256_sin"; *addr_ptr = StubRoutines::vector_float256_sin(); break;
            case 512: *name_ptr = "vector_float512_sin"; *addr_ptr = StubRoutines::vector_float512_sin(); break;
            default: Unimplemented(); break;
          }
        }
        break;
      case OP_COS: {
          switch(bits) {
            case 64: *name_ptr = "vector_float64_cos"; *addr_ptr = StubRoutines::vector_float64_cos(); break;
            case 128: *name_ptr = "vector_float128_cos"; *addr_ptr = StubRoutines::vector_float128_cos(); break;
            case 256: *name_ptr = "vector_float256_cos"; *addr_ptr = StubRoutines::vector_float256_cos(); break;
            case 512: *name_ptr = "vector_float512_cos"; *addr_ptr = StubRoutines::vector_float512_cos(); break;
            default: Unimplemented(); break;
          }
        }
        break;
      case OP_TAN: {
          switch(bits) {
            case 64: *name_ptr = "vector_float64_tan"; *addr_ptr = StubRoutines::vector_float64_tan(); break;
            case 128: *name_ptr = "vector_float128_tan"; *addr_ptr = StubRoutines::vector_float128_tan(); break;
            case 256: *name_ptr = "vector_float256_tan"; *addr_ptr = StubRoutines::vector_float256_tan(); break;
            case 512: *name_ptr = "vector_float512_tan"; *addr_ptr = StubRoutines::vector_float512_tan(); break;
            default: Unimplemented(); break;
          }
        }
        break;
      case OP_SINH: {
          switch(bits) {
            case 64: *name_ptr = "vector_float64_sinh"; *addr_ptr = StubRoutines::vector_float64_sinh(); break;
            case 128: *name_ptr = "vector_float128_sinh"; *addr_ptr = StubRoutines::vector_float128_sinh(); break;
            case 256: *name_ptr = "vector_float256_sinh"; *addr_ptr = StubRoutines::vector_float256_sinh(); break;
            case 512: *name_ptr = "vector_float512_sinh"; *addr_ptr = StubRoutines::vector_float512_sinh(); break;
            default: Unimplemented(); break;
          }
        }
        break;
      case OP_COSH: {
          switch(bits) {
            case 64: *name_ptr = "vector_float64_cosh"; *addr_ptr = StubRoutines::vector_float64_cosh(); break;
            case 128: *name_ptr = "vector_float128_cosh"; *addr_ptr = StubRoutines::vector_float128_cosh(); break;
            case 256: *name_ptr = "vector_float256_cosh"; *addr_ptr = StubRoutines::vector_float256_cosh(); break;
            case 512: *name_ptr = "vector_float512_cosh"; *addr_ptr = StubRoutines::vector_float512_cosh(); break;
            default: Unimplemented(); break;
          }
        }
        break;
      case OP_TANH: {
          switch(bits) {
            case 64: *name_ptr = "vector_float64_tanh"; *addr_ptr = StubRoutines::vector_float64_tanh(); break;
            case 128: *name_ptr = "vector_float128_tanh"; *addr_ptr = StubRoutines::vector_float128_tanh(); break;
            case 256: *name_ptr = "vector_float256_tanh"; *addr_ptr = StubRoutines::vector_float256_tanh(); break;
            case 512: *name_ptr = "vector_float512_tanh"; *addr_ptr = StubRoutines::vector_float512_tanh(); break;
            default: Unimplemented(); break;
          }
        }
        break;
      case OP_ASIN: {
          switch(bits) {
            case 64: *name_ptr = "vector_float64_asin"; *addr_ptr = StubRoutines::vector_float64_asin(); break;
            case 128: *name_ptr = "vector_float128_asin"; *addr_ptr = StubRoutines::vector_float128_asin(); break;
            case 256: *name_ptr = "vector_float256_asin"; *addr_ptr = StubRoutines::vector_float256_asin(); break;
            case 512: *name_ptr = "vector_float512_asin"; *addr_ptr = StubRoutines::vector_float512_asin(); break;
            default: Unimplemented(); break;
          }
        }
        break;
      case OP_ACOS: {
          switch(bits) {
            case 64: *name_ptr = "vector_float64_acos"; *addr_ptr = StubRoutines::vector_float64_acos(); break;
            case 128: *name_ptr = "vector_float128_acos"; *addr_ptr = StubRoutines::vector_float128_acos(); break;
            case 256: *name_ptr = "vector_float256_acos"; *addr_ptr = StubRoutines::vector_float256_acos(); break;
            case 512: *name_ptr = "vector_float512_acos"; *addr_ptr = StubRoutines::vector_float512_acos(); break;
            default: Unimplemented(); break;
          }
        }
        break;
      case OP_ATAN: {
          switch(bits) {
            case 64: *name_ptr = "vector_float64_atan"; *addr_ptr = StubRoutines::vector_float64_atan(); break;
            case 128: *name_ptr = "vector_float128_atan"; *addr_ptr = StubRoutines::vector_float128_atan(); break;
            case 256: *name_ptr = "vector_float256_atan"; *addr_ptr = StubRoutines::vector_float256_atan(); break;
            case 512: *name_ptr = "vector_float512_atan"; *addr_ptr = StubRoutines::vector_float512_atan(); break;
            default: Unimplemented(); break;
          }
        }
        break;
      case OP_CBRT: {
          switch(bits) {
            case 64: *name_ptr = "vector_float64_cbrt"; *addr_ptr = StubRoutines::vector_float64_cbrt(); break;
            case 128: *name_ptr = "vector_float128_cbrt"; *addr_ptr = StubRoutines::vector_float128_cbrt(); break;
            case 256: *name_ptr = "vector_float256_cbrt"; *addr_ptr = StubRoutines::vector_float256_cbrt(); break;
            case 512: *name_ptr = "vector_float512_cbrt"; *addr_ptr = StubRoutines::vector_float512_cbrt(); break;
            default: Unimplemented(); break;
          }
        }
        break;
       case OP_HYPOT: {
          switch(bits) {
            case 64: *name_ptr = "vector_float64_hypot"; *addr_ptr = StubRoutines::vector_float64_hypot(); break;
            case 128: *name_ptr = "vector_float128_hypot"; *addr_ptr = StubRoutines::vector_float128_hypot(); break;
            case 256: *name_ptr = "vector_float256_hypot"; *addr_ptr = StubRoutines::vector_float256_hypot(); break;
            case 512: *name_ptr = "vector_float512_hypot"; *addr_ptr = StubRoutines::vector_float512_hypot(); break;
            default: Unimplemented(); break;
          }
        }
        break;
      case OP_POW: {
          switch(bits) {
            case 64: *name_ptr = "vector_float64_pow"; *addr_ptr = StubRoutines::vector_float64_pow(); break;
            case 128: *name_ptr = "vector_float128_pow"; *addr_ptr = StubRoutines::vector_float128_pow(); break;
            case 256: *name_ptr = "vector_float256_pow"; *addr_ptr = StubRoutines::vector_float256_pow(); break;
            case 512: *name_ptr = "vector_float512_pow"; *addr_ptr = StubRoutines::vector_float512_pow(); break;
            default: Unimplemented(); break;
          }
        }
        break;
      case OP_ATAN2: {
          switch(bits) {
            case 64: *name_ptr = "vector_float64_atan2"; *addr_ptr = StubRoutines::vector_float64_atan2(); break;
            case 128: *name_ptr = "vector_float128_atan2"; *addr_ptr = StubRoutines::vector_float128_atan2(); break;
            case 256: *name_ptr = "vector_float256_atan2"; *addr_ptr = StubRoutines::vector_float256_atan2(); break;
            case 512: *name_ptr = "vector_float512_atan2"; *addr_ptr = StubRoutines::vector_float512_atan2(); break;
            default: Unimplemented(); break;
          }
        }
        break;
      default:
        *name_ptr = "invalid";
        *addr_ptr = NULL;
        break;
    }
  } else {
    assert(bt == T_DOUBLE, "must be FP type only");
    switch(op) {
      case OP_EXP: {
          switch(bits) {
            case 64: *name_ptr = "vector_double64_exp"; *addr_ptr = StubRoutines::vector_double64_exp(); break;
            case 128: *name_ptr = "vector_double128_exp"; *addr_ptr = StubRoutines::vector_double128_exp(); break;
            case 256: *name_ptr = "vector_double256_exp"; *addr_ptr = StubRoutines::vector_double256_exp(); break;
            case 512: *name_ptr = "vector_double512_exp"; *addr_ptr = StubRoutines::vector_double512_exp(); break;
            default: Unimplemented(); break;
          }
        }
        break;
      case OP_LOG1P: {
          switch(bits) {
            case 64: *name_ptr = "vector_double64_log1p"; *addr_ptr = StubRoutines::vector_double64_log1p(); break;
            case 128: *name_ptr = "vector_double128_log1p"; *addr_ptr = StubRoutines::vector_double128_log1p(); break;
            case 256: *name_ptr = "vector_double256_log1p"; *addr_ptr = StubRoutines::vector_double256_log1p(); break;
            case 512: *name_ptr = "vector_double512_log1p"; *addr_ptr = StubRoutines::vector_double512_log1p(); break;
            default: Unimplemented(); break;
          }
        }
        break;
      case OP_LOG: {
          switch(bits) {
            case 64: *name_ptr = "vector_double64_log"; *addr_ptr = StubRoutines::vector_double64_log(); break;
            case 128: *name_ptr = "vector_double128_log"; *addr_ptr = StubRoutines::vector_double128_log(); break;
            case 256: *name_ptr = "vector_double256_log"; *addr_ptr = StubRoutines::vector_double256_log(); break;
            case 512: *name_ptr = "vector_double512_log"; *addr_ptr = StubRoutines::vector_double512_log(); break;
            default: Unimplemented(); break;
          }
        }
        break;
      case OP_LOG10: {
          switch(bits) {
            case 64: *name_ptr = "vector_double64_log10"; *addr_ptr = StubRoutines::vector_double64_log10(); break;
            case 128: *name_ptr = "vector_double128_log10"; *addr_ptr = StubRoutines::vector_double128_log10(); break;
            case 256: *name_ptr = "vector_double256_log10"; *addr_ptr = StubRoutines::vector_double256_log10(); break;
            case 512: *name_ptr = "vector_double512_log10"; *addr_ptr = StubRoutines::vector_double512_log10(); break;
            default: Unimplemented(); break;
          }
        }
        break;
      case OP_EXPM1: {
          switch(bits) {
            case 64: *name_ptr = "vector_double64_expm1"; *addr_ptr = StubRoutines::vector_double64_expm1(); break;
            case 128: *name_ptr = "vector_double128_expm1"; *addr_ptr = StubRoutines::vector_double128_expm1(); break;
            case 256: *name_ptr = "vector_double256_expm1"; *addr_ptr = StubRoutines::vector_double256_expm1(); break;
            case 512: *name_ptr = "vector_double512_expm1"; *addr_ptr = StubRoutines::vector_double512_expm1(); break;
            default: Unimplemented(); break;
          }
        }
        break;
      case OP_SIN: {
          switch(bits) {
            case 64: *name_ptr = "vector_double64_sin"; *addr_ptr = StubRoutines::vector_double64_sin(); break;
            case 128: *name_ptr = "vector_double128_sin"; *addr_ptr = StubRoutines::vector_double128_sin(); break;
            case 256: *name_ptr = "vector_double256_sin"; *addr_ptr = StubRoutines::vector_double256_sin(); break;
            case 512: *name_ptr = "vector_double512_sin"; *addr_ptr = StubRoutines::vector_double512_sin(); break;
            default: Unimplemented(); break;
          }
        }
        break;
      case OP_COS: {
          switch(bits) {
            case 64: *name_ptr = "vector_double64_cos"; *addr_ptr = StubRoutines::vector_double64_cos(); break;
            case 128: *name_ptr = "vector_double128_cos"; *addr_ptr = StubRoutines::vector_double128_cos(); break;
            case 256: *name_ptr = "vector_double256_cos"; *addr_ptr = StubRoutines::vector_double256_cos(); break;
            case 512: *name_ptr = "vector_double512_cos"; *addr_ptr = StubRoutines::vector_double512_cos(); break;
            default: Unimplemented(); break;
          }
        }
        break;
      case OP_TAN: {
          switch(bits) {
            case 64: *name_ptr = "vector_double64_tan"; *addr_ptr = StubRoutines::vector_double64_tan(); break;
            case 128: *name_ptr = "vector_double128_tan"; *addr_ptr = StubRoutines::vector_double128_tan(); break;
            case 256: *name_ptr = "vector_double256_tan"; *addr_ptr = StubRoutines::vector_double256_tan(); break;
            case 512: *name_ptr = "vector_double512_tan"; *addr_ptr = StubRoutines::vector_double512_tan(); break;
            default: Unimplemented(); break;
          }
        }
        break;
      case OP_SINH: {
          switch(bits) {
            case 64: *name_ptr = "vector_double64_sinh"; *addr_ptr = StubRoutines::vector_double64_sinh(); break;
            case 128: *name_ptr = "vector_double128_sinh"; *addr_ptr = StubRoutines::vector_double128_sinh(); break;
            case 256: *name_ptr = "vector_double256_sinh"; *addr_ptr = StubRoutines::vector_double256_sinh(); break;
            case 512: *name_ptr = "vector_double512_sinh"; *addr_ptr = StubRoutines::vector_double512_sinh(); break;
            default: Unimplemented(); break;
          }
        }
        break;
      case OP_COSH: {
          switch(bits) {
            case 64: *name_ptr = "vector_double64_cosh"; *addr_ptr = StubRoutines::vector_double64_cosh(); break;
            case 128: *name_ptr = "vector_double128_cosh"; *addr_ptr = StubRoutines::vector_double128_cosh(); break;
            case 256: *name_ptr = "vector_double256_cosh"; *addr_ptr = StubRoutines::vector_double256_cosh(); break;
            case 512: *name_ptr = "vector_double512_cosh"; *addr_ptr = StubRoutines::vector_double512_cosh(); break;
            default: Unimplemented(); break;
          }
        }
        break;
      case OP_TANH: {
          switch(bits) {
            case 64: *name_ptr = "vector_double64_tanh"; *addr_ptr = StubRoutines::vector_double64_tanh(); break;
            case 128: *name_ptr = "vector_double128_tanh"; *addr_ptr = StubRoutines::vector_double128_tanh(); break;
            case 256: *name_ptr = "vector_double256_tanh"; *addr_ptr = StubRoutines::vector_double256_tanh(); break;
            case 512: *name_ptr = "vector_double512_tanh"; *addr_ptr = StubRoutines::vector_double512_tanh(); break;
            default: Unimplemented(); break;
          }
        }
        break;
      case OP_ASIN: {
          switch(bits) {
            case 64: *name_ptr = "vector_double64_asin"; *addr_ptr = StubRoutines::vector_double64_asin(); break;
            case 128: *name_ptr = "vector_double128_asin"; *addr_ptr = StubRoutines::vector_double128_asin(); break;
            case 256: *name_ptr = "vector_double256_asin"; *addr_ptr = StubRoutines::vector_double256_asin(); break;
            case 512: *name_ptr = "vector_double512_asin"; *addr_ptr = StubRoutines::vector_double512_asin(); break;
            default: Unimplemented(); break;
          }
        }
        break;
      case OP_ACOS: {
          switch(bits) {
            case 64: *name_ptr = "vector_double64_acos"; *addr_ptr = StubRoutines::vector_double64_acos(); break;
            case 128: *name_ptr = "vector_double128_acos"; *addr_ptr = StubRoutines::vector_double128_acos(); break;
            case 256: *name_ptr = "vector_double256_acos"; *addr_ptr = StubRoutines::vector_double256_acos(); break;
            case 512: *name_ptr = "vector_double512_acos"; *addr_ptr = StubRoutines::vector_double512_acos(); break;
            default: Unimplemented(); break;
          }
        }
        break;
      case OP_ATAN: {
          switch(bits) {
            case 64: *name_ptr = "vector_double64_atan"; *addr_ptr = StubRoutines::vector_double64_atan(); break;
            case 128: *name_ptr = "vector_double128_atan"; *addr_ptr = StubRoutines::vector_double128_atan(); break;
            case 256: *name_ptr = "vector_double256_atan"; *addr_ptr = StubRoutines::vector_double256_atan(); break;
            case 512: *name_ptr = "vector_double512_atan"; *addr_ptr = StubRoutines::vector_double512_atan(); break;
            default: Unimplemented(); break;
          }
        }
        break;
      case OP_CBRT: {
          switch(bits) {
            case 64: *name_ptr = "vector_double64_cbrt"; *addr_ptr = StubRoutines::vector_double64_cbrt(); break;
            case 128: *name_ptr = "vector_double128_cbrt"; *addr_ptr = StubRoutines::vector_double128_cbrt(); break;
            case 256: *name_ptr = "vector_double256_cbrt"; *addr_ptr = StubRoutines::vector_double256_cbrt(); break;
            case 512: *name_ptr = "vector_double512_cbrt"; *addr_ptr = StubRoutines::vector_double512_cbrt(); break;
            default: Unimplemented(); break;
          }
        }
        break;
      case OP_HYPOT: {
          switch(bits) {
            case 64: *name_ptr = "vector_double64_hypot"; *addr_ptr = StubRoutines::vector_double64_hypot(); break;
            case 128: *name_ptr = "vector_double128_hypot"; *addr_ptr = StubRoutines::vector_double128_hypot(); break;
            case 256: *name_ptr = "vector_double256_hypot"; *addr_ptr = StubRoutines::vector_double256_hypot(); break;
            case 512: *name_ptr = "vector_double512_hypot"; *addr_ptr = StubRoutines::vector_double512_hypot(); break;
            default: Unimplemented(); break;
          }
        }
        break;
      case OP_POW: {
          switch(bits) {
            case 64: *name_ptr = "vector_double64_pow"; *addr_ptr = StubRoutines::vector_double64_pow(); break;
            case 128: *name_ptr = "vector_double128_pow"; *addr_ptr = StubRoutines::vector_double128_pow(); break;
            case 256: *name_ptr = "vector_double256_pow"; *addr_ptr = StubRoutines::vector_double256_pow(); break;
            case 512: *name_ptr = "vector_double512_pow"; *addr_ptr = StubRoutines::vector_double512_pow(); break;
            default: Unimplemented(); break;
          }
        }
        break;
      case OP_ATAN2: {
          switch(bits) {
            case 64: *name_ptr = "vector_double64_atan2"; *addr_ptr = StubRoutines::vector_double64_atan2(); break;
            case 128: *name_ptr = "vector_double128_atan2"; *addr_ptr = StubRoutines::vector_double128_atan2(); break;
            case 256: *name_ptr = "vector_double256_atan2"; *addr_ptr = StubRoutines::vector_double256_atan2(); break;
            case 512: *name_ptr = "vector_double512_atan2"; *addr_ptr = StubRoutines::vector_double512_atan2(); break;
            default: Unimplemented(); break;
          }
        }
        break;

      default:
        *name_ptr = "invalid";
        *addr_ptr = NULL;
        break;
    }
  }
}

Node* LibraryCallKit::gen_call_to_svml(int vector_api_op_id, BasicType bt, int num_elem, Node* opd1, Node* opd2) {
  assert(vector_api_op_id >= OP_SVML_START && vector_api_op_id <= OP_SVML_END, "need valid op id");
  assert(opd1 != NULL, "must not be null");
  const TypeVect* vt = TypeVect::make(bt, num_elem);
  const TypeFunc* call_type = OptoRuntime::Math_Vector_Vector_Type(opd2 != NULL ? 2 : 1, vt, vt);
  const char* name = NULL;
  address addr = NULL;

  // Get address for svml method.
  get_svml_address(vector_api_op_id, vt->length_in_bytes() * BitsPerByte, bt, &name, &addr);

  if (addr == NULL) {
    return NULL;
  }

  assert(name != NULL, "name must not be null");
  Node* operation = make_runtime_call(RC_VECTOR,
                                      call_type,
                                      addr,
                                      name,
                                      TypePtr::BOTTOM,
                                      opd1,
                                      opd2);
  return _gvn.transform(new ProjNode(_gvn.transform(operation), TypeFunc::Parms));
}

//  static
//  <V extends Vector<?,?>>
//  V broadcastInt(int opr, Class<V> vectorClass, Class<?> elementType, int vlen,
//                 V v, int i,
//                 VectorBroadcastIntOp<V> defaultImpl) {
//
bool LibraryCallKit::inline_vector_broadcast_int() {
  const TypeInt* opr              = gvn().type(argument(0))->is_int();
  const TypeInstPtr* vector_klass = gvn().type(argument(1))->is_instptr();
  const TypeInstPtr* elem_klass   = gvn().type(argument(2))->is_instptr();
  const TypeInt* vlen             = gvn().type(argument(3))->is_int();

  if (!opr->is_con() || vector_klass->const_oop() == NULL || elem_klass->const_oop() == NULL || !vlen->is_con()) {
    return false; // not enough info for intrinsification
  }
  ciType* elem_type = elem_klass->const_oop()->as_instance()->java_mirror_type();
  if (!elem_type->is_primitive_type()) {
    return false; // should be primitive type
  }
  BasicType elem_bt = elem_type->basic_type();
  int num_elem = vlen->get_con();
  int opc = get_opc(opr->get_con(), elem_bt);
  int sopc = VectorNode::opcode(opc, elem_bt); // get_node_id(opr->get_con(), elem_bt);
  ciKlass* vbox_klass = vector_klass->const_oop()->as_instance()->java_lang_Class_klass();
  const TypeInstPtr* vbox_type = TypeInstPtr::make_exact(TypePtr::NotNull, vbox_klass);

  if (!arch_supports_vector(sopc, num_elem, elem_bt, VecMaskNotUsed)) {
    return false; // not supported
  }
  Node* opd1 = unbox_vector(argument(4), vbox_type, elem_bt, num_elem);
  Node* opd2 = shift_count(argument(5), opc, elem_bt, num_elem);
  if (opd1 == NULL || opd2 == NULL) {
    return false;
  }
  Node* operation = _gvn.transform(VectorNode::make(opc, opd1, opd2, num_elem, elem_bt));

  Node* vbox = box_vector(operation, vbox_type, elem_bt, num_elem);
  set_vector_result(vbox);
  C->set_max_vector_size(MAX2(C->max_vector_size(), (uint)(num_elem * type2aelembytes(elem_bt))));
  return true;
}

bool LibraryCallKit::inline_vector_cast_reinterpret(bool is_cast) {
  const TypeInstPtr* vector_klass_from = gvn().type(argument(0))->is_instptr();
  const TypeInstPtr* elem_klass_from   = gvn().type(argument(1))->is_instptr();
  const TypeInt*     vlen_from         = gvn().type(argument(2))->is_int();

  const TypeInstPtr* vector_klass_to   = gvn().type(argument(3))->is_instptr();
  const TypeInstPtr* elem_klass_to     = gvn().type(argument(4))->is_instptr();
  const TypeInt*     vlen_to           = gvn().type(argument(5))->is_int();

  if (vector_klass_from->const_oop() == NULL || elem_klass_from->const_oop() == NULL || !vlen_from->is_con() ||
      vector_klass_to->const_oop() == NULL || elem_klass_to->const_oop() == NULL || !vlen_to->is_con()) {
    return false; // not enough info for intrinsification
  }

  ciKlass* vbox_klass_from = vector_klass_from->const_oop()->as_instance()->java_lang_Class_klass();
  ciKlass* vbox_klass_to = vector_klass_to->const_oop()->as_instance()->java_lang_Class_klass();
  if (!vbox_klass_from->is_vectorapi_vector() || !vbox_klass_to->is_vectorapi_vector()) {
    return false; // only vector & mask are supported
  }
  bool is_mask = vbox_klass_from->is_vectormask();

  ciType* elem_type_from = elem_klass_from->const_oop()->as_instance()->java_mirror_type();
  if (!elem_type_from->is_primitive_type()) {
    return false; // should be primitive type
  }
  BasicType elem_bt_from = elem_type_from->basic_type();
  ciType* elem_type_to = elem_klass_to->const_oop()->as_instance()->java_mirror_type();
  if (!elem_type_to->is_primitive_type()) {
    return false; // should be primitive type
  }
  BasicType elem_bt_to = elem_type_to->basic_type();
  if (is_mask && elem_bt_from != elem_bt_to) {
    return false; // type mismatch
  }
  int num_elem_from = vlen_from->get_con();
  int num_elem_to = vlen_to->get_con();

  // Check whether we can unbox to appropriate size. Even with casting, checking for reinterpret is needed
  // since we may need to change size.
  if (!arch_supports_vector(Op_VectorReinterpret,
                            num_elem_from,
                            elem_bt_from,
                            is_mask ? VecMaskUseAll : VecMaskNotUsed)) {
    return false;
  }

  // Check whether we can support resizing/reinterpreting to the new size.
  if (!arch_supports_vector(Op_VectorReinterpret,
                            num_elem_to,
                            elem_bt_to,
                            is_mask ? VecMaskUseAll : VecMaskNotUsed)) {
    return false;
  }

  // At this point, we know that both input and output vector registers are supported
  // by the architecture. Next check if the casted type is simply to same type - which means
  // that it is actually a resize and not a cast.
  if (is_cast && elem_bt_from == elem_bt_to) {
    is_cast = false;
  }

  const TypeInstPtr* vbox_type_from = TypeInstPtr::make_exact(TypePtr::NotNull, vbox_klass_from);

  Node* opd1 = unbox_vector(argument(6), vbox_type_from, elem_bt_from, num_elem_from);
  if (opd1 == NULL) {
    return false;
  }

  const TypeVect* src_type = TypeVect::make(elem_bt_from, num_elem_from);
  const TypeVect* dst_type = TypeVect::make(elem_bt_to,   num_elem_to);

  Node* op = opd1;
  if (is_cast) {
    assert(!is_mask, "masks cannot be casted");
    int cast_vopc = VectorCastNode::opcode(elem_bt_from);
    // Make sure that cast is implemented to particular type/size combination.
    if (!arch_supports_vector(cast_vopc, num_elem_to, elem_bt_to, VecMaskNotUsed)) {
      return false;
    }

    if (num_elem_from < num_elem_to) {
      // Since input and output number of elements are not consistent, we need to make sure we
      // properly size. Thus, first make a cast that retains the number of elements from source.
      // In case the size exceeds the arch size, we do the minimum.
      int num_elem_for_cast = MIN2(num_elem_from, Matcher::max_vector_size(elem_bt_to));

      // It is possible that arch does not support this intermediate vector size
      // TODO More complex logic required here to handle this corner case for the sizes.
      if (!arch_supports_vector(cast_vopc, num_elem_for_cast, elem_bt_to, VecMaskNotUsed)) {
        return false;
      }

      op = _gvn.transform(VectorCastNode::make(cast_vopc, op, elem_bt_to, num_elem_for_cast));
      // Now ensure that the destination gets properly resized to needed size.
      op = _gvn.transform(new VectorReinterpretNode(op, op->bottom_type()->is_vect(), dst_type));
    } else if (num_elem_from > num_elem_to) {
      // Since number elements from input is larger than output, simply reduce size of input (we are supposed to
      // drop top elements anyway).
      int num_elem_for_resize = MAX2(num_elem_to, Matcher::min_vector_size(elem_bt_to));

      // It is possible that arch does not support this intermediate vector size
      // TODO More complex logic required here to handle this corner case for the sizes.
      if (!arch_supports_vector(Op_VectorReinterpret,
                                num_elem_for_resize,
                                elem_bt_from,
                                VecMaskNotUsed)) {
        return false;
      }

      op = _gvn.transform(new VectorReinterpretNode(op,
                                                    src_type,
                                                    TypeVect::make(elem_bt_from,
                                                                   num_elem_for_resize)));
      op = _gvn.transform(VectorCastNode::make(cast_vopc, op, elem_bt_to, num_elem_to));
    } else {
      // Since input and output number of elements match, and since we know this vector size is
      // supported, simply do a cast with no resize needed.
      op = _gvn.transform(VectorCastNode::make(cast_vopc, op, elem_bt_to, num_elem_to));
    }
  } else if (Type::cmp(src_type, dst_type) != 0) {
    assert(!is_cast, "must be reinterpret");
    op = _gvn.transform(new VectorReinterpretNode(op, src_type, dst_type));
  }

  const TypeInstPtr* vbox_type_to = TypeInstPtr::make_exact(TypePtr::NotNull, vbox_klass_to);
  Node* vbox = box_vector(op, vbox_type_to, elem_bt_to, num_elem_to);
  set_vector_result(vbox);
  C->set_max_vector_size(MAX2(C->max_vector_size(), (uint)(num_elem_to * type2aelembytes(elem_bt_to))));
  return true;
}

bool LibraryCallKit::inline_vector_insert() {
  const TypeInstPtr* vector_klass = gvn().type(argument(0))->is_instptr();
  const TypeInstPtr* elem_klass   = gvn().type(argument(1))->is_instptr();
  const TypeInt* vlen             = gvn().type(argument(2))->is_int();
  const TypeInt* idx              = gvn().type(argument(4))->is_int();

  if (vector_klass->const_oop() == NULL || elem_klass->const_oop() == NULL || !vlen->is_con() || !idx->is_con()) {
    return false; // not enough info for intrinsification
  }
  ciType* elem_type = elem_klass->const_oop()->as_instance()->java_mirror_type();
  if (!elem_type->is_primitive_type()) {
    return false; // should be primitive type
  }
  BasicType elem_bt = elem_type->basic_type();
  int num_elem = vlen->get_con();
  if (!arch_supports_vector(Op_VectorInsert, num_elem, elem_bt, VecMaskNotUsed)) {
    return false; // not supported
  }

  ciKlass* vbox_klass = vector_klass->const_oop()->as_instance()->java_lang_Class_klass();
  const TypeInstPtr* vbox_type = TypeInstPtr::make_exact(TypePtr::NotNull, vbox_klass);

  Node* opd = unbox_vector(argument(3), vbox_type, elem_bt, num_elem);
  if (opd == NULL) {
    return false;
  }

  Node* insert_val = argument(5);
  assert(gvn().type(insert_val)->isa_long() != NULL, "expected to be long");

  // Convert insert value back to its appropriate type.
  switch (elem_bt) {
    case T_BYTE:
      insert_val = gvn().transform(new ConvL2INode(insert_val));
      insert_val = gvn().transform(new CastIINode(insert_val, TypeInt::BYTE));
      break;
    case T_SHORT:
      insert_val = gvn().transform(new ConvL2INode(insert_val));
      insert_val = gvn().transform(new CastIINode(insert_val, TypeInt::SHORT));
      break;
    case T_INT:
      insert_val = gvn().transform(new ConvL2INode(insert_val));
      break;
    case T_FLOAT:
      insert_val = gvn().transform(new ConvL2INode(insert_val));
      insert_val = gvn().transform(new MoveI2FNode(insert_val));
      break;
    case T_DOUBLE:
      insert_val = gvn().transform(new MoveL2DNode(insert_val));
      break;
    case T_LONG:
      // no conversion needed
      break;
    default: fatal("%s", type2name(elem_bt)); break;
  }

  Node* operation = _gvn.transform(VectorInsertNode::make(opd, insert_val, idx->get_con()));
  operation = box_vector(operation, vbox_type, elem_bt, num_elem);
  set_vector_result(operation);

  C->set_max_vector_size(MAX2(C->max_vector_size(), (uint)(num_elem * type2aelembytes(elem_bt))));
  return true;
}

bool LibraryCallKit::inline_vector_extract() {
  const TypeInstPtr* vector_klass = gvn().type(argument(0))->is_instptr();
  const TypeInstPtr* elem_klass   = gvn().type(argument(1))->is_instptr();
  const TypeInt* vlen             = gvn().type(argument(2))->is_int();
  const TypeInt* idx              = gvn().type(argument(4))->is_int();

  if (vector_klass->const_oop() == NULL || elem_klass->const_oop() == NULL || !vlen->is_con() || !idx->is_con()) {
    return false; // not enough info for intrinsification
  }
  ciType* elem_type = elem_klass->const_oop()->as_instance()->java_mirror_type();
  if (!elem_type->is_primitive_type()) {
    return false; // should be primitive type
  }
  BasicType elem_bt = elem_type->basic_type();
  int num_elem = vlen->get_con();
  int vopc = ExtractNode::opcode(elem_bt);
  if (!arch_supports_vector(vopc, num_elem, elem_bt, VecMaskNotUsed)) {
    return false; // not supported
  }

  ciKlass* vbox_klass = vector_klass->const_oop()->as_instance()->java_lang_Class_klass();
  const TypeInstPtr* vbox_type = TypeInstPtr::make_exact(TypePtr::NotNull, vbox_klass);

  Node* opd = unbox_vector(argument(3), vbox_type, elem_bt, num_elem);
  if (opd == NULL) {
    return false;
  }

  Node* operation = gvn().transform(ExtractNode::make(opd, idx->get_con(), elem_bt));

  Node* bits = NULL;
  switch (elem_bt) {
    case T_BYTE:
    case T_SHORT:
    case T_INT: {
      bits = gvn().transform(new ConvI2LNode(operation));
      break;
    }
    case T_FLOAT: {
      bits = gvn().transform(new MoveF2INode(operation));
      bits = gvn().transform(new ConvI2LNode(bits));
      break;
    }
    case T_DOUBLE: {
      bits = gvn().transform(new MoveD2LNode(operation));
      break;
    }
    case T_LONG: {
      bits = operation; // no conversion needed
      break;
    }
    default: fatal("%s", type2name(elem_bt));
  }

  set_vector_result(bits);
  return true;
}

//------------------------------get_state_from_sha_object-----------------------
Node * LibraryCallKit::get_state_from_sha_object(Node *sha_object) {
  Node* sha_state = load_field_from_object(sha_object, "state", "[I", /*is_exact*/ false);
  assert (sha_state != NULL, "wrong version of sun.security.provider.SHA/SHA2");
  if (sha_state == NULL) return (Node *) NULL;

  // now have the array, need to get the start address of the state array
  sha_state = access_resolve(sha_state, ACCESS_WRITE);
  Node* state = array_element_address(sha_state, intcon(0), T_INT);
  return state;
}

//------------------------------get_state_from_sha5_object-----------------------
Node * LibraryCallKit::get_state_from_sha5_object(Node *sha_object) {
  Node* sha_state = load_field_from_object(sha_object, "state", "[J", /*is_exact*/ false);
  assert (sha_state != NULL, "wrong version of sun.security.provider.SHA5");
  if (sha_state == NULL) return (Node *) NULL;

  // now have the array, need to get the start address of the state array
  sha_state = access_resolve(sha_state, ACCESS_WRITE);
  Node* state = array_element_address(sha_state, intcon(0), T_LONG);
  return state;
}

//----------------------------inline_digestBase_implCompressMB_predicate----------------------------
// Return node representing slow path of predicate check.
// the pseudo code we want to emulate with this predicate is:
//    if (digestBaseObj instanceof SHA/SHA2/SHA5) do_intrinsic, else do_javapath
//
Node* LibraryCallKit::inline_digestBase_implCompressMB_predicate(int predicate) {
  assert(UseSHA1Intrinsics || UseSHA256Intrinsics || UseSHA512Intrinsics,
         "need SHA1/SHA256/SHA512 instruction support");
  assert((uint)predicate < 3, "sanity");

  // The receiver was checked for NULL already.
  Node* digestBaseObj = argument(0);

  // get DigestBase klass for instanceOf check
  const TypeInstPtr* tinst = _gvn.type(digestBaseObj)->isa_instptr();
  assert(tinst != NULL, "digestBaseObj is null");
  assert(tinst->klass()->is_loaded(), "DigestBase is not loaded");

  const char* klass_SHA_name = NULL;
  switch (predicate) {
  case 0:
    if (UseSHA1Intrinsics) {
      // we want to do an instanceof comparison against the SHA class
      klass_SHA_name = "sun/security/provider/SHA";
    }
    break;
  case 1:
    if (UseSHA256Intrinsics) {
      // we want to do an instanceof comparison against the SHA2 class
      klass_SHA_name = "sun/security/provider/SHA2";
    }
    break;
  case 2:
    if (UseSHA512Intrinsics) {
      // we want to do an instanceof comparison against the SHA5 class
      klass_SHA_name = "sun/security/provider/SHA5";
    }
    break;
  default:
    fatal("unknown SHA intrinsic predicate: %d", predicate);
  }

  ciKlass* klass_SHA = NULL;
  if (klass_SHA_name != NULL) {
    klass_SHA = tinst->klass()->as_instance_klass()->find_klass(ciSymbol::make(klass_SHA_name));
  }
  if ((klass_SHA == NULL) || !klass_SHA->is_loaded()) {
    // if none of SHA/SHA2/SHA5 is loaded, we never take the intrinsic fast path
    Node* ctrl = control();
    set_control(top()); // no intrinsic path
    return ctrl;
  }
  ciInstanceKlass* instklass_SHA = klass_SHA->as_instance_klass();

  Node* instofSHA = gen_instanceof(digestBaseObj, makecon(TypeKlassPtr::make(instklass_SHA)));
  Node* cmp_instof = _gvn.transform(new CmpINode(instofSHA, intcon(1)));
  Node* bool_instof = _gvn.transform(new BoolNode(cmp_instof, BoolTest::ne));
  Node* instof_false = generate_guard(bool_instof, NULL, PROB_MIN);

  return instof_false;  // even if it is NULL
}

//-------------inline_fma-----------------------------------
bool LibraryCallKit::inline_fma(vmIntrinsics::ID id) {
  Node *a = NULL;
  Node *b = NULL;
  Node *c = NULL;
  Node* result = NULL;
  switch (id) {
  case vmIntrinsics::_fmaD:
    assert(callee()->signature()->size() == 6, "fma has 3 parameters of size 2 each.");
    // no receiver since it is static method
    a = round_double_node(argument(0));
    b = round_double_node(argument(2));
    c = round_double_node(argument(4));
    result = _gvn.transform(new FmaDNode(control(), a, b, c));
    break;
  case vmIntrinsics::_fmaF:
    assert(callee()->signature()->size() == 3, "fma has 3 parameters of size 1 each.");
    a = argument(0);
    b = argument(1);
    c = argument(2);
    result = _gvn.transform(new FmaFNode(control(), a, b, c));
    break;
  default:
    fatal_unexpected_iid(id);  break;
  }
  set_result(result);
  return true;
}

bool LibraryCallKit::inline_character_compare(vmIntrinsics::ID id) {
  // argument(0) is receiver
  Node* codePoint = argument(1);
  Node* n = NULL;

  switch (id) {
    case vmIntrinsics::_isDigit :
      n = new DigitNode(control(), codePoint);
      break;
    case vmIntrinsics::_isLowerCase :
      n = new LowerCaseNode(control(), codePoint);
      break;
    case vmIntrinsics::_isUpperCase :
      n = new UpperCaseNode(control(), codePoint);
      break;
    case vmIntrinsics::_isWhitespace :
      n = new WhitespaceNode(control(), codePoint);
      break;
    default:
      fatal_unexpected_iid(id);
  }

  set_result(_gvn.transform(n));
  return true;
}

bool LibraryCallKit::inline_profileBoolean() {
  Node* counts = argument(1);
  const TypeAryPtr* ary = NULL;
  ciArray* aobj = NULL;
  if (counts->is_Con()
      && (ary = counts->bottom_type()->isa_aryptr()) != NULL
      && (aobj = ary->const_oop()->as_array()) != NULL
      && (aobj->length() == 2)) {
    // Profile is int[2] where [0] and [1] correspond to false and true value occurrences respectively.
    jint false_cnt = aobj->element_value(0).as_int();
    jint  true_cnt = aobj->element_value(1).as_int();

    if (C->log() != NULL) {
      C->log()->elem("observe source='profileBoolean' false='%d' true='%d'",
                     false_cnt, true_cnt);
    }

    if (false_cnt + true_cnt == 0) {
      // According to profile, never executed.
      uncommon_trap_exact(Deoptimization::Reason_intrinsic,
                          Deoptimization::Action_reinterpret);
      return true;
    }

    // result is a boolean (0 or 1) and its profile (false_cnt & true_cnt)
    // is a number of each value occurrences.
    Node* result = argument(0);
    if (false_cnt == 0 || true_cnt == 0) {
      // According to profile, one value has been never seen.
      int expected_val = (false_cnt == 0) ? 1 : 0;

      Node* cmp  = _gvn.transform(new CmpINode(result, intcon(expected_val)));
      Node* test = _gvn.transform(new BoolNode(cmp, BoolTest::eq));

      IfNode* check = create_and_map_if(control(), test, PROB_ALWAYS, COUNT_UNKNOWN);
      Node* fast_path = _gvn.transform(new IfTrueNode(check));
      Node* slow_path = _gvn.transform(new IfFalseNode(check));

      { // Slow path: uncommon trap for never seen value and then reexecute
        // MethodHandleImpl::profileBoolean() to bump the count, so JIT knows
        // the value has been seen at least once.
        PreserveJVMState pjvms(this);
        PreserveReexecuteState preexecs(this);
        jvms()->set_should_reexecute(true);

        set_control(slow_path);
        set_i_o(i_o());

        uncommon_trap_exact(Deoptimization::Reason_intrinsic,
                            Deoptimization::Action_reinterpret);
      }
      // The guard for never seen value enables sharpening of the result and
      // returning a constant. It allows to eliminate branches on the same value
      // later on.
      set_control(fast_path);
      result = intcon(expected_val);
    }
    // Stop profiling.
    // MethodHandleImpl::profileBoolean() has profiling logic in its bytecode.
    // By replacing method body with profile data (represented as ProfileBooleanNode
    // on IR level) we effectively disable profiling.
    // It enables full speed execution once optimized code is generated.
    Node* profile = _gvn.transform(new ProfileBooleanNode(result, false_cnt, true_cnt));
    C->record_for_igvn(profile);
    set_result(profile);
    return true;
  } else {
    // Continue profiling.
    // Profile data isn't available at the moment. So, execute method's bytecode version.
    // Usually, when GWT LambdaForms are profiled it means that a stand-alone nmethod
    // is compiled and counters aren't available since corresponding MethodHandle
    // isn't a compile-time constant.
    return false;
  }
}

bool LibraryCallKit::inline_isCompileConstant() {
  Node* n = argument(0);
  set_result(n->is_Con() ? intcon(1) : intcon(0));
  return true;
}<|MERGE_RESOLUTION|>--- conflicted
+++ resolved
@@ -889,14 +889,18 @@
   case vmIntrinsics::_fmaF:
     return inline_fma(intrinsic_id());
 
-<<<<<<< HEAD
+  case vmIntrinsics::_isDigit:
+  case vmIntrinsics::_isLowerCase:
+  case vmIntrinsics::_isUpperCase:
+  case vmIntrinsics::_isWhitespace:
+    return inline_character_compare(intrinsic_id());
+
   case vmIntrinsics::_VectorUnaryOp:
     return inline_vector_nary_operation(1);
   case vmIntrinsics::_VectorBinaryOp:
     return inline_vector_nary_operation(2);
   case vmIntrinsics::_VectorTernaryOp:
     return inline_vector_nary_operation(3);
-
   case vmIntrinsics::_VectorBroadcastCoerced:
     return inline_vector_broadcast_coerced();
   case vmIntrinsics::_VectorLoadOp:
@@ -927,13 +931,6 @@
     return inline_vector_insert();
   case vmIntrinsics::_VectorExtract:
     return inline_vector_extract();
-=======
-  case vmIntrinsics::_isDigit:
-  case vmIntrinsics::_isLowerCase:
-  case vmIntrinsics::_isUpperCase:
-  case vmIntrinsics::_isWhitespace:
-    return inline_character_compare(intrinsic_id());
->>>>>>> 3623c99b
 
   default:
     // If you get here, it may be that someone has added a new intrinsic
