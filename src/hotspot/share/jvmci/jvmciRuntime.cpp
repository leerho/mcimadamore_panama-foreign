/*
 * Copyright (c) 2012, 2020, Oracle and/or its affiliates. All rights reserved.
 * DO NOT ALTER OR REMOVE COPYRIGHT NOTICES OR THIS FILE HEADER.
 *
 * This code is free software; you can redistribute it and/or modify it
 * under the terms of the GNU General Public License version 2 only, as
 * published by the Free Software Foundation.
 *
 * This code is distributed in the hope that it will be useful, but WITHOUT
 * ANY WARRANTY; without even the implied warranty of MERCHANTABILITY or
 * FITNESS FOR A PARTICULAR PURPOSE.  See the GNU General Public License
 * version 2 for more details (a copy is included in the LICENSE file that
 * accompanied this code).
 *
 * You should have received a copy of the GNU General Public License version
 * 2 along with this work; if not, write to the Free Software Foundation,
 * Inc., 51 Franklin St, Fifth Floor, Boston, MA 02110-1301 USA.
 *
 * Please contact Oracle, 500 Oracle Parkway, Redwood Shores, CA 94065 USA
 * or visit www.oracle.com if you need additional information or have any
 * questions.
 */

#include "precompiled.hpp"
#include "classfile/javaClasses.inline.hpp"
#include "classfile/symbolTable.hpp"
#include "compiler/compileBroker.hpp"
#include "gc/shared/oopStorage.inline.hpp"
#include "jvmci/jniAccessMark.inline.hpp"
#include "jvmci/jvmciCompilerToVM.hpp"
#include "jvmci/jvmciRuntime.hpp"
#include "jvmci/metadataHandles.hpp"
#include "logging/log.hpp"
#include "memory/oopFactory.hpp"
#include "memory/universe.hpp"
#include "oops/constantPool.inline.hpp"
#include "oops/method.inline.hpp"
#include "oops/objArrayKlass.hpp"
#include "oops/oop.inline.hpp"
#include "oops/typeArrayOop.inline.hpp"
#include "prims/jvmtiExport.hpp"
#include "prims/methodHandles.hpp"
#include "runtime/atomic.hpp"
#include "runtime/biasedLocking.hpp"
#include "runtime/deoptimization.hpp"
#include "runtime/fieldDescriptor.inline.hpp"
#include "runtime/frame.inline.hpp"
#include "runtime/java.hpp"
#include "runtime/jniHandles.inline.hpp"
#include "runtime/reflectionUtils.hpp"
#include "runtime/sharedRuntime.hpp"
#if INCLUDE_G1GC
#include "gc/g1/g1ThreadLocalData.hpp"
#endif // INCLUDE_G1GC

// Simple helper to see if the caller of a runtime stub which
// entered the VM has been deoptimized

static bool caller_is_deopted() {
  JavaThread* thread = JavaThread::current();
  RegisterMap reg_map(thread, false);
  frame runtime_frame = thread->last_frame();
  frame caller_frame = runtime_frame.sender(&reg_map);
  assert(caller_frame.is_compiled_frame(), "must be compiled");
  return caller_frame.is_deoptimized_frame();
}

// Stress deoptimization
static void deopt_caller() {
  if ( !caller_is_deopted()) {
    JavaThread* thread = JavaThread::current();
    RegisterMap reg_map(thread, false);
    frame runtime_frame = thread->last_frame();
    frame caller_frame = runtime_frame.sender(&reg_map);
    Deoptimization::deoptimize_frame(thread, caller_frame.id(), Deoptimization::Reason_constraint);
    assert(caller_is_deopted(), "Must be deoptimized");
  }
}

// Manages a scope for a JVMCI runtime call that attempts a heap allocation.
// If there is a pending nonasync exception upon closing the scope and the runtime
// call is of the variety where allocation failure returns NULL without an
// exception, the following action is taken:
//   1. The pending nonasync exception is cleared
//   2. NULL is written to JavaThread::_vm_result
//   3. Checks that an OutOfMemoryError is Universe::out_of_memory_error_retry().
class RetryableAllocationMark: public StackObj {
 private:
  JavaThread* _thread;
 public:
  RetryableAllocationMark(JavaThread* thread, bool activate) {
    if (activate) {
      assert(!thread->in_retryable_allocation(), "retryable allocation scope is non-reentrant");
      _thread = thread;
      _thread->set_in_retryable_allocation(true);
    } else {
      _thread = NULL;
    }
  }
  ~RetryableAllocationMark() {
    if (_thread != NULL) {
      _thread->set_in_retryable_allocation(false);
      JavaThread* THREAD = _thread;
      if (HAS_PENDING_EXCEPTION) {
        oop ex = PENDING_EXCEPTION;
        // Do not clear probable async exceptions.
        CLEAR_PENDING_NONASYNC_EXCEPTION;
        oop retry_oome = Universe::out_of_memory_error_retry();
        if (ex->is_a(retry_oome->klass()) && retry_oome != ex) {
          ResourceMark rm;
          fatal("Unexpected exception in scope of retryable allocation: " INTPTR_FORMAT " of type %s", p2i(ex), ex->klass()->external_name());
        }
        _thread->set_vm_result(NULL);
      }
    }
  }
};

JRT_BLOCK_ENTRY(void, JVMCIRuntime::new_instance_common(JavaThread* thread, Klass* klass, bool null_on_fail))
  JRT_BLOCK;
  assert(klass->is_klass(), "not a class");
  Handle holder(THREAD, klass->klass_holder()); // keep the klass alive
  InstanceKlass* h = InstanceKlass::cast(klass);
  {
    RetryableAllocationMark ram(thread, null_on_fail);
    h->check_valid_for_instantiation(true, CHECK);
    oop obj;
    if (null_on_fail) {
      if (!h->is_initialized()) {
        // Cannot re-execute class initialization without side effects
        // so return without attempting the initialization
        return;
      }
    } else {
      // make sure klass is initialized
      h->initialize(CHECK);
    }
    // allocate instance and return via TLS
    obj = h->allocate_instance(CHECK);
    thread->set_vm_result(obj);
  }
  JRT_BLOCK_END;
  SharedRuntime::on_slowpath_allocation_exit(thread);
JRT_END

JRT_BLOCK_ENTRY(void, JVMCIRuntime::new_array_common(JavaThread* thread, Klass* array_klass, jint length, bool null_on_fail))
  JRT_BLOCK;
  // Note: no handle for klass needed since they are not used
  //       anymore after new_objArray() and no GC can happen before.
  //       (This may have to change if this code changes!)
  assert(array_klass->is_klass(), "not a class");
  oop obj;
  if (array_klass->is_typeArray_klass()) {
    BasicType elt_type = TypeArrayKlass::cast(array_klass)->element_type();
    RetryableAllocationMark ram(thread, null_on_fail);
    obj = oopFactory::new_typeArray(elt_type, length, CHECK);
  } else {
    Handle holder(THREAD, array_klass->klass_holder()); // keep the klass alive
    Klass* elem_klass = ObjArrayKlass::cast(array_klass)->element_klass();
    RetryableAllocationMark ram(thread, null_on_fail);
    obj = oopFactory::new_objArray(elem_klass, length, CHECK);
  }
  thread->set_vm_result(obj);
  // This is pretty rare but this runtime patch is stressful to deoptimization
  // if we deoptimize here so force a deopt to stress the path.
  if (DeoptimizeALot) {
    static int deopts = 0;
    // Alternate between deoptimizing and raising an error (which will also cause a deopt)
    if (deopts++ % 2 == 0) {
      if (null_on_fail) {
        return;
      } else {
        ResourceMark rm(THREAD);
        THROW(vmSymbols::java_lang_OutOfMemoryError());
      }
    } else {
      deopt_caller();
    }
  }
  JRT_BLOCK_END;
  SharedRuntime::on_slowpath_allocation_exit(thread);
JRT_END

JRT_ENTRY(void, JVMCIRuntime::new_multi_array_common(JavaThread* thread, Klass* klass, int rank, jint* dims, bool null_on_fail))
  assert(klass->is_klass(), "not a class");
  assert(rank >= 1, "rank must be nonzero");
  Handle holder(THREAD, klass->klass_holder()); // keep the klass alive
  RetryableAllocationMark ram(thread, null_on_fail);
  oop obj = ArrayKlass::cast(klass)->multi_allocate(rank, dims, CHECK);
  thread->set_vm_result(obj);
JRT_END

JRT_ENTRY(void, JVMCIRuntime::dynamic_new_array_common(JavaThread* thread, oopDesc* element_mirror, jint length, bool null_on_fail))
  RetryableAllocationMark ram(thread, null_on_fail);
  oop obj = Reflection::reflect_new_array(element_mirror, length, CHECK);
  thread->set_vm_result(obj);
JRT_END

JRT_ENTRY(void, JVMCIRuntime::dynamic_new_instance_common(JavaThread* thread, oopDesc* type_mirror, bool null_on_fail))
  InstanceKlass* klass = InstanceKlass::cast(java_lang_Class::as_Klass(type_mirror));

  if (klass == NULL) {
    ResourceMark rm(THREAD);
    THROW(vmSymbols::java_lang_InstantiationException());
  }
  RetryableAllocationMark ram(thread, null_on_fail);

  // Create new instance (the receiver)
  klass->check_valid_for_instantiation(false, CHECK);

  if (null_on_fail) {
    if (!klass->is_initialized()) {
      // Cannot re-execute class initialization without side effects
      // so return without attempting the initialization
      return;
    }
  } else {
    // Make sure klass gets initialized
    klass->initialize(CHECK);
  }

  oop obj = klass->allocate_instance(CHECK);
  thread->set_vm_result(obj);
JRT_END

extern void vm_exit(int code);

// Enter this method from compiled code handler below. This is where we transition
// to VM mode. This is done as a helper routine so that the method called directly
// from compiled code does not have to transition to VM. This allows the entry
// method to see if the nmethod that we have just looked up a handler for has
// been deoptimized while we were in the vm. This simplifies the assembly code
// cpu directories.
//
// We are entering here from exception stub (via the entry method below)
// If there is a compiled exception handler in this method, we will continue there;
// otherwise we will unwind the stack and continue at the caller of top frame method
// Note: we enter in Java using a special JRT wrapper. This wrapper allows us to
// control the area where we can allow a safepoint. After we exit the safepoint area we can
// check to see if the handler we are going to return is now in a nmethod that has
// been deoptimized. If that is the case we return the deopt blob
// unpack_with_exception entry instead. This makes life for the exception blob easier
// because making that same check and diverting is painful from assembly language.
JRT_ENTRY_NO_ASYNC(static address, exception_handler_for_pc_helper(JavaThread* thread, oopDesc* ex, address pc, CompiledMethod*& cm))
  // Reset method handle flag.
  thread->set_is_method_handle_return(false);

  Handle exception(thread, ex);
  cm = CodeCache::find_compiled(pc);
  assert(cm != NULL, "this is not a compiled method");
  // Adjust the pc as needed/
  if (cm->is_deopt_pc(pc)) {
    RegisterMap map(thread, false);
    frame exception_frame = thread->last_frame().sender(&map);
    // if the frame isn't deopted then pc must not correspond to the caller of last_frame
    assert(exception_frame.is_deoptimized_frame(), "must be deopted");
    pc = exception_frame.pc();
  }
#ifdef ASSERT
  assert(exception.not_null(), "NULL exceptions should be handled by throw_exception");
  assert(oopDesc::is_oop(exception()), "just checking");
  // Check that exception is a subclass of Throwable, otherwise we have a VerifyError
  if (!(exception->is_a(SystemDictionary::Throwable_klass()))) {
    if (ExitVMOnVerifyError) vm_exit(-1);
    ShouldNotReachHere();
  }
#endif

  // Check the stack guard pages and reenable them if necessary and there is
  // enough space on the stack to do so.  Use fast exceptions only if the guard
  // pages are enabled.
  bool guard_pages_enabled = thread->stack_overflow_state()->reguard_stack_if_needed();

  if (JvmtiExport::can_post_on_exceptions()) {
    // To ensure correct notification of exception catches and throws
    // we have to deoptimize here.  If we attempted to notify the
    // catches and throws during this exception lookup it's possible
    // we could deoptimize on the way out of the VM and end back in
    // the interpreter at the throw site.  This would result in double
    // notifications since the interpreter would also notify about
    // these same catches and throws as it unwound the frame.

    RegisterMap reg_map(thread);
    frame stub_frame = thread->last_frame();
    frame caller_frame = stub_frame.sender(&reg_map);

    // We don't really want to deoptimize the nmethod itself since we
    // can actually continue in the exception handler ourselves but I
    // don't see an easy way to have the desired effect.
    Deoptimization::deoptimize_frame(thread, caller_frame.id(), Deoptimization::Reason_constraint);
    assert(caller_is_deopted(), "Must be deoptimized");

    return SharedRuntime::deopt_blob()->unpack_with_exception_in_tls();
  }

  // ExceptionCache is used only for exceptions at call sites and not for implicit exceptions
  if (guard_pages_enabled) {
    address fast_continuation = cm->handler_for_exception_and_pc(exception, pc);
    if (fast_continuation != NULL) {
      // Set flag if return address is a method handle call site.
      thread->set_is_method_handle_return(cm->is_method_handle_return(pc));
      return fast_continuation;
    }
  }

  // If the stack guard pages are enabled, check whether there is a handler in
  // the current method.  Otherwise (guard pages disabled), force an unwind and
  // skip the exception cache update (i.e., just leave continuation==NULL).
  address continuation = NULL;
  if (guard_pages_enabled) {

    // New exception handling mechanism can support inlined methods
    // with exception handlers since the mappings are from PC to PC

    // debugging support
    // tracing
    if (log_is_enabled(Info, exceptions)) {
      ResourceMark rm;
      stringStream tempst;
      assert(cm->method() != NULL, "Unexpected null method()");
      tempst.print("compiled method <%s>\n"
                   " at PC" INTPTR_FORMAT " for thread " INTPTR_FORMAT,
                   cm->method()->print_value_string(), p2i(pc), p2i(thread));
      Exceptions::log_exception(exception, tempst.as_string());
    }
    // for AbortVMOnException flag
    NOT_PRODUCT(Exceptions::debug_check_abort(exception));

    // Clear out the exception oop and pc since looking up an
    // exception handler can cause class loading, which might throw an
    // exception and those fields are expected to be clear during
    // normal bytecode execution.
    thread->clear_exception_oop_and_pc();

    bool recursive_exception = false;
    continuation = SharedRuntime::compute_compiled_exc_handler(cm, pc, exception, false, false, recursive_exception);
    // If an exception was thrown during exception dispatch, the exception oop may have changed
    thread->set_exception_oop(exception());
    thread->set_exception_pc(pc);

    // The exception cache is used only for non-implicit exceptions
    // Update the exception cache only when another exception did
    // occur during the computation of the compiled exception handler
    // (e.g., when loading the class of the catch type).
    // Checking for exception oop equality is not
    // sufficient because some exceptions are pre-allocated and reused.
    if (continuation != NULL && !recursive_exception && !SharedRuntime::deopt_blob()->contains(continuation)) {
      cm->add_handler_for_exception_and_pc(exception, pc, continuation);
    }
  }

  // Set flag if return address is a method handle call site.
  thread->set_is_method_handle_return(cm->is_method_handle_return(pc));

  if (log_is_enabled(Info, exceptions)) {
    ResourceMark rm;
    log_info(exceptions)("Thread " PTR_FORMAT " continuing at PC " PTR_FORMAT
                         " for exception thrown at PC " PTR_FORMAT,
                         p2i(thread), p2i(continuation), p2i(pc));
  }

  return continuation;
JRT_END

// Enter this method from compiled code only if there is a Java exception handler
// in the method handling the exception.
// We are entering here from exception stub. We don't do a normal VM transition here.
// We do it in a helper. This is so we can check to see if the nmethod we have just
// searched for an exception handler has been deoptimized in the meantime.
address JVMCIRuntime::exception_handler_for_pc(JavaThread* thread) {
  oop exception = thread->exception_oop();
  address pc = thread->exception_pc();
  // Still in Java mode
  DEBUG_ONLY(ResetNoHandleMark rnhm);
  CompiledMethod* cm = NULL;
  address continuation = NULL;
  {
    // Enter VM mode by calling the helper
    ResetNoHandleMark rnhm;
    continuation = exception_handler_for_pc_helper(thread, exception, pc, cm);
  }
  // Back in JAVA, use no oops DON'T safepoint

  // Now check to see if the compiled method we were called from is now deoptimized.
  // If so we must return to the deopt blob and deoptimize the nmethod
  if (cm != NULL && caller_is_deopted()) {
    continuation = SharedRuntime::deopt_blob()->unpack_with_exception_in_tls();
  }

  assert(continuation != NULL, "no handler found");
  return continuation;
}

JRT_BLOCK_ENTRY(void, JVMCIRuntime::monitorenter(JavaThread* thread, oopDesc* obj, BasicLock* lock))
  SharedRuntime::monitor_enter_helper(obj, lock, thread);
JRT_END

JRT_LEAF(void, JVMCIRuntime::monitorexit(JavaThread* thread, oopDesc* obj, BasicLock* lock))
  assert(thread->last_Java_sp(), "last_Java_sp must be set");
  assert(oopDesc::is_oop(obj), "invalid lock object pointer dected");
  SharedRuntime::monitor_exit_helper(obj, lock, thread);
JRT_END

// Object.notify() fast path, caller does slow path
JRT_LEAF(jboolean, JVMCIRuntime::object_notify(JavaThread *thread, oopDesc* obj))

  // Very few notify/notifyAll operations find any threads on the waitset, so
  // the dominant fast-path is to simply return.
  // Relatedly, it's critical that notify/notifyAll be fast in order to
  // reduce lock hold times.
  if (!SafepointSynchronize::is_synchronizing()) {
    if (ObjectSynchronizer::quick_notify(obj, thread, false)) {
      return true;
    }
  }
  return false; // caller must perform slow path

JRT_END

// Object.notifyAll() fast path, caller does slow path
JRT_LEAF(jboolean, JVMCIRuntime::object_notifyAll(JavaThread *thread, oopDesc* obj))

  if (!SafepointSynchronize::is_synchronizing() ) {
    if (ObjectSynchronizer::quick_notify(obj, thread, true)) {
      return true;
    }
  }
  return false; // caller must perform slow path

JRT_END

JRT_BLOCK_ENTRY(int, JVMCIRuntime::throw_and_post_jvmti_exception(JavaThread* thread, const char* exception, const char* message))
  JRT_BLOCK;
  TempNewSymbol symbol = SymbolTable::new_symbol(exception);
  SharedRuntime::throw_and_post_jvmti_exception(thread, symbol, message);
  JRT_BLOCK_END;
  return caller_is_deopted();
JRT_END

JRT_BLOCK_ENTRY(int, JVMCIRuntime::throw_klass_external_name_exception(JavaThread* thread, const char* exception, Klass* klass))
  JRT_BLOCK;
  ResourceMark rm(thread);
  TempNewSymbol symbol = SymbolTable::new_symbol(exception);
  SharedRuntime::throw_and_post_jvmti_exception(thread, symbol, klass->external_name());
  JRT_BLOCK_END;
  return caller_is_deopted();
JRT_END

JRT_BLOCK_ENTRY(int, JVMCIRuntime::throw_class_cast_exception(JavaThread* thread, const char* exception, Klass* caster_klass, Klass* target_klass))
  JRT_BLOCK;
  ResourceMark rm(thread);
  const char* message = SharedRuntime::generate_class_cast_message(caster_klass, target_klass);
  TempNewSymbol symbol = SymbolTable::new_symbol(exception);
  SharedRuntime::throw_and_post_jvmti_exception(thread, symbol, message);
  JRT_BLOCK_END;
  return caller_is_deopted();
JRT_END

JRT_LEAF(void, JVMCIRuntime::log_object(JavaThread* thread, oopDesc* obj, bool as_string, bool newline))
  ttyLocker ttyl;

  if (obj == NULL) {
    tty->print("NULL");
  } else if (oopDesc::is_oop_or_null(obj, true) && (!as_string || !java_lang_String::is_instance(obj))) {
    if (oopDesc::is_oop_or_null(obj, true)) {
      char buf[O_BUFLEN];
      tty->print("%s@" INTPTR_FORMAT, obj->klass()->name()->as_C_string(buf, O_BUFLEN), p2i(obj));
    } else {
      tty->print(INTPTR_FORMAT, p2i(obj));
    }
  } else {
    ResourceMark rm;
    assert(obj != NULL && java_lang_String::is_instance(obj), "must be");
    char *buf = java_lang_String::as_utf8_string(obj);
    tty->print_raw(buf);
  }
  if (newline) {
    tty->cr();
  }
JRT_END

#if INCLUDE_G1GC

JRT_LEAF(void, JVMCIRuntime::write_barrier_pre(JavaThread* thread, oopDesc* obj))
  G1ThreadLocalData::satb_mark_queue(thread).enqueue(obj);
JRT_END

JRT_LEAF(void, JVMCIRuntime::write_barrier_post(JavaThread* thread, void* card_addr))
  G1ThreadLocalData::dirty_card_queue(thread).enqueue(card_addr);
JRT_END

#endif // INCLUDE_G1GC

JRT_LEAF(jboolean, JVMCIRuntime::validate_object(JavaThread* thread, oopDesc* parent, oopDesc* child))
  bool ret = true;
  if(!Universe::heap()->is_in(parent)) {
    tty->print_cr("Parent Object " INTPTR_FORMAT " not in heap", p2i(parent));
    parent->print();
    ret=false;
  }
  if(!Universe::heap()->is_in(child)) {
    tty->print_cr("Child Object " INTPTR_FORMAT " not in heap", p2i(child));
    child->print();
    ret=false;
  }
  return (jint)ret;
JRT_END

JRT_ENTRY(void, JVMCIRuntime::vm_error(JavaThread* thread, jlong where, jlong format, jlong value))
  ResourceMark rm;
  const char *error_msg = where == 0L ? "<internal JVMCI error>" : (char*) (address) where;
  char *detail_msg = NULL;
  if (format != 0L) {
    const char* buf = (char*) (address) format;
    size_t detail_msg_length = strlen(buf) * 2;
    detail_msg = (char *) NEW_RESOURCE_ARRAY(u_char, detail_msg_length);
    jio_snprintf(detail_msg, detail_msg_length, buf, value);
  }
  report_vm_error(__FILE__, __LINE__, error_msg, "%s", detail_msg);
JRT_END

JRT_LEAF(oopDesc*, JVMCIRuntime::load_and_clear_exception(JavaThread* thread))
  oop exception = thread->exception_oop();
  assert(exception != NULL, "npe");
  thread->set_exception_oop(NULL);
  thread->set_exception_pc(0);
  return exception;
JRT_END

PRAGMA_DIAG_PUSH
PRAGMA_FORMAT_NONLITERAL_IGNORED
JRT_LEAF(void, JVMCIRuntime::log_printf(JavaThread* thread, const char* format, jlong v1, jlong v2, jlong v3))
  ResourceMark rm;
  tty->print(format, v1, v2, v3);
JRT_END
PRAGMA_DIAG_POP

static void decipher(jlong v, bool ignoreZero) {
  if (v != 0 || !ignoreZero) {
    void* p = (void *)(address) v;
    CodeBlob* cb = CodeCache::find_blob(p);
    if (cb) {
      if (cb->is_nmethod()) {
        char buf[O_BUFLEN];
        tty->print("%s [" INTPTR_FORMAT "+" JLONG_FORMAT "]", cb->as_nmethod_or_null()->method()->name_and_sig_as_C_string(buf, O_BUFLEN), p2i(cb->code_begin()), (jlong)((address)v - cb->code_begin()));
        return;
      }
      cb->print_value_on(tty);
      return;
    }
    if (Universe::heap()->is_in(p)) {
      oop obj = oop(p);
      obj->print_value_on(tty);
      return;
    }
    tty->print(INTPTR_FORMAT " [long: " JLONG_FORMAT ", double %lf, char %c]",p2i((void *)v), (jlong)v, (jdouble)v, (char)v);
  }
}

PRAGMA_DIAG_PUSH
PRAGMA_FORMAT_NONLITERAL_IGNORED
JRT_LEAF(void, JVMCIRuntime::vm_message(jboolean vmError, jlong format, jlong v1, jlong v2, jlong v3))
  ResourceMark rm;
  const char *buf = (const char*) (address) format;
  if (vmError) {
    if (buf != NULL) {
      fatal(buf, v1, v2, v3);
    } else {
      fatal("<anonymous error>");
    }
  } else if (buf != NULL) {
    tty->print(buf, v1, v2, v3);
  } else {
    assert(v2 == 0, "v2 != 0");
    assert(v3 == 0, "v3 != 0");
    decipher(v1, false);
  }
JRT_END
PRAGMA_DIAG_POP

JRT_LEAF(void, JVMCIRuntime::log_primitive(JavaThread* thread, jchar typeChar, jlong value, jboolean newline))
  union {
      jlong l;
      jdouble d;
      jfloat f;
  } uu;
  uu.l = value;
  switch (typeChar) {
    case 'Z': tty->print(value == 0 ? "false" : "true"); break;
    case 'B': tty->print("%d", (jbyte) value); break;
    case 'C': tty->print("%c", (jchar) value); break;
    case 'S': tty->print("%d", (jshort) value); break;
    case 'I': tty->print("%d", (jint) value); break;
    case 'F': tty->print("%f", uu.f); break;
    case 'J': tty->print(JLONG_FORMAT, value); break;
    case 'D': tty->print("%lf", uu.d); break;
    default: assert(false, "unknown typeChar"); break;
  }
  if (newline) {
    tty->cr();
  }
JRT_END

JRT_ENTRY(jint, JVMCIRuntime::identity_hash_code(JavaThread* thread, oopDesc* obj))
  return (jint) obj->identity_hash();
JRT_END

JRT_ENTRY(jint, JVMCIRuntime::test_deoptimize_call_int(JavaThread* thread, int value))
  deopt_caller();
  return (jint) value;
JRT_END


// private static JVMCIRuntime JVMCI.initializeRuntime()
JVM_ENTRY_NO_ENV(jobject, JVM_GetJVMCIRuntime(JNIEnv *env, jclass c))
  JNI_JVMCIENV(thread, env);
  if (!EnableJVMCI) {
    JVMCI_THROW_MSG_NULL(InternalError, "JVMCI is not enabled");
  }
  JVMCIENV->runtime()->initialize_HotSpotJVMCIRuntime(JVMCI_CHECK_NULL);
  JVMCIObject runtime = JVMCIENV->runtime()->get_HotSpotJVMCIRuntime(JVMCI_CHECK_NULL);
  return JVMCIENV->get_jobject(runtime);
JVM_END

void JVMCIRuntime::call_getCompiler(TRAPS) {
  THREAD_JVMCIENV(JavaThread::current());
  JVMCIObject jvmciRuntime = JVMCIRuntime::get_HotSpotJVMCIRuntime(JVMCI_CHECK);
  initialize(JVMCIENV);
  JVMCIENV->call_HotSpotJVMCIRuntime_getCompiler(jvmciRuntime, JVMCI_CHECK);
}

void JVMCINMethodData::initialize(
  int nmethod_mirror_index,
  const char* name,
  FailedSpeculation** failed_speculations)
{
  _failed_speculations = failed_speculations;
  _nmethod_mirror_index = nmethod_mirror_index;
  if (name != NULL) {
    _has_name = true;
    char* dest = (char*) this->name();
    strcpy(dest, name);
  } else {
    _has_name = false;
  }
}

void JVMCINMethodData::add_failed_speculation(nmethod* nm, jlong speculation) {
  jlong index = speculation >> JVMCINMethodData::SPECULATION_LENGTH_BITS;
  guarantee(index >= 0 && index <= max_jint, "Encoded JVMCI speculation index is not a positive Java int: " INTPTR_FORMAT, index);
  int length = speculation & JVMCINMethodData::SPECULATION_LENGTH_MASK;
  if (index + length > (uint) nm->speculations_size()) {
    fatal(INTPTR_FORMAT "[index: " JLONG_FORMAT ", length: %d out of bounds wrt encoded speculations of length %u", speculation, index, length, nm->speculations_size());
  }
  address data = nm->speculations_begin() + index;
  FailedSpeculation::add_failed_speculation(nm, _failed_speculations, data, length);
}

oop JVMCINMethodData::get_nmethod_mirror(nmethod* nm, bool phantom_ref) {
  if (_nmethod_mirror_index == -1) {
    return NULL;
  }
  if (phantom_ref) {
    return nm->oop_at_phantom(_nmethod_mirror_index);
  } else {
    return nm->oop_at(_nmethod_mirror_index);
  }
}

void JVMCINMethodData::set_nmethod_mirror(nmethod* nm, oop new_mirror) {
  assert(_nmethod_mirror_index != -1, "cannot set JVMCI mirror for nmethod");
  oop* addr = nm->oop_addr_at(_nmethod_mirror_index);
  assert(new_mirror != NULL, "use clear_nmethod_mirror to clear the mirror");
  assert(*addr == NULL, "cannot overwrite non-null mirror");

  *addr = new_mirror;

  // Since we've patched some oops in the nmethod,
  // (re)register it with the heap.
  MutexLocker ml(CodeCache_lock, Mutex::_no_safepoint_check_flag);
  Universe::heap()->register_nmethod(nm);
}

void JVMCINMethodData::clear_nmethod_mirror(nmethod* nm) {
  if (_nmethod_mirror_index != -1) {
    oop* addr = nm->oop_addr_at(_nmethod_mirror_index);
    *addr = NULL;
  }
}

void JVMCINMethodData::invalidate_nmethod_mirror(nmethod* nm) {
  oop nmethod_mirror = get_nmethod_mirror(nm, /* phantom_ref */ false);
  if (nmethod_mirror == NULL) {
    return;
  }

  // Update the values in the mirror if it still refers to nm.
  // We cannot use JVMCIObject to wrap the mirror as this is called
  // during GC, forbidding the creation of JNIHandles.
  JVMCIEnv* jvmciEnv = NULL;
  nmethod* current = (nmethod*) HotSpotJVMCI::InstalledCode::address(jvmciEnv, nmethod_mirror);
  if (nm == current) {
    if (!nm->is_alive()) {
      // Break the link from the mirror to nm such that
      // future invocations via the mirror will result in
      // an InvalidInstalledCodeException.
      HotSpotJVMCI::InstalledCode::set_address(jvmciEnv, nmethod_mirror, 0);
      HotSpotJVMCI::InstalledCode::set_entryPoint(jvmciEnv, nmethod_mirror, 0);
    } else if (nm->is_not_entrant()) {
      // Zero the entry point so any new invocation will fail but keep
      // the address link around that so that existing activations can
      // be deoptimized via the mirror (i.e. JVMCIEnv::invalidate_installed_code).
      HotSpotJVMCI::InstalledCode::set_entryPoint(jvmciEnv, nmethod_mirror, 0);
    }
  }
}

JVMCIRuntime::JVMCIRuntime(int id) {
  _init_state = uninitialized;
  _shared_library_javavm = NULL;
  _id = id;
  _metadata_handles = new MetadataHandles();
  JVMCI_event_1("created new JVMCI runtime %d (" PTR_FORMAT ")", id, p2i(this));
}

// Handles to objects in the Hotspot heap.
static OopStorage* object_handles() {
  return Universe::vm_global();
}

jobject JVMCIRuntime::make_global(const Handle& obj) {
  assert(!Universe::heap()->is_gc_active(), "can't extend the root set during GC");
  assert(oopDesc::is_oop(obj()), "not an oop");
  oop* ptr = object_handles()->allocate();
  jobject res = NULL;
  if (ptr != NULL) {
    assert(*ptr == NULL, "invariant");
    NativeAccess<>::oop_store(ptr, obj());
    res = reinterpret_cast<jobject>(ptr);
  } else {
    vm_exit_out_of_memory(sizeof(oop), OOM_MALLOC_ERROR,
                          "Cannot create JVMCI oop handle");
  }
  MutexLocker ml(JVMCI_lock);
  return res;
}

void JVMCIRuntime::destroy_global(jobject handle) {
  // Assert before nulling out, for better debugging.
  assert(is_global_handle(handle), "precondition");
  oop* oop_ptr = reinterpret_cast<oop*>(handle);
  NativeAccess<>::oop_store(oop_ptr, (oop)NULL);
  object_handles()->release(oop_ptr);
  MutexLocker ml(JVMCI_lock);
}

bool JVMCIRuntime::is_global_handle(jobject handle) {
  const oop* ptr = reinterpret_cast<oop*>(handle);
  return object_handles()->allocation_status(ptr) == OopStorage::ALLOCATED_ENTRY;
}

jmetadata JVMCIRuntime::allocate_handle(const methodHandle& handle) {
  MutexLocker ml(JVMCI_lock);
  return _metadata_handles->allocate_handle(handle);
}

jmetadata JVMCIRuntime::allocate_handle(const constantPoolHandle& handle) {
  MutexLocker ml(JVMCI_lock);
  return _metadata_handles->allocate_handle(handle);
}

void JVMCIRuntime::release_handle(jmetadata handle) {
  MutexLocker ml(JVMCI_lock);
  _metadata_handles->chain_free_list(handle);
}

// Function for redirecting shared library JavaVM output to tty
static void _log(const char* buf, size_t count) {
  tty->write((char*) buf, count);
}

// Function for shared library JavaVM to flush tty
static void _flush_log() {
  tty->flush();
}

// Function for shared library JavaVM to exit HotSpot on a fatal error
static void _fatal() {
  fatal("Fatal error in JVMCI shared library");
}

JNIEnv* JVMCIRuntime::init_shared_library_javavm() {
  JavaVM* javaVM = (JavaVM*) _shared_library_javavm;
  if (javaVM == NULL) {
    MutexLocker locker(JVMCI_lock);
    // Check again under JVMCI_lock
    javaVM = (JavaVM*) _shared_library_javavm;
    if (javaVM != NULL) {
      return NULL;
    }
    char* sl_path;
    void* sl_handle = JVMCI::get_shared_library(sl_path, true);

    jint (*JNI_CreateJavaVM)(JavaVM **pvm, void **penv, void *args);
    typedef jint (*JNI_CreateJavaVM_t)(JavaVM **pvm, void **penv, void *args);

    JNI_CreateJavaVM = CAST_TO_FN_PTR(JNI_CreateJavaVM_t, os::dll_lookup(sl_handle, "JNI_CreateJavaVM"));
    if (JNI_CreateJavaVM == NULL) {
      fatal("Unable to find JNI_CreateJavaVM in %s", sl_path);
    }

    ResourceMark rm;
    JavaVMInitArgs vm_args;
    vm_args.version = JNI_VERSION_1_2;
    vm_args.ignoreUnrecognized = JNI_TRUE;
    JavaVMOption options[4];
    jlong javaVM_id = 0;

    // Protocol: JVMCI shared library JavaVM should support a non-standard "_javavm_id"
    // option whose extraInfo info field is a pointer to which a unique id for the
    // JavaVM should be written.
    options[0].optionString = (char*) "_javavm_id";
    options[0].extraInfo = &javaVM_id;

    options[1].optionString = (char*) "_log";
    options[1].extraInfo = (void*) _log;
    options[2].optionString = (char*) "_flush_log";
    options[2].extraInfo = (void*) _flush_log;
    options[3].optionString = (char*) "_fatal";
    options[3].extraInfo = (void*) _fatal;

    vm_args.version = JNI_VERSION_1_2;
    vm_args.options = options;
    vm_args.nOptions = sizeof(options) / sizeof(JavaVMOption);

    JNIEnv* env = NULL;
    int result = (*JNI_CreateJavaVM)(&javaVM, (void**) &env, &vm_args);
    if (result == JNI_OK) {
      guarantee(env != NULL, "missing env");
      _shared_library_javavm = javaVM;
      JVMCI_event_1("created JavaVM[%ld]@" PTR_FORMAT " for JVMCI runtime %d", javaVM_id, p2i(javaVM), _id);
      return env;
    } else {
      fatal("JNI_CreateJavaVM failed with return value %d", result);
    }
  }
  return NULL;
}

void JVMCIRuntime::init_JavaVM_info(jlongArray info, JVMCI_TRAPS) {
  if (info != NULL) {
    typeArrayOop info_oop = (typeArrayOop) JNIHandles::resolve(info);
    if (info_oop->length() < 4) {
      JVMCI_THROW_MSG(ArrayIndexOutOfBoundsException, err_msg("%d < 4", info_oop->length()));
    }
    JavaVM* javaVM = (JavaVM*) _shared_library_javavm;
    info_oop->long_at_put(0, (jlong) (address) javaVM);
    info_oop->long_at_put(1, (jlong) (address) javaVM->functions->reserved0);
    info_oop->long_at_put(2, (jlong) (address) javaVM->functions->reserved1);
    info_oop->long_at_put(3, (jlong) (address) javaVM->functions->reserved2);
  }
}

#define JAVAVM_CALL_BLOCK                                             \
  guarantee(thread != NULL && _shared_library_javavm != NULL, "npe"); \
  ThreadToNativeFromVM ttnfv(thread);                                 \
  JavaVM* javavm = (JavaVM*) _shared_library_javavm;

jint JVMCIRuntime::AttachCurrentThread(JavaThread* thread, void **penv, void *args) {
  JAVAVM_CALL_BLOCK
  return javavm->AttachCurrentThread(penv, args);
}

jint JVMCIRuntime::AttachCurrentThreadAsDaemon(JavaThread* thread, void **penv, void *args) {
  JAVAVM_CALL_BLOCK
  return javavm->AttachCurrentThreadAsDaemon(penv, args);
}

jint JVMCIRuntime::DetachCurrentThread(JavaThread* thread) {
  JAVAVM_CALL_BLOCK
  return javavm->DetachCurrentThread();
}

jint JVMCIRuntime::GetEnv(JavaThread* thread, void **penv, jint version) {
  JAVAVM_CALL_BLOCK
  return javavm->GetEnv(penv, version);
}
#undef JAVAVM_CALL_BLOCK                                             \

void JVMCIRuntime::initialize_HotSpotJVMCIRuntime(JVMCI_TRAPS) {
  if (is_HotSpotJVMCIRuntime_initialized()) {
    if (JVMCIENV->is_hotspot() && UseJVMCINativeLibrary) {
      JVMCI_THROW_MSG(InternalError, "JVMCI has already been enabled in the JVMCI shared library");
    }
  }

  initialize(JVMCIENV);

  // This should only be called in the context of the JVMCI class being initialized
  JVMCIObject result = JVMCIENV->call_HotSpotJVMCIRuntime_runtime(JVMCI_CHECK);
  result = JVMCIENV->make_global(result);

  OrderAccess::storestore();  // Ensure handle is fully constructed before publishing
  _HotSpotJVMCIRuntime_instance = result;

  JVMCI::_is_initialized = true;
}

void JVMCIRuntime::initialize(JVMCIEnv* JVMCIENV) {
  // Check first without JVMCI_lock
  if (_init_state == fully_initialized) {
    return;
  }

  MutexLocker locker(JVMCI_lock);
  // Check again under JVMCI_lock
  if (_init_state == fully_initialized) {
    return;
  }

  while (_init_state == being_initialized) {
    JVMCI_event_1("waiting for initialization of JVMCI runtime %d", _id);
    JVMCI_lock->wait();
    if (_init_state == fully_initialized) {
      JVMCI_event_1("done waiting for initialization of JVMCI runtime %d", _id);
      return;
    }
  }

  JVMCI_event_1("initializing JVMCI runtime %d", _id);
  _init_state = being_initialized;

  {
    MutexUnlocker unlock(JVMCI_lock);

    JavaThread* THREAD = JavaThread::current();
    HandleMark hm(THREAD);
    ResourceMark rm(THREAD);
    if (JVMCIENV->is_hotspot()) {
      HotSpotJVMCI::compute_offsets(CHECK_EXIT);
    } else {
      JNIAccessMark jni(JVMCIENV);

      JNIJVMCI::initialize_ids(jni.env());
      if (jni()->ExceptionCheck()) {
        jni()->ExceptionDescribe();
        fatal("JNI exception during init");
      }
    }

    if (!JVMCIENV->is_hotspot()) {
      JNIAccessMark jni(JVMCIENV, THREAD);
      JNIJVMCI::register_natives(jni.env());
    }
    create_jvmci_primitive_type(T_BOOLEAN, JVMCI_CHECK_EXIT_((void)0));
    create_jvmci_primitive_type(T_BYTE, JVMCI_CHECK_EXIT_((void)0));
    create_jvmci_primitive_type(T_CHAR, JVMCI_CHECK_EXIT_((void)0));
    create_jvmci_primitive_type(T_SHORT, JVMCI_CHECK_EXIT_((void)0));
    create_jvmci_primitive_type(T_INT, JVMCI_CHECK_EXIT_((void)0));
    create_jvmci_primitive_type(T_LONG, JVMCI_CHECK_EXIT_((void)0));
    create_jvmci_primitive_type(T_FLOAT, JVMCI_CHECK_EXIT_((void)0));
    create_jvmci_primitive_type(T_DOUBLE, JVMCI_CHECK_EXIT_((void)0));
    create_jvmci_primitive_type(T_VOID, JVMCI_CHECK_EXIT_((void)0));

    if (!JVMCIENV->is_hotspot()) {
      JVMCIENV->copy_saved_properties();
    }
  }

  _init_state = fully_initialized;
  JVMCI_event_1("initialized JVMCI runtime %d", _id);
  JVMCI_lock->notify_all();
}

JVMCIObject JVMCIRuntime::create_jvmci_primitive_type(BasicType type, JVMCI_TRAPS) {
  Thread* THREAD = Thread::current();
  // These primitive types are long lived and are created before the runtime is fully set up
  // so skip registering them for scanning.
  JVMCIObject mirror = JVMCIENV->get_object_constant(java_lang_Class::primitive_mirror(type), false, true);
  if (JVMCIENV->is_hotspot()) {
    JavaValue result(T_OBJECT);
    JavaCallArguments args;
    args.push_oop(Handle(THREAD, HotSpotJVMCI::resolve(mirror)));
    args.push_int(type2char(type));
    JavaCalls::call_static(&result, HotSpotJVMCI::HotSpotResolvedPrimitiveType::klass(), vmSymbols::fromMetaspace_name(), vmSymbols::primitive_fromMetaspace_signature(), &args, CHECK_(JVMCIObject()));

    return JVMCIENV->wrap(JNIHandles::make_local((oop)result.get_jobject()));
  } else {
    JNIAccessMark jni(JVMCIENV);
    jobject result = jni()->CallStaticObjectMethod(JNIJVMCI::HotSpotResolvedPrimitiveType::clazz(),
                                           JNIJVMCI::HotSpotResolvedPrimitiveType_fromMetaspace_method(),
                                           mirror.as_jobject(), type2char(type));
    if (jni()->ExceptionCheck()) {
      return JVMCIObject();
    }
    return JVMCIENV->wrap(result);
  }
}

void JVMCIRuntime::initialize_JVMCI(JVMCI_TRAPS) {
  if (!is_HotSpotJVMCIRuntime_initialized()) {
    initialize(JVMCI_CHECK);
    JVMCIENV->call_JVMCI_getRuntime(JVMCI_CHECK);
  }
}

JVMCIObject JVMCIRuntime::get_HotSpotJVMCIRuntime(JVMCI_TRAPS) {
  initialize(JVMCIENV);
  initialize_JVMCI(JVMCI_CHECK_(JVMCIObject()));
  return _HotSpotJVMCIRuntime_instance;
}

// private static void CompilerToVM.registerNatives()
JVM_ENTRY_NO_ENV(void, JVM_RegisterJVMCINatives(JNIEnv *env, jclass c2vmClass))
  JNI_JVMCIENV(thread, env);

  if (!EnableJVMCI) {
    JVMCI_THROW_MSG(InternalError, "JVMCI is not enabled");
  }

  JVMCIENV->runtime()->initialize(JVMCIENV);

  {
    ResourceMark rm(thread);
    HandleMark hm(thread);
    ThreadToNativeFromVM trans(thread);

    // Ensure _non_oop_bits is initialized
    Universe::non_oop_word();

    if (JNI_OK != env->RegisterNatives(c2vmClass, CompilerToVM::methods, CompilerToVM::methods_count())) {
      if (!env->ExceptionCheck()) {
        for (int i = 0; i < CompilerToVM::methods_count(); i++) {
          if (JNI_OK != env->RegisterNatives(c2vmClass, CompilerToVM::methods + i, 1)) {
            guarantee(false, "Error registering JNI method %s%s", CompilerToVM::methods[i].name, CompilerToVM::methods[i].signature);
            break;
          }
        }
      } else {
        env->ExceptionDescribe();
      }
      guarantee(false, "Failed registering CompilerToVM native methods");
    }
  }
JVM_END


void JVMCIRuntime::shutdown() {
  if (_HotSpotJVMCIRuntime_instance.is_non_null()) {
    JVMCI_event_1("shutting down HotSpotJVMCIRuntime for JVMCI runtime %d", _id);
    JVMCIEnv __stack_jvmci_env__(JavaThread::current(), _HotSpotJVMCIRuntime_instance.is_hotspot(), __FILE__, __LINE__);
    JVMCIEnv* JVMCIENV = &__stack_jvmci_env__;
    JVMCIENV->call_HotSpotJVMCIRuntime_shutdown(_HotSpotJVMCIRuntime_instance);
    JVMCI_event_1("shut down HotSpotJVMCIRuntime for JVMCI runtime %d", _id);
  }
}

void JVMCIRuntime::bootstrap_finished(TRAPS) {
  if (_HotSpotJVMCIRuntime_instance.is_non_null()) {
    THREAD_JVMCIENV(JavaThread::current());
    JVMCIENV->call_HotSpotJVMCIRuntime_bootstrapFinished(_HotSpotJVMCIRuntime_instance, JVMCIENV);
  }
}

void JVMCIRuntime::describe_pending_hotspot_exception(JavaThread* THREAD, bool clear) {
  if (HAS_PENDING_EXCEPTION) {
    Handle exception(THREAD, PENDING_EXCEPTION);
    const char* exception_file = THREAD->exception_file();
    int exception_line = THREAD->exception_line();
    CLEAR_PENDING_EXCEPTION;
    if (exception->is_a(SystemDictionary::ThreadDeath_klass())) {
      // Don't print anything if we are being killed.
    } else {
      java_lang_Throwable::print_stack_trace(exception, tty);

      // Clear and ignore any exceptions raised during printing
      CLEAR_PENDING_EXCEPTION;
    }
    if (!clear) {
      THREAD->set_pending_exception(exception(), exception_file, exception_line);
    }
  }
}


void JVMCIRuntime::fatal_exception(JVMCIEnv* JVMCIENV, const char* message) {
  JavaThread* THREAD = JavaThread::current();

  static volatile int report_error = 0;
  if (!report_error && Atomic::cmpxchg(&report_error, 0, 1) == 0) {
    // Only report an error once
    tty->print_raw_cr(message);
    if (JVMCIENV != NULL) {
      JVMCIENV->describe_pending_exception(true);
    } else {
      describe_pending_hotspot_exception(THREAD, true);
    }
  } else {
    // Allow error reporting thread to print the stack trace.
    THREAD->sleep(200);
  }
  fatal("Fatal exception in JVMCI: %s", message);
}

// ------------------------------------------------------------------
// Note: the logic of this method should mirror the logic of
// constantPoolOopDesc::verify_constant_pool_resolve.
bool JVMCIRuntime::check_klass_accessibility(Klass* accessing_klass, Klass* resolved_klass) {
  if (accessing_klass->is_objArray_klass()) {
    accessing_klass = ObjArrayKlass::cast(accessing_klass)->bottom_klass();
  }
  if (!accessing_klass->is_instance_klass()) {
    return true;
  }

  if (resolved_klass->is_objArray_klass()) {
    // Find the element klass, if this is an array.
    resolved_klass = ObjArrayKlass::cast(resolved_klass)->bottom_klass();
  }
  if (resolved_klass->is_instance_klass()) {
    Reflection::VerifyClassAccessResults result =
      Reflection::verify_class_access(accessing_klass, InstanceKlass::cast(resolved_klass), true);
    return result == Reflection::ACCESS_OK;
  }
  return true;
}

// ------------------------------------------------------------------
Klass* JVMCIRuntime::get_klass_by_name_impl(Klass*& accessing_klass,
                                          const constantPoolHandle& cpool,
                                          Symbol* sym,
                                          bool require_local) {
  JVMCI_EXCEPTION_CONTEXT;

  // Now we need to check the SystemDictionary
  if (sym->char_at(0) == JVM_SIGNATURE_CLASS &&
      sym->char_at(sym->utf8_length()-1) == JVM_SIGNATURE_ENDCLASS) {
    // This is a name from a signature.  Strip off the trimmings.
    // Call recursive to keep scope of strippedsym.
    TempNewSymbol strippedsym = SymbolTable::new_symbol(sym->as_utf8()+1,
                                                        sym->utf8_length()-2);
    return get_klass_by_name_impl(accessing_klass, cpool, strippedsym, require_local);
  }

  Handle loader(THREAD, (oop)NULL);
  Handle domain(THREAD, (oop)NULL);
  if (accessing_klass != NULL) {
    loader = Handle(THREAD, accessing_klass->class_loader());
    domain = Handle(THREAD, accessing_klass->protection_domain());
  }

  Klass* found_klass;
  {
    ttyUnlocker ttyul;  // release tty lock to avoid ordering problems
    MutexLocker ml(Compile_lock);
    if (!require_local) {
      found_klass = SystemDictionary::find_constrained_instance_or_array_klass(sym, loader, CHECK_NULL);
    } else {
      found_klass = SystemDictionary::find_instance_or_array_klass(sym, loader, domain, CHECK_NULL);
    }
  }

  // If we fail to find an array klass, look again for its element type.
  // The element type may be available either locally or via constraints.
  // In either case, if we can find the element type in the system dictionary,
  // we must build an array type around it.  The CI requires array klasses
  // to be loaded if their element klasses are loaded, except when memory
  // is exhausted.
  if (sym->char_at(0) == JVM_SIGNATURE_ARRAY &&
      (sym->char_at(1) == JVM_SIGNATURE_ARRAY || sym->char_at(1) == JVM_SIGNATURE_CLASS)) {
    // We have an unloaded array.
    // Build it on the fly if the element class exists.
    TempNewSymbol elem_sym = SymbolTable::new_symbol(sym->as_utf8()+1,
                                                     sym->utf8_length()-1);

    // Get element Klass recursively.
    Klass* elem_klass =
      get_klass_by_name_impl(accessing_klass,
                             cpool,
                             elem_sym,
                             require_local);
    if (elem_klass != NULL) {
      // Now make an array for it
      return elem_klass->array_klass(THREAD);
    }
  }

  if (found_klass == NULL && !cpool.is_null() && cpool->has_preresolution()) {
    // Look inside the constant pool for pre-resolved class entries.
    for (int i = cpool->length() - 1; i >= 1; i--) {
      if (cpool->tag_at(i).is_klass()) {
        Klass*  kls = cpool->resolved_klass_at(i);
        if (kls->name() == sym) {
          return kls;
        }
      }
    }
  }

  return found_klass;
}

// ------------------------------------------------------------------
Klass* JVMCIRuntime::get_klass_by_name(Klass* accessing_klass,
                                  Symbol* klass_name,
                                  bool require_local) {
  ResourceMark rm;
  constantPoolHandle cpool;
  return get_klass_by_name_impl(accessing_klass,
                                                 cpool,
                                                 klass_name,
                                                 require_local);
}

// ------------------------------------------------------------------
// Implementation of get_klass_by_index.
Klass* JVMCIRuntime::get_klass_by_index_impl(const constantPoolHandle& cpool,
                                        int index,
                                        bool& is_accessible,
                                        Klass* accessor) {
  JVMCI_EXCEPTION_CONTEXT;
  Klass* klass = ConstantPool::klass_at_if_loaded(cpool, index);
  Symbol* klass_name = NULL;
  if (klass == NULL) {
    klass_name = cpool->klass_name_at(index);
  }

  if (klass == NULL) {
    // Not found in constant pool.  Use the name to do the lookup.
    Klass* k = get_klass_by_name_impl(accessor,
                                        cpool,
                                        klass_name,
                                        false);
    // Calculate accessibility the hard way.
    if (k == NULL) {
      is_accessible = false;
    } else if (k->class_loader() != accessor->class_loader() &&
               get_klass_by_name_impl(accessor, cpool, k->name(), true) == NULL) {
      // Loaded only remotely.  Not linked yet.
      is_accessible = false;
    } else {
      // Linked locally, and we must also check public/private, etc.
      is_accessible = check_klass_accessibility(accessor, k);
    }
    if (!is_accessible) {
      return NULL;
    }
    return k;
  }

  // It is known to be accessible, since it was found in the constant pool.
  is_accessible = true;
  return klass;
}

// ------------------------------------------------------------------
// Get a klass from the constant pool.
Klass* JVMCIRuntime::get_klass_by_index(const constantPoolHandle& cpool,
                                   int index,
                                   bool& is_accessible,
                                   Klass* accessor) {
  ResourceMark rm;
  Klass* result = get_klass_by_index_impl(cpool, index, is_accessible, accessor);
  return result;
}

// ------------------------------------------------------------------
// Implementation of get_field_by_index.
//
// Implementation note: the results of field lookups are cached
// in the accessor klass.
void JVMCIRuntime::get_field_by_index_impl(InstanceKlass* klass, fieldDescriptor& field_desc,
                                        int index) {
  JVMCI_EXCEPTION_CONTEXT;

  assert(klass->is_linked(), "must be linked before using its constant-pool");

  constantPoolHandle cpool(thread, klass->constants());

  // Get the field's name, signature, and type.
  Symbol* name  = cpool->name_ref_at(index);

  int nt_index = cpool->name_and_type_ref_index_at(index);
  int sig_index = cpool->signature_ref_index_at(nt_index);
  Symbol* signature = cpool->symbol_at(sig_index);

  // Get the field's declared holder.
  int holder_index = cpool->klass_ref_index_at(index);
  bool holder_is_accessible;
  Klass* declared_holder = get_klass_by_index(cpool, holder_index,
                                               holder_is_accessible,
                                               klass);

  // The declared holder of this field may not have been loaded.
  // Bail out with partial field information.
  if (!holder_is_accessible) {
    return;
  }


  // Perform the field lookup.
  Klass*  canonical_holder =
    InstanceKlass::cast(declared_holder)->find_field(name, signature, &field_desc);
  if (canonical_holder == NULL) {
    return;
  }

  assert(canonical_holder == field_desc.field_holder(), "just checking");
}

// ------------------------------------------------------------------
// Get a field by index from a klass's constant pool.
void JVMCIRuntime::get_field_by_index(InstanceKlass* accessor, fieldDescriptor& fd, int index) {
  ResourceMark rm;
  return get_field_by_index_impl(accessor, fd, index);
}

// ------------------------------------------------------------------
// Perform an appropriate method lookup based on accessor, holder,
// name, signature, and bytecode.
Method* JVMCIRuntime::lookup_method(InstanceKlass* accessor,
                                    Klass*        holder,
                                    Symbol*       name,
                                    Symbol*       sig,
                                    Bytecodes::Code bc,
                                    constantTag   tag) {
  // Accessibility checks are performed in JVMCIEnv::get_method_by_index_impl().
  assert(check_klass_accessibility(accessor, holder), "holder not accessible");

  LinkInfo link_info(holder, name, sig, accessor,
                     LinkInfo::AccessCheck::required,
                     LinkInfo::LoaderConstraintCheck::required,
                     tag);
  switch (bc) {
    case Bytecodes::_invokestatic:
      return LinkResolver::resolve_static_call_or_null(link_info);
    case Bytecodes::_invokespecial:
      return LinkResolver::resolve_special_call_or_null(link_info);
    case Bytecodes::_invokeinterface:
      return LinkResolver::linktime_resolve_interface_method_or_null(link_info);
    case Bytecodes::_invokevirtual:
      return LinkResolver::linktime_resolve_virtual_method_or_null(link_info);
    default:
      fatal("Unhandled bytecode: %s", Bytecodes::name(bc));
      return NULL; // silence compiler warnings
  }
}


// ------------------------------------------------------------------
Method* JVMCIRuntime::get_method_by_index_impl(const constantPoolHandle& cpool,
                                               int index, Bytecodes::Code bc,
                                               InstanceKlass* accessor) {
  if (bc == Bytecodes::_invokedynamic) {
    ConstantPoolCacheEntry* cpce = cpool->invokedynamic_cp_cache_entry_at(index);
    bool is_resolved = !cpce->is_f1_null();
    if (is_resolved) {
      // Get the invoker Method* from the constant pool.
      // (The appendix argument, if any, will be noted in the method's signature.)
      Method* adapter = cpce->f1_as_method();
      return adapter;
    }

    return NULL;
  }

  int holder_index = cpool->klass_ref_index_at(index);
  bool holder_is_accessible;
  Klass* holder = get_klass_by_index_impl(cpool, holder_index, holder_is_accessible, accessor);

  // Get the method's name and signature.
  Symbol* name_sym = cpool->name_ref_at(index);
  Symbol* sig_sym  = cpool->signature_ref_at(index);

  if (cpool->has_preresolution()
      || ((holder == SystemDictionary::MethodHandle_klass() || holder == SystemDictionary::VarHandle_klass()) &&
          MethodHandles::is_signature_polymorphic_name(holder, name_sym))) {
    // Short-circuit lookups for JSR 292-related call sites.
    // That is, do not rely only on name-based lookups, because they may fail
    // if the names are not resolvable in the boot class loader (7056328).
    switch (bc) {
    case Bytecodes::_invokevirtual:
    case Bytecodes::_invokeinterface:
    case Bytecodes::_invokespecial:
    case Bytecodes::_invokestatic:
      {
        Method* m = ConstantPool::method_at_if_loaded(cpool, index);
        if (m != NULL) {
          return m;
        }
      }
      break;
    default:
      break;
    }
  }

  if (holder_is_accessible) { // Our declared holder is loaded.
    constantTag tag = cpool->tag_ref_at(index);
    Method* m = lookup_method(accessor, holder, name_sym, sig_sym, bc, tag);
    if (m != NULL) {
      // We found the method.
      return m;
    }
  }

  // Either the declared holder was not loaded, or the method could
  // not be found.

  return NULL;
}

// ------------------------------------------------------------------
InstanceKlass* JVMCIRuntime::get_instance_klass_for_declared_method_holder(Klass* method_holder) {
  // For the case of <array>.clone(), the method holder can be an ArrayKlass*
  // instead of an InstanceKlass*.  For that case simply pretend that the
  // declared holder is Object.clone since that's where the call will bottom out.
  if (method_holder->is_instance_klass()) {
    return InstanceKlass::cast(method_holder);
  } else if (method_holder->is_array_klass()) {
    return SystemDictionary::Object_klass();
  } else {
    ShouldNotReachHere();
  }
  return NULL;
}


// ------------------------------------------------------------------
Method* JVMCIRuntime::get_method_by_index(const constantPoolHandle& cpool,
                                     int index, Bytecodes::Code bc,
                                     InstanceKlass* accessor) {
  ResourceMark rm;
  return get_method_by_index_impl(cpool, index, bc, accessor);
}

// ------------------------------------------------------------------
// Check for changes to the system dictionary during compilation
// class loads, evolution, breakpoints
JVMCI::CodeInstallResult JVMCIRuntime::validate_compile_task_dependencies(Dependencies* dependencies, JVMCICompileState* compile_state, char** failure_detail) {
  // If JVMTI capabilities were enabled during compile, the compilation is invalidated.
  if (compile_state != NULL && compile_state->jvmti_state_changed()) {
    *failure_detail = (char*) "Jvmti state change during compilation invalidated dependencies";
    return JVMCI::dependencies_failed;
  }

  CompileTask* task = compile_state == NULL ? NULL : compile_state->task();
  Dependencies::DepType result = dependencies->validate_dependencies(task, failure_detail);
  if (result == Dependencies::end_marker) {
    return JVMCI::ok;
  }

  return JVMCI::dependencies_failed;
}

void JVMCIRuntime::compile_method(JVMCIEnv* JVMCIENV, JVMCICompiler* compiler, const methodHandle& method, int entry_bci) {
  JVMCI_EXCEPTION_CONTEXT

  JVMCICompileState* compile_state = JVMCIENV->compile_state();

  bool is_osr = entry_bci != InvocationEntryBci;
  if (compiler->is_bootstrapping() && is_osr) {
    // no OSR compilations during bootstrap - the compiler is just too slow at this point,
    // and we know that there are no endless loops
    compile_state->set_failure(true, "No OSR during bootstrap");
    return;
  }
  if (JVMCI::in_shutdown()) {
    compile_state->set_failure(false, "Avoiding compilation during shutdown");
    return;
  }

  HandleMark hm(thread);
  JVMCIObject receiver = get_HotSpotJVMCIRuntime(JVMCIENV);
  if (JVMCIENV->has_pending_exception()) {
    fatal_exception(JVMCIENV, "Exception during HotSpotJVMCIRuntime initialization");
  }
  JVMCIObject jvmci_method = JVMCIENV->get_jvmci_method(method, JVMCIENV);
  if (JVMCIENV->has_pending_exception()) {
    JVMCIENV->describe_pending_exception(true);
    compile_state->set_failure(false, "exception getting JVMCI wrapper method");
    return;
  }

  JVMCIObject result_object = JVMCIENV->call_HotSpotJVMCIRuntime_compileMethod(receiver, jvmci_method, entry_bci,
                                                                     (jlong) compile_state, compile_state->task()->compile_id());
  if (!JVMCIENV->has_pending_exception()) {
    if (result_object.is_non_null()) {
      JVMCIObject failure_message = JVMCIENV->get_HotSpotCompilationRequestResult_failureMessage(result_object);
      if (failure_message.is_non_null()) {
        // Copy failure reason into resource memory first ...
        const char* failure_reason = JVMCIENV->as_utf8_string(failure_message);
        // ... and then into the C heap.
        failure_reason = os::strdup(failure_reason, mtJVMCI);
        bool retryable = JVMCIENV->get_HotSpotCompilationRequestResult_retry(result_object) != 0;
        compile_state->set_failure(retryable, failure_reason, true);
      } else {
        if (compile_state->task()->code() == NULL) {
          compile_state->set_failure(true, "no nmethod produced");
        } else {
          compile_state->task()->set_num_inlined_bytecodes(JVMCIENV->get_HotSpotCompilationRequestResult_inlinedBytecodes(result_object));
          compiler->inc_methods_compiled();
        }
      }
    } else {
      assert(false, "JVMCICompiler.compileMethod should always return non-null");
    }
  } else {
    // An uncaught exception here implies failure during compiler initialization.
    // The only sensible thing to do here is to exit the VM.
    fatal_exception(JVMCIENV, "Exception during JVMCI compiler initialization");
  }
  if (compiler->is_bootstrapping()) {
    compiler->set_bootstrap_compilation_request_handled();
  }
}


// ------------------------------------------------------------------
JVMCI::CodeInstallResult JVMCIRuntime::register_method(JVMCIEnv* JVMCIENV,
                                const methodHandle& method,
                                nmethod*& nm,
                                int entry_bci,
                                CodeOffsets* offsets,
                                int orig_pc_offset,
                                CodeBuffer* code_buffer,
                                int frame_words,
                                OopMapSet* oop_map_set,
                                ExceptionHandlerTable* handler_table,
                                ImplicitExceptionTable* implicit_exception_table,
                                AbstractCompiler* compiler,
                                DebugInformationRecorder* debug_info,
                                Dependencies* dependencies,
                                int compile_id,
                                bool has_unsafe_access,
                                bool has_wide_vector,
                                JVMCIObject compiled_code,
                                JVMCIObject nmethod_mirror,
                                FailedSpeculation** failed_speculations,
                                char* speculations,
                                int speculations_len) {
  JVMCI_EXCEPTION_CONTEXT;
  nm = NULL;
  int comp_level = CompLevel_full_optimization;
  char* failure_detail = NULL;

  bool install_default = JVMCIENV->get_HotSpotNmethod_isDefault(nmethod_mirror) != 0;
  assert(JVMCIENV->isa_HotSpotNmethod(nmethod_mirror), "must be");
  JVMCIObject name = JVMCIENV->get_InstalledCode_name(nmethod_mirror);
  const char* nmethod_mirror_name = name.is_null() ? NULL : JVMCIENV->as_utf8_string(name);
  int nmethod_mirror_index;
  if (!install_default) {
    // Reserve or initialize mirror slot in the oops table.
    OopRecorder* oop_recorder = debug_info->oop_recorder();
    nmethod_mirror_index = oop_recorder->allocate_oop_index(nmethod_mirror.is_hotspot() ? nmethod_mirror.as_jobject() : NULL);
  } else {
    // A default HotSpotNmethod mirror is never tracked by the nmethod
    nmethod_mirror_index = -1;
  }

  JVMCI::CodeInstallResult result(JVMCI::ok);

  // We require method counters to store some method state (max compilation levels) required by the compilation policy.
  if (method->get_method_counters(THREAD) == NULL) {
    result = JVMCI::cache_full;
    failure_detail = (char*) "can't create method counters";
  }

  if (result == JVMCI::ok) {
    // To prevent compile queue updates.
    MutexLocker locker(THREAD, MethodCompileQueue_lock);

    // Prevent SystemDictionary::add_to_hierarchy from running
    // and invalidating our dependencies until we install this method.
    MutexLocker ml(Compile_lock);

    // Encode the dependencies now, so we can check them right away.
    dependencies->encode_content_bytes();

    // Record the dependencies for the current compile in the log
    if (LogCompilation) {
      for (Dependencies::DepStream deps(dependencies); deps.next(); ) {
        deps.log_dependency();
      }
    }

    // Check for {class loads, evolution, breakpoints} during compilation
    result = validate_compile_task_dependencies(dependencies, JVMCIENV->compile_state(), &failure_detail);
    if (result != JVMCI::ok) {
      // While not a true deoptimization, it is a preemptive decompile.
      MethodData* mdp = method()->method_data();
      if (mdp != NULL) {
        mdp->inc_decompile_count();
#ifdef ASSERT
        if (mdp->decompile_count() > (uint)PerMethodRecompilationCutoff) {
          ResourceMark m;
          tty->print_cr("WARN: endless recompilation of %s. Method was set to not compilable.", method()->name_and_sig_as_C_string());
        }
#endif
      }

      // All buffers in the CodeBuffer are allocated in the CodeCache.
      // If the code buffer is created on each compile attempt
      // as in C2, then it must be freed.
      //code_buffer->free_blob();
    } else {
      nm =  nmethod::new_nmethod(method,
                                 compile_id,
                                 entry_bci,
                                 offsets,
                                 orig_pc_offset,
                                 debug_info, dependencies, code_buffer,
                                 frame_words, oop_map_set,
                                 handler_table, implicit_exception_table,
<<<<<<< HEAD
                                 compiler, comp_level, NULL, 0,
=======
                                 compiler, comp_level, GrowableArrayView<BufferBlob*>::EMPTY,
>>>>>>> 0cef30d6
                                 speculations, speculations_len,
                                 nmethod_mirror_index, nmethod_mirror_name, failed_speculations);


      // Free codeBlobs
      if (nm == NULL) {
        // The CodeCache is full.  Print out warning and disable compilation.
        {
          MutexUnlocker ml(Compile_lock);
          MutexUnlocker locker(MethodCompileQueue_lock);
          CompileBroker::handle_full_code_cache(CodeCache::get_code_blob_type(comp_level));
        }
      } else {
        nm->set_has_unsafe_access(has_unsafe_access);
        nm->set_has_wide_vectors(has_wide_vector);

        // Record successful registration.
        // (Put nm into the task handle *before* publishing to the Java heap.)
        if (JVMCIENV->compile_state() != NULL) {
          JVMCIENV->compile_state()->task()->set_code(nm);
        }

        JVMCINMethodData* data = nm->jvmci_nmethod_data();
        assert(data != NULL, "must be");
        if (install_default) {
          assert(!nmethod_mirror.is_hotspot() || data->get_nmethod_mirror(nm, /* phantom_ref */ false) == NULL, "must be");
          if (entry_bci == InvocationEntryBci) {
            if (TieredCompilation) {
              // If there is an old version we're done with it
              CompiledMethod* old = method->code();
              if (TraceMethodReplacement && old != NULL) {
                ResourceMark rm;
                char *method_name = method->name_and_sig_as_C_string();
                tty->print_cr("Replacing method %s", method_name);
              }
              if (old != NULL ) {
                old->make_not_entrant();
              }
            }

            LogTarget(Info, nmethod, install) lt;
            if (lt.is_enabled()) {
              ResourceMark rm;
              char *method_name = method->name_and_sig_as_C_string();
              lt.print("Installing method (%d) %s [entry point: %p]",
                        comp_level, method_name, nm->entry_point());
            }
            // Allow the code to be executed
            MutexLocker ml(CompiledMethod_lock, Mutex::_no_safepoint_check_flag);
            if (nm->make_in_use()) {
              method->set_code(method, nm);
            }
          } else {
            LogTarget(Info, nmethod, install) lt;
            if (lt.is_enabled()) {
              ResourceMark rm;
              char *method_name = method->name_and_sig_as_C_string();
              lt.print("Installing osr method (%d) %s @ %d",
                        comp_level, method_name, entry_bci);
            }
            MutexLocker ml(CompiledMethod_lock, Mutex::_no_safepoint_check_flag);
            if (nm->make_in_use()) {
              InstanceKlass::cast(method->method_holder())->add_osr_nmethod(nm);
            }
          }
        } else {
          assert(!nmethod_mirror.is_hotspot() || data->get_nmethod_mirror(nm, /* phantom_ref */ false) == HotSpotJVMCI::resolve(nmethod_mirror), "must be");
        }
      }
      result = nm != NULL ? JVMCI::ok :JVMCI::cache_full;
    }
  }

  // String creation must be done outside lock
  if (failure_detail != NULL) {
    // A failure to allocate the string is silently ignored.
    JVMCIObject message = JVMCIENV->create_string(failure_detail, JVMCIENV);
    JVMCIENV->set_HotSpotCompiledNmethod_installationFailureMessage(compiled_code, message);
  }

  // JVMTI -- compiled method notification (must be done outside lock)
  if (nm != NULL) {
    nm->post_compiled_method_load_event();
  }

  return result;
}<|MERGE_RESOLUTION|>--- conflicted
+++ resolved
@@ -1612,11 +1612,7 @@
                                  debug_info, dependencies, code_buffer,
                                  frame_words, oop_map_set,
                                  handler_table, implicit_exception_table,
-<<<<<<< HEAD
-                                 compiler, comp_level, NULL, 0,
-=======
                                  compiler, comp_level, GrowableArrayView<BufferBlob*>::EMPTY,
->>>>>>> 0cef30d6
                                  speculations, speculations_len,
                                  nmethod_mirror_index, nmethod_mirror_name, failed_speculations);
 
