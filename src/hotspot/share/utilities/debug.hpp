/*
 * Copyright (c) 1997, 2019, Oracle and/or its affiliates. All rights reserved.
 * DO NOT ALTER OR REMOVE COPYRIGHT NOTICES OR THIS FILE HEADER.
 *
 * This code is free software; you can redistribute it and/or modify it
 * under the terms of the GNU General Public License version 2 only, as
 * published by the Free Software Foundation.
 *
 * This code is distributed in the hope that it will be useful, but WITHOUT
 * ANY WARRANTY; without even the implied warranty of MERCHANTABILITY or
 * FITNESS FOR A PARTICULAR PURPOSE.  See the GNU General Public License
 * version 2 for more details (a copy is included in the LICENSE file that
 * accompanied this code).
 *
 * You should have received a copy of the GNU General Public License version
 * 2 along with this work; if not, write to the Free Software Foundation,
 * Inc., 51 Franklin St, Fifth Floor, Boston, MA 02110-1301 USA.
 *
 * Please contact Oracle, 500 Oracle Parkway, Redwood Shores, CA 94065 USA
 * or visit www.oracle.com if you need additional information or have any
 * questions.
 *
 */

#ifndef SHARE_UTILITIES_DEBUG_HPP
#define SHARE_UTILITIES_DEBUG_HPP

#include "utilities/breakpoint.hpp"
#include "utilities/compilerWarnings.hpp"
#include "utilities/macros.hpp"

#include <stddef.h>

// ShowRegistersOnAssert support (for now Linux only)
#if defined(LINUX) && !defined(ZERO)
#define CAN_SHOW_REGISTERS_ON_ASSERT
extern char* g_assert_poison;
#define TOUCH_ASSERT_POISON (*g_assert_poison) = 'X';
void initialize_assert_poison();
bool handle_assert_poison_fault(const void* ucVoid, const void* faulting_address);
#else
#define TOUCH_ASSERT_POISON
#endif // CAN_SHOW_REGISTERS_ON_ASSERT

// assertions
#ifndef ASSERT
#define vmassert(p, ...)
#else
// Note: message says "assert" rather than "vmassert" for backward
// compatibility with tools that parse/match the message text.
// Note: The signature is vmassert(p, format, ...), but the solaris
// compiler can't handle an empty ellipsis in a macro without a warning.
#define vmassert(p, ...)                                                       \
do {                                                                           \
  if (!(p)) {                                                                  \
    TOUCH_ASSERT_POISON;                                                       \
    if (is_executing_unit_tests()) {                                           \
      report_assert_msg(__VA_ARGS__);                                          \
    }                                                                          \
    report_vm_error(__FILE__, __LINE__, "assert(" #p ") failed", __VA_ARGS__); \
    BREAKPOINT;                                                                \
  }                                                                            \
} while (0)
#endif

// For backward compatibility.
#define assert(p, ...) vmassert(p, __VA_ARGS__)

#ifndef ASSERT
#define vmassert_status(p, status, msg)
#else
// This version of vmassert is for use with checking return status from
// library calls that return actual error values eg. EINVAL,
// ENOMEM etc, rather than returning -1 and setting errno.
// When the status is not what is expected it is very useful to know
// what status was actually returned, so we pass the status variable as
// an extra arg and use strerror to convert it to a meaningful string
// like "Invalid argument", "out of memory" etc
#define vmassert_status(p, status, msg) \
do {                                                                           \
  if (!(p)) {                                                                  \
    TOUCH_ASSERT_POISON;                                                       \
    report_vm_status_error(__FILE__, __LINE__, "assert(" #p ") failed",        \
                           status, msg);                                       \
    BREAKPOINT;                                                                \
  }                                                                            \
} while (0)
#endif

// For backward compatibility.
#define assert_status(p, status, msg) vmassert_status(p, status, msg)

// guarantee is like vmassert except it's always executed -- use it for
// cheap tests that catch errors that would otherwise be hard to find.
// guarantee is also used for Verify options.
#define guarantee(p, ...)                                                         \
do {                                                                              \
  if (!(p)) {                                                                     \
    TOUCH_ASSERT_POISON;                                                          \
    report_vm_error(__FILE__, __LINE__, "guarantee(" #p ") failed", __VA_ARGS__); \
    BREAKPOINT;                                                                   \
  }                                                                               \
} while (0)

#define fatal(...)                                                                \
do {                                                                              \
  TOUCH_ASSERT_POISON;                                                            \
  report_fatal(__FILE__, __LINE__, __VA_ARGS__);                                  \
  BREAKPOINT;                                                                     \
} while (0)

// out of memory
#define vm_exit_out_of_memory(size, vm_err_type, ...)                             \
do {                                                                              \
  report_vm_out_of_memory(__FILE__, __LINE__, size, vm_err_type, __VA_ARGS__);    \
  BREAKPOINT;                                                                     \
} while (0)

#define ShouldNotCallThis()                                                       \
do {                                                                              \
  TOUCH_ASSERT_POISON;                                                            \
  report_should_not_call(__FILE__, __LINE__);                                     \
  BREAKPOINT;                                                                     \
} while (0)

#define ShouldNotReachHere()                                                      \
do {                                                                              \
  TOUCH_ASSERT_POISON;                                                            \
  report_should_not_reach_here(__FILE__, __LINE__);                               \
  BREAKPOINT;                                                                     \
} while (0)

#define Unimplemented()                                                           \
do {                                                                              \
  TOUCH_ASSERT_POISON;                                                            \
  report_unimplemented(__FILE__, __LINE__);                                       \
  BREAKPOINT;                                                                     \
} while (0)

#define Untested(msg)                                                             \
do {                                                                              \
  report_untested(__FILE__, __LINE__, msg);                                       \
  BREAKPOINT;                                                                     \
} while (0);


// types of VM error - originally in vmError.hpp
enum VMErrorType {
  INTERNAL_ERROR   = 0xe0000000,
  OOM_MALLOC_ERROR = 0xe0000001,
  OOM_MMAP_ERROR   = 0xe0000002
};

// error reporting helper functions
void report_vm_error(const char* file, int line, const char* error_msg);
#if !defined(__GNUC__) || defined (__clang_major__) || (((__GNUC__ == 4) && (__GNUC_MINOR__ >= 8)) || __GNUC__ > 4)
// ATTRIBUTE_PRINTF works with gcc >= 4.8 and any other compiler.
void report_vm_error(const char* file, int line, const char* error_msg,
                     const char* detail_fmt, ...) ATTRIBUTE_PRINTF(4, 5);
#ifdef ASSERT
void report_assert_msg(const char* msg, ...) ATTRIBUTE_PRINTF(1, 2);
#endif // ASSERT
#else
// GCC < 4.8 warns because of empty format string.  Warning can not be switched off selectively.
void report_vm_error(const char* file, int line, const char* error_msg,
                     const char* detail_fmt, ...);
#ifdef ASSERT
void report_assert_msg(const char* msg, ...);
#endif // ASSERT
#endif
void report_vm_status_error(const char* file, int line, const char* error_msg,
                            int status, const char* detail);
void report_fatal(const char* file, int line, const char* detail_fmt, ...) ATTRIBUTE_PRINTF(3, 4);
void report_vm_out_of_memory(const char* file, int line, size_t size, VMErrorType vm_err_type,
                             const char* detail_fmt, ...) ATTRIBUTE_PRINTF(5, 6);
void report_should_not_call(const char* file, int line);
void report_should_not_reach_here(const char* file, int line);
void report_unimplemented(const char* file, int line);
void report_untested(const char* file, int line, const char* message);

#ifdef ASSERT
// unit test support
bool is_executing_unit_tests();
#endif // ASSERT

void warning(const char* format, ...) ATTRIBUTE_PRINTF(1, 2);

// Compile-time asserts.  Cond must be a compile-time constant expression that
// is convertible to bool.  STATIC_ASSERT() can be used anywhere a declaration
// may appear.
//
// Implementation Note: STATIC_ASSERT_FAILURE<true> provides a value member
// rather than type member that could be used directly in the typedef, because
// a type member would require conditional use of "typename", depending on
// whether Cond is dependent or not.  The use of a value member leads to the
// use of an array type.

template<bool x> struct STATIC_ASSERT_FAILURE;
template<> struct STATIC_ASSERT_FAILURE<true> { enum { value = 1 }; };

#define STATIC_ASSERT(Cond) \
  typedef char PASTE_TOKENS(STATIC_ASSERT_DUMMY_TYPE_, __LINE__)[ \
    STATIC_ASSERT_FAILURE< (Cond) >::value ]

// out of memory reporting
void report_java_out_of_memory(const char* message);

<<<<<<< HEAD
void dump_ir();

#endif // SHARE_VM_UTILITIES_DEBUG_HPP
=======
#endif // SHARE_UTILITIES_DEBUG_HPP
>>>>>>> a5f592e5
<|MERGE_RESOLUTION|>--- conflicted
+++ resolved
@@ -205,10 +205,6 @@
 // out of memory reporting
 void report_java_out_of_memory(const char* message);
 
-<<<<<<< HEAD
 void dump_ir();
 
-#endif // SHARE_VM_UTILITIES_DEBUG_HPP
-=======
-#endif // SHARE_UTILITIES_DEBUG_HPP
->>>>>>> a5f592e5
+#endif // SHARE_UTILITIES_DEBUG_HPP