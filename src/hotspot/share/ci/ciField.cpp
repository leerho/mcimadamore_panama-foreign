/*
 * Copyright (c) 1999, 2019, Oracle and/or its affiliates. All rights reserved.
 * DO NOT ALTER OR REMOVE COPYRIGHT NOTICES OR THIS FILE HEADER.
 *
 * This code is free software; you can redistribute it and/or modify it
 * under the terms of the GNU General Public License version 2 only, as
 * published by the Free Software Foundation.
 *
 * This code is distributed in the hope that it will be useful, but WITHOUT
 * ANY WARRANTY; without even the implied warranty of MERCHANTABILITY or
 * FITNESS FOR A PARTICULAR PURPOSE.  See the GNU General Public License
 * version 2 for more details (a copy is included in the LICENSE file that
 * accompanied this code).
 *
 * You should have received a copy of the GNU General Public License version
 * 2 along with this work; if not, write to the Free Software Foundation,
 * Inc., 51 Franklin St, Fifth Floor, Boston, MA 02110-1301 USA.
 *
 * Please contact Oracle, 500 Oracle Parkway, Redwood Shores, CA 94065 USA
 * or visit www.oracle.com if you need additional information or have any
 * questions.
 *
 */

#include "precompiled.hpp"
#include "ci/ciField.hpp"
#include "ci/ciInstanceKlass.hpp"
#include "ci/ciUtilities.inline.hpp"
#include "classfile/systemDictionary.hpp"
#include "gc/shared/collectedHeap.inline.hpp"
#include "interpreter/linkResolver.hpp"
#include "oops/oop.inline.hpp"
#include "runtime/fieldDescriptor.inline.hpp"
#include "runtime/handles.inline.hpp"

// ciField
//
// This class represents the result of a field lookup in the VM.
// The lookup may not succeed, in which case the information in
// the ciField will be incomplete.

// The ciObjectFactory cannot create circular data structures in one query.
// To avoid vicious circularities, we initialize ciField::_type to NULL
// for reference types and derive it lazily from the ciField::_signature.
// Primitive types are eagerly initialized, and basic layout queries
// can succeed without initialization, using only the BasicType of the field.

// Notes on bootstrapping and shared CI objects:  A field is shared if and
// only if it is (a) non-static and (b) declared by a shared instance klass.
// This allows non-static field lists to be cached on shared types.
// Because the _type field is lazily initialized, however, there is a
// special restriction that a shared field cannot cache an unshared type.
// This puts a small performance penalty on shared fields with unshared
// types, such as StackTraceElement[] Throwable.stackTrace.
// (Throwable is shared because ClassCastException is shared, but
// StackTraceElement is not presently shared.)

// It is not a vicious circularity for a ciField to recursively create
// the ciSymbols necessary to represent its name and signature.
// Therefore, these items are created eagerly, and the name and signature
// of a shared field are themselves shared symbols.  This somewhat
// pollutes the set of shared CI objects:  It grows from 50 to 93 items,
// with all of the additional 43 being uninteresting shared ciSymbols.
// This adds at most one step to the binary search, an amount which
// decreases for complex compilation tasks.

// ------------------------------------------------------------------
// ciField::ciField
ciField::ciField(ciInstanceKlass* klass, int index) :
    _known_to_link_with_put(NULL), _known_to_link_with_get(NULL) {
  ASSERT_IN_VM;
  CompilerThread *THREAD = CompilerThread::current();

  assert(ciObjectFactory::is_initialized(), "not a shared field");

  assert(klass->get_instanceKlass()->is_linked(), "must be linked before using its constant-pool");

  constantPoolHandle cpool(THREAD, klass->get_instanceKlass()->constants());

  // Get the field's name, signature, and type.
  Symbol* name  = cpool->name_ref_at(index);
  _name = ciEnv::current(THREAD)->get_symbol(name);

  int nt_index = cpool->name_and_type_ref_index_at(index);
  int sig_index = cpool->signature_ref_index_at(nt_index);
  Symbol* signature = cpool->symbol_at(sig_index);
  _signature = ciEnv::current(THREAD)->get_symbol(signature);

  BasicType field_type = FieldType::basic_type(signature);

  // If the field is a pointer type, get the klass of the
  // field.
  if (is_reference_type(field_type)) {
    bool ignore;
    // This is not really a class reference; the index always refers to the
    // field's type signature, as a symbol.  Linkage checks do not apply.
    _type = ciEnv::current(THREAD)->get_klass_by_index(cpool, sig_index, ignore, klass);
  } else {
    _type = ciType::make(field_type);
  }

  _name = (ciSymbol*)ciEnv::current(THREAD)->get_symbol(name);

  // Get the field's declared holder.
  //
  // Note: we actually create a ciInstanceKlass for this klass,
  // even though we may not need to.
  int holder_index = cpool->klass_ref_index_at(index);
  bool holder_is_accessible;

  ciKlass* generic_declared_holder = ciEnv::current(THREAD)->get_klass_by_index(cpool, holder_index,
                                                                                holder_is_accessible,
                                                                                klass);

  if (generic_declared_holder->is_array_klass()) {
    // If the declared holder of the field is an array class, assume that
    // the canonical holder of that field is java.lang.Object. Arrays
    // do not have fields; java.lang.Object is the only supertype of an
    // array type that can declare fields and is therefore the canonical
    // holder of the array type.
    //
    // Furthermore, the compilers assume that java.lang.Object does not
    // have any fields. Therefore, the field is not looked up. Instead,
    // the method returns partial information that will trigger special
    // handling in ciField::will_link and will result in a
    // java.lang.NoSuchFieldError exception being thrown by the compiled
    // code (the expected behavior in this case).
    _holder = ciEnv::current(THREAD)->Object_klass();
    _offset = -1;
    _is_constant = false;
    return;
  }

  ciInstanceKlass* declared_holder = generic_declared_holder->as_instance_klass();

  // The declared holder of this field may not have been loaded.
  // Bail out with partial field information.
  if (!holder_is_accessible) {
    // _type has already been set.
    // The default values for _flags and _constant_value will suffice.
    // We need values for _holder, _offset,  and _is_constant,
    _holder = declared_holder;
    _offset = -1;
    _is_constant = false;
    return;
  }

  InstanceKlass* loaded_decl_holder = declared_holder->get_instanceKlass();

  // Perform the field lookup.
  fieldDescriptor field_desc;
  Klass* canonical_holder =
    loaded_decl_holder->find_field(name, signature, &field_desc);
  if (canonical_holder == NULL) {
    // Field lookup failed.  Will be detected by will_link.
    _holder = declared_holder;
    _offset = -1;
    _is_constant = false;
    return;
  }

  // Access check based on declared_holder. canonical_holder should not be used
  // to check access because it can erroneously succeed. If this check fails,
  // propagate the declared holder to will_link() which in turn will bail out
  // compilation for this field access.
  bool can_access = Reflection::verify_member_access(klass->get_Klass(),
                                                     declared_holder->get_Klass(),
                                                     canonical_holder,
                                                     field_desc.access_flags(),
                                                     true, false, THREAD);
  if (!can_access) {
    _holder = declared_holder;
    _offset = -1;
    _is_constant = false;
    // It's possible the access check failed due to a nestmate access check
    // encountering an exception. We can't propagate the exception from here
    // so we have to clear it. If the access check happens again in a different
    // context then the exception will be thrown there.
    if (HAS_PENDING_EXCEPTION) {
      CLEAR_PENDING_EXCEPTION;
    }
    return;
  }

  assert(canonical_holder == field_desc.field_holder(), "just checking");
  initialize_from(&field_desc);
}

ciField::ciField(fieldDescriptor *fd) :
    _known_to_link_with_put(NULL), _known_to_link_with_get(NULL) {
  ASSERT_IN_VM;

  // Get the field's name, signature, and type.
  ciEnv* env = CURRENT_ENV;
  _name = env->get_symbol(fd->name());
  _signature = env->get_symbol(fd->signature());

  BasicType field_type = fd->field_type();

  // If the field is a pointer type, get the klass of the
  // field.
  if (is_reference_type(field_type)) {
    _type = NULL;  // must call compute_type on first access
  } else {
    _type = ciType::make(field_type);
  }

  initialize_from(fd);

  // Either (a) it is marked shared, or else (b) we are done bootstrapping.
  assert(is_shared() || ciObjectFactory::is_initialized(),
         "bootstrap classes must not create & cache unshared fields");
}

static bool trust_final_non_static_fields(ciInstanceKlass* holder) {
  if (holder == NULL)
    return false;
  if (holder->name() == ciSymbol::java_lang_System())
    // Never trust strangely unstable finals:  System.out, etc.
    return false;
  // Even if general trusting is disabled, trust system-built closures in these packages.
<<<<<<< HEAD
  if (holder->is_in_package("java/lang/invoke") || holder->is_in_package("sun/invoke"))
=======
  if (holder->is_in_package("java/lang/invoke") || holder->is_in_package("sun/invoke") ||
      holder->is_in_package("jdk/internal/foreign") || holder->is_in_package("jdk/incubator/foreign") ||
      holder->is_in_package("java/lang"))
>>>>>>> be6d55c1
    return true;
  // Trust VM unsafe anonymous classes. They are private API (jdk.internal.misc.Unsafe)
  // and can't be serialized, so there is no hacking of finals going on with them.
  if (holder->is_unsafe_anonymous())
    return true;
  // Trust final fields in all boxed classes
  if (holder->is_box_klass())
    return true;
  // Trust final fields in String
  if (holder->name() == ciSymbol::java_lang_String())
    return true;
  // Trust Atomic*FieldUpdaters: they are very important for performance, and make up one
  // more reason not to use Unsafe, if their final fields are trusted. See more in JDK-8140483.
  if (holder->name() == ciSymbol::java_util_concurrent_atomic_AtomicIntegerFieldUpdater_Impl() ||
      holder->name() == ciSymbol::java_util_concurrent_atomic_AtomicLongFieldUpdater_CASUpdater() ||
      holder->name() == ciSymbol::java_util_concurrent_atomic_AtomicLongFieldUpdater_LockedUpdater() ||
      holder->name() == ciSymbol::java_util_concurrent_atomic_AtomicReferenceFieldUpdater_Impl()) {
    return true;
  }
  return TrustFinalNonStaticFields;
}

void ciField::initialize_from(fieldDescriptor* fd) {
  // Get the flags, offset, and canonical holder of the field.
  _flags = ciFlags(fd->access_flags());
  _offset = fd->offset();
  Klass* field_holder = fd->field_holder();
  assert(field_holder != NULL, "null field_holder");
  _holder = CURRENT_ENV->get_instance_klass(field_holder);

  // Check to see if the field is constant.
  Klass* k = _holder->get_Klass();
  bool is_stable_field = FoldStableValues && is_stable();
  if ((is_final() && !has_initialized_final_update()) || is_stable_field) {
    if (is_static()) {
      // This field just may be constant.  The only case where it will
      // not be constant is when the field is a *special* static & final field
      // whose value may change.  The three examples are java.lang.System.in,
      // java.lang.System.out, and java.lang.System.err.
      assert(SystemDictionary::System_klass() != NULL, "Check once per vm");
      if (k == SystemDictionary::System_klass()) {
        // Check offsets for case 2: System.in, System.out, or System.err
        if( _offset == java_lang_System::in_offset_in_bytes()  ||
            _offset == java_lang_System::out_offset_in_bytes() ||
            _offset == java_lang_System::err_offset_in_bytes() ) {
          _is_constant = false;
          return;
        }
      }
      _is_constant = true;
    } else {
      // An instance field can be constant if it's a final static field or if
      // it's a final non-static field of a trusted class (classes in
      // java.lang.invoke and sun.invoke packages and subpackages).
      _is_constant = is_stable_field || trust_final_non_static_fields(_holder);
    }
  } else {
    // For CallSite objects treat the target field as a compile time constant.
    assert(SystemDictionary::CallSite_klass() != NULL, "should be already initialized");
    if (k == SystemDictionary::CallSite_klass() &&
        _offset == java_lang_invoke_CallSite::target_offset_in_bytes()) {
      assert(!has_initialized_final_update(), "CallSite is not supposed to have writes to final fields outside initializers");
      _is_constant = true;
    } else {
      // Non-final & non-stable fields are not constants.
      _is_constant = false;
    }
  }
}

// ------------------------------------------------------------------
// ciField::constant_value
// Get the constant value of a this static field.
ciConstant ciField::constant_value() {
  assert(is_static() && is_constant(), "illegal call to constant_value()");
  if (!_holder->is_initialized()) {
    return ciConstant(); // Not initialized yet
  }
  if (_constant_value.basic_type() == T_ILLEGAL) {
    // Static fields are placed in mirror objects.
    VM_ENTRY_MARK;
    ciInstance* mirror = CURRENT_ENV->get_instance(_holder->get_Klass()->java_mirror());
    _constant_value = mirror->field_value_impl(type()->basic_type(), offset());
  }
  if (FoldStableValues && is_stable() && _constant_value.is_null_or_zero()) {
    return ciConstant();
  }
  return _constant_value;
}

// ------------------------------------------------------------------
// ciField::constant_value_of
// Get the constant value of non-static final field in the given object.
ciConstant ciField::constant_value_of(ciObject* object) {
  assert(!is_static() && is_constant(), "only if field is non-static constant");
  assert(object->is_instance(), "must be instance");
  ciConstant field_value = object->as_instance()->field_value(this);
  if (FoldStableValues && is_stable() && field_value.is_null_or_zero()) {
    return ciConstant();
  }
  return field_value;
}

// ------------------------------------------------------------------
// ciField::compute_type
//
// Lazily compute the type, if it is an instance klass.
ciType* ciField::compute_type() {
  GUARDED_VM_ENTRY(return compute_type_impl();)
}

ciType* ciField::compute_type_impl() {
  ciKlass* type = CURRENT_ENV->get_klass_by_name_impl(_holder, constantPoolHandle(), _signature, false);
  if (!type->is_primitive_type() && is_shared()) {
    // We must not cache a pointer to an unshared type, in a shared field.
    bool type_is_also_shared = false;
    if (type->is_type_array_klass()) {
      type_is_also_shared = true;  // int[] etc. are explicitly bootstrapped
    } else if (type->is_instance_klass()) {
      type_is_also_shared = type->as_instance_klass()->is_shared();
    } else {
      // Currently there is no 'shared' query for array types.
      type_is_also_shared = !ciObjectFactory::is_initialized();
    }
    if (!type_is_also_shared)
      return type;              // Bummer.
  }
  _type = type;
  return type;
}


// ------------------------------------------------------------------
// ciField::will_link
//
// Can a specific access to this field be made without causing
// link errors?
bool ciField::will_link(ciMethod* accessing_method,
                        Bytecodes::Code bc) {
  VM_ENTRY_MARK;
  assert(bc == Bytecodes::_getstatic || bc == Bytecodes::_putstatic ||
         bc == Bytecodes::_getfield  || bc == Bytecodes::_putfield,
         "unexpected bytecode");

  if (_offset == -1) {
    // at creation we couldn't link to our holder so we need to
    // maintain that stance, otherwise there's no safe way to use this
    // ciField.
    return false;
  }

  // Check for static/nonstatic mismatch
  bool is_static = (bc == Bytecodes::_getstatic || bc == Bytecodes::_putstatic);
  if (is_static != this->is_static()) {
    return false;
  }

  // Get and put can have different accessibility rules
  bool is_put    = (bc == Bytecodes::_putfield  || bc == Bytecodes::_putstatic);
  if (is_put) {
    if (_known_to_link_with_put == accessing_method) {
      return true;
    }
  } else {
    if (_known_to_link_with_get == accessing_method->holder()) {
      return true;
    }
  }

  LinkInfo link_info(_holder->get_instanceKlass(),
                     _name->get_symbol(), _signature->get_symbol(),
                     accessing_method->get_Method());
  fieldDescriptor result;
  LinkResolver::resolve_field(result, link_info, bc, false, KILL_COMPILE_ON_FATAL_(false));

  // update the hit-cache, unless there is a problem with memory scoping:
  if (accessing_method->holder()->is_shared() || !is_shared()) {
    if (is_put) {
      _known_to_link_with_put = accessing_method;
    } else {
      _known_to_link_with_get = accessing_method->holder();
    }
  }

  return true;
}

// ------------------------------------------------------------------
// ciField::print
void ciField::print() {
  tty->print("<ciField name=");
  _holder->print_name();
  tty->print(".");
  _name->print_symbol();
  tty->print(" signature=");
  _signature->print_symbol();
  tty->print(" offset=%d type=", _offset);
  if (_type != NULL)
    _type->print_name();
  else
    tty->print("(reference)");
  tty->print(" flags=%04x", flags().as_int());
  tty->print(" is_constant=%s", bool_to_str(_is_constant));
  if (_is_constant && is_static()) {
    tty->print(" constant_value=");
    _constant_value.print();
  }
  tty->print(">");
}

// ------------------------------------------------------------------
// ciField::print_name_on
//
// Print the name of this field
void ciField::print_name_on(outputStream* st) {
  name()->print_symbol_on(st);
}<|MERGE_RESOLUTION|>--- conflicted
+++ resolved
@@ -219,13 +219,9 @@
     // Never trust strangely unstable finals:  System.out, etc.
     return false;
   // Even if general trusting is disabled, trust system-built closures in these packages.
-<<<<<<< HEAD
-  if (holder->is_in_package("java/lang/invoke") || holder->is_in_package("sun/invoke"))
-=======
   if (holder->is_in_package("java/lang/invoke") || holder->is_in_package("sun/invoke") ||
       holder->is_in_package("jdk/internal/foreign") || holder->is_in_package("jdk/incubator/foreign") ||
       holder->is_in_package("java/lang"))
->>>>>>> be6d55c1
     return true;
   // Trust VM unsafe anonymous classes. They are private API (jdk.internal.misc.Unsafe)
   // and can't be serialized, so there is no hacking of finals going on with them.
