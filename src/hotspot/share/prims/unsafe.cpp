--- conflicted
+++ resolved
@@ -48,15 +48,9 @@
 #include "utilities/copy.hpp"
 #include "utilities/dtrace.hpp"
 #include "utilities/macros.hpp"
-<<<<<<< HEAD
-#if INCLUDE_ALL_GCS
-#include "gc/g1/g1SATBCardTableModRefBS.hpp"
-#endif // INCLUDE_ALL_GCS
 #if COMPILER2
 #  include "opto/matcher.hpp"
 #endif // COMPILER2
-=======
->>>>>>> 92ee8dfe
 
 /**
  * Implementation of the jdk.internal.misc.Unsafe class
@@ -255,6 +249,31 @@
       HeapAccess<MO_SEQ_CST>::store_at(_obj, _offset, normalize_for_write(x));
     }
   }
+
+
+#ifndef SUPPORTS_NATIVE_CX8
+  jlong get_jlong_locked() {
+    GuardUnsafeAccess guard(_thread, _obj);
+
+    MutexLockerEx mu(UnsafeJlong_lock, Mutex::_no_safepoint_check_flag);
+
+    jlong* p = (jlong*)addr();
+
+    jlong x = Atomic::load(p);
+
+    return x;
+  }
+
+  void put_jlong_locked(jlong x) {
+    GuardUnsafeAccess guard(_thread, _obj);
+
+    MutexLockerEx mu(UnsafeJlong_lock, Mutex::_no_safepoint_check_flag);
+
+    jlong* p = (jlong*)addr();
+
+    Atomic::store(normalize_for_write(x),  p);
+  }
+#endif
 };
 
 // These functions allow a null base pointer with an arbitrary address.
