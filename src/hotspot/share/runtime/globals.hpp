/*
 * Copyright (c) 1997, 2021, Oracle and/or its affiliates. All rights reserved.
 * DO NOT ALTER OR REMOVE COPYRIGHT NOTICES OR THIS FILE HEADER.
 *
 * This code is free software; you can redistribute it and/or modify it
 * under the terms of the GNU General Public License version 2 only, as
 * published by the Free Software Foundation.
 *
 * This code is distributed in the hope that it will be useful, but WITHOUT
 * ANY WARRANTY; without even the implied warranty of MERCHANTABILITY or
 * FITNESS FOR A PARTICULAR PURPOSE.  See the GNU General Public License
 * version 2 for more details (a copy is included in the LICENSE file that
 * accompanied this code).
 *
 * You should have received a copy of the GNU General Public License version
 * 2 along with this work; if not, write to the Free Software Foundation,
 * Inc., 51 Franklin St, Fifth Floor, Boston, MA 02110-1301 USA.
 *
 * Please contact Oracle, 500 Oracle Parkway, Redwood Shores, CA 94065 USA
 * or visit www.oracle.com if you need additional information or have any
 * questions.
 *
 */

#ifndef SHARE_RUNTIME_GLOBALS_HPP
#define SHARE_RUNTIME_GLOBALS_HPP

#include "compiler/compiler_globals_pd.hpp"
#include "runtime/globals_shared.hpp"
#include "utilities/align.hpp"
#include "utilities/globalDefinitions.hpp"
#include "utilities/macros.hpp"
#include CPU_HEADER(globals)
#include OS_HEADER(globals)
#include OS_CPU_HEADER(globals)

// develop flags are settable / visible only during development and are constant in the PRODUCT version
// product flags are always settable / visible
// notproduct flags are settable / visible only during development and are not declared in the PRODUCT version
// develop_pd/product_pd flags are the same as develop/product, except that their default values
// are specified in platform-dependent header files.

// Flags must be declared with the following number of parameters:
// non-pd flags:
//    (type, name, default_value, doc), or
//    (type, name, default_value, extra_attrs, doc)
// pd flags:
//    (type, name, doc), or
//    (type, name, extra_attrs, doc)

// A flag must be declared with one of the following types:
// bool, int, uint, intx, uintx, size_t, ccstr, ccstrlist, double, or uint64_t.
// The type "ccstr" and "ccstrlist" are an alias for "const char*" and is used
// only in this file, because the macrology requires single-token type names.

// The optional extra_attrs parameter may have one of the following values:
// DIAGNOSTIC, EXPERIMENTAL, or MANAGEABLE. Currently extra_attrs can be used
// only with product/product_pd flags.
//
// DIAGNOSTIC options are not meant for VM tuning or for product modes.
//    They are to be used for VM quality assurance or field diagnosis
//    of VM bugs.  They are hidden so that users will not be encouraged to
//    try them as if they were VM ordinary execution options.  However, they
//    are available in the product version of the VM.  Under instruction
//    from support engineers, VM customers can turn them on to collect
//    diagnostic information about VM problems.  To use a VM diagnostic
//    option, you must first specify +UnlockDiagnosticVMOptions.
//    (This master switch also affects the behavior of -Xprintflags.)
//
// EXPERIMENTAL flags are in support of features that are not
//    part of the officially supported product, but are available
//    for experimenting with. They could, for example, be performance
//    features that may not have undergone full or rigorous QA, but which may
//    help performance in some cases and released for experimentation
//    by the community of users and developers. This flag also allows one to
//    be able to build a fully supported product that nonetheless also
//    ships with some unsupported, lightly tested, experimental features.
//    Like the UnlockDiagnosticVMOptions flag above, there is a corresponding
//    UnlockExperimentalVMOptions flag, which allows the control and
//    modification of the experimental flags.
//
// Nota bene: neither diagnostic nor experimental options should be used casually,
//    and they are not supported on production loads, except under explicit
//    direction from support engineers.
//
// MANAGEABLE flags are writeable external product flags.
//    They are dynamically writeable through the JDK management interface
//    (com.sun.management.HotSpotDiagnosticMXBean API) and also through JConsole.
//    These flags are external exported interface (see CCC).  The list of
//    manageable flags can be queried programmatically through the management
//    interface.
//
//    A flag can be made as "manageable" only if
//    - the flag is defined in a CCC as an external exported interface.
//    - the VM implementation supports dynamic setting of the flag.
//      This implies that the VM must *always* query the flag variable
//      and not reuse state related to the flag state at any given time.
//    - you want the flag to be queried programmatically by the customers.
//

//
// range is a macro that will expand to min and max arguments for range
//    checking code if provided - see jvmFlagLimit.hpp
//
// constraint is a macro that will expand to custom function call
//    for constraint checking if provided - see jvmFlagLimit.hpp

// Default and minimum StringTable and SymbolTable size values
// Must be powers of 2
const size_t defaultStringTableSize = NOT_LP64(1024) LP64_ONLY(65536);
const size_t minimumStringTableSize = 128;
const size_t defaultSymbolTableSize = 32768; // 2^15
const size_t minimumSymbolTableSize = 1024;

#ifdef _LP64
#define LP64_RUNTIME_FLAGS(develop,                                         \
                           develop_pd,                                      \
                           product,                                         \
                           product_pd,                                      \
                           notproduct,                                      \
                           range,                                           \
                           constraint)                                      \
                                                                            \
  product(bool, UseCompressedOops, false,                                   \
          "Use 32-bit object references in 64-bit VM. "                     \
          "lp64_product means flag is always constant in 32 bit VM")        \
                                                                            \
  product(bool, UseCompressedClassPointers, false,                          \
          "Use 32-bit class pointers in 64-bit VM. "                        \
          "lp64_product means flag is always constant in 32 bit VM")        \
                                                                            \
  product(intx, ObjectAlignmentInBytes, 8,                                  \
          "Default object alignment in bytes, 8 is minimum")                \
          range(8, 256)                                                     \
          constraint(ObjectAlignmentInBytesConstraintFunc, AtParse)

#else
// !_LP64

#define LP64_RUNTIME_FLAGS(develop,                                         \
                           develop_pd,                                      \
                           product,                                         \
                           product_pd,                                      \
                           notproduct,                                      \
                           range,                                           \
                           constraint)
const bool UseCompressedOops = false;
const bool UseCompressedClassPointers = false;
const intx ObjectAlignmentInBytes = 8;

#endif // _LP64

#define RUNTIME_FLAGS(develop,                                              \
                      develop_pd,                                           \
                      product,                                              \
                      product_pd,                                           \
                      notproduct,                                           \
                      range,                                                \
                      constraint)                                           \
                                                                            \
  notproduct(bool, CheckCompressedOops, true,                               \
          "Generate checks in encoding/decoding code in debug VM")          \
                                                                            \
  product(uintx, HeapSearchSteps, 3 PPC64_ONLY(+17),                        \
          "Heap allocation steps through preferred address regions to find" \
          " where it can allocate the heap. Number of steps to take per "   \
          "region.")                                                        \
          range(1, max_uintx)                                               \
                                                                            \
  product(uint, HandshakeTimeout, 0, DIAGNOSTIC,                            \
          "If nonzero set a timeout in milliseconds for handshakes")        \
                                                                            \
  product(bool, AlwaysSafeConstructors, false, EXPERIMENTAL,                \
          "Force safe construction, as if all fields are final.")           \
                                                                            \
  product(bool, UnlockDiagnosticVMOptions, trueInDebug, DIAGNOSTIC,         \
          "Enable normal processing of flags relating to field diagnostics")\
                                                                            \
  product(bool, UnlockExperimentalVMOptions, false, EXPERIMENTAL,           \
          "Enable normal processing of flags relating to experimental "     \
          "features")                                                       \
                                                                            \
  product(bool, JavaMonitorsInStackTrace, true,                             \
          "Print information about Java monitor locks when the stacks are " \
          "dumped")                                                         \
                                                                            \
  product_pd(bool, UseLargePages,                                           \
          "Use large page memory")                                          \
                                                                            \
  product_pd(bool, UseLargePagesIndividualAllocation,                       \
          "Allocate large pages individually for better affinity")          \
                                                                            \
  develop(bool, LargePagesIndividualAllocationInjectError, false,           \
          "Fail large pages individual allocation")                         \
                                                                            \
  product(bool, UseNUMA, false,                                             \
          "Use NUMA if available")                                          \
                                                                            \
  product(bool, UseNUMAInterleaving, false,                                 \
          "Interleave memory across NUMA nodes if available")               \
                                                                            \
  product(size_t, NUMAInterleaveGranularity, 2*M,                           \
          "Granularity to use for NUMA interleaving on Windows OS")         \
          constraint(NUMAInterleaveGranularityConstraintFunc, AtParse)      \
                                                                            \
  product(uintx, NUMAChunkResizeWeight, 20,                                 \
          "Percentage (0-100) used to weight the current sample when "      \
          "computing exponentially decaying average for "                   \
          "AdaptiveNUMAChunkSizing")                                        \
          range(0, 100)                                                     \
                                                                            \
  product(size_t, NUMASpaceResizeRate, 1*G,                                 \
          "Do not reallocate more than this amount per collection")         \
          range(0, max_uintx)                                               \
                                                                            \
  product(bool, UseAdaptiveNUMAChunkSizing, true,                           \
          "Enable adaptive chunk sizing for NUMA")                          \
                                                                            \
  product(bool, NUMAStats, false,                                           \
          "Print NUMA stats in detailed heap information")                  \
                                                                            \
  product(uintx, NUMAPageScanRate, 256,                                     \
          "Maximum number of pages to include in the page scan procedure")  \
          range(0, max_uintx)                                               \
                                                                            \
  product(bool, UseAES, false,                                              \
          "Control whether AES instructions are used when available")       \
                                                                            \
  product(bool, UseFMA, false,                                              \
          "Control whether FMA instructions are used when available")       \
                                                                            \
  product(bool, UseSHA, false,                                              \
          "Control whether SHA instructions are used when available")       \
                                                                            \
  product(bool, UseGHASHIntrinsics, false, DIAGNOSTIC,                      \
          "Use intrinsics for GHASH versions of crypto")                    \
                                                                            \
  product(bool, UseBASE64Intrinsics, false,                                 \
          "Use intrinsics for java.util.Base64")                            \
                                                                            \
  product(size_t, LargePageSizeInBytes, 0,                                  \
          "Maximum large page size used (0 will use the default large "     \
          "page size for the environment as the maximum)")                  \
          range(0, max_uintx)                                               \
                                                                            \
  product(size_t, LargePageHeapSizeThreshold, 128*M,                        \
          "Use large pages if maximum heap is at least this big")           \
          range(0, max_uintx)                                               \
                                                                            \
  product(bool, ForceTimeHighResolution, false,                             \
          "Using high time resolution (for Win32 only)")                    \
                                                                            \
  develop(bool, TracePcPatching, false,                                     \
          "Trace usage of frame::patch_pc")                                 \
                                                                            \
  develop(bool, TraceRelocator, false,                                      \
          "Trace the bytecode relocator")                                   \
                                                                            \
                                                                            \
  product(bool, SafepointALot, false, DIAGNOSTIC,                           \
          "Generate a lot of safepoints. This works with "                  \
          "GuaranteedSafepointInterval")                                    \
                                                                            \
  product(bool, HandshakeALot, false, DIAGNOSTIC,                           \
          "Generate a lot of handshakes. This works with "                  \
          "GuaranteedSafepointInterval")                                    \
                                                                            \
  product_pd(bool, BackgroundCompilation,                                   \
          "A thread requesting compilation is not blocked during "          \
          "compilation")                                                    \
                                                                            \
  product(bool, MethodFlushing, true,                                       \
          "Reclamation of zombie and not-entrant methods")                  \
                                                                            \
  develop(bool, VerifyStack, false,                                         \
          "Verify stack of each thread when it is entering a runtime call") \
                                                                            \
  product(bool, ForceUnreachable, false, DIAGNOSTIC,                        \
          "Make all non code cache addresses to be unreachable by "         \
          "forcing use of 64bit literal fixups")                            \
                                                                            \
  develop(bool, TraceDerivedPointers, false,                                \
          "Trace traversal of derived pointers on stack")                   \
                                                                            \
  notproduct(bool, TraceCodeBlobStacks, false,                              \
          "Trace stack-walk of codeblobs")                                  \
                                                                            \
  notproduct(bool, PrintRewrites, false,                                    \
          "Print methods that are being rewritten")                         \
                                                                            \
  product(bool, UseInlineCaches, true,                                      \
          "Use Inline Caches for virtual calls ")                           \
                                                                            \
  product(bool, InlineArrayCopy, true, DIAGNOSTIC,                          \
          "Inline arraycopy native that is known to be part of "            \
          "base library DLL")                                               \
                                                                            \
  product(bool, InlineObjectHash, true, DIAGNOSTIC,                         \
          "Inline Object::hashCode() native that is known to be part "      \
          "of base library DLL")                                            \
                                                                            \
  product(bool, InlineNatives, true, DIAGNOSTIC,                            \
          "Inline natives that are known to be part of base library DLL")   \
                                                                            \
  product(bool, InlineMathNatives, true, DIAGNOSTIC,                        \
          "Inline SinD, CosD, etc.")                                        \
                                                                            \
  product(bool, InlineClassNatives, true, DIAGNOSTIC,                       \
          "Inline Class.isInstance, etc")                                   \
                                                                            \
  product(bool, InlineThreadNatives, true, DIAGNOSTIC,                      \
          "Inline Thread.currentThread, etc")                               \
                                                                            \
  product(bool, InlineUnsafeOps, true, DIAGNOSTIC,                          \
          "Inline memory ops (native methods) from Unsafe")                 \
                                                                            \
  product(bool, CriticalJNINatives, false,                                  \
          "(Deprecated) Check for critical JNI entry points")               \
                                                                            \
  product(bool, UseAESIntrinsics, false, DIAGNOSTIC,                        \
          "Use intrinsics for AES versions of crypto")                      \
                                                                            \
  product(bool, UseAESCTRIntrinsics, false, DIAGNOSTIC,                     \
          "Use intrinsics for the paralleled version of AES/CTR crypto")    \
                                                                            \
  product(bool, UseMD5Intrinsics, false, DIAGNOSTIC,                        \
          "Use intrinsics for MD5 crypto hash function")                    \
                                                                            \
  product(bool, UseSHA1Intrinsics, false, DIAGNOSTIC,                       \
          "Use intrinsics for SHA-1 crypto hash function. "                 \
          "Requires that UseSHA is enabled.")                               \
                                                                            \
  product(bool, UseSHA256Intrinsics, false, DIAGNOSTIC,                     \
          "Use intrinsics for SHA-224 and SHA-256 crypto hash functions. "  \
          "Requires that UseSHA is enabled.")                               \
                                                                            \
  product(bool, UseSHA512Intrinsics, false, DIAGNOSTIC,                     \
          "Use intrinsics for SHA-384 and SHA-512 crypto hash functions. "  \
          "Requires that UseSHA is enabled.")                               \
                                                                            \
  product(bool, UseSHA3Intrinsics, false, DIAGNOSTIC,                       \
          "Use intrinsics for SHA3 crypto hash function. "                  \
          "Requires that UseSHA is enabled.")                               \
                                                                            \
  product(bool, UseCRC32Intrinsics, false, DIAGNOSTIC,                      \
          "use intrinsics for java.util.zip.CRC32")                         \
                                                                            \
  product(bool, UseCRC32CIntrinsics, false, DIAGNOSTIC,                     \
          "use intrinsics for java.util.zip.CRC32C")                        \
                                                                            \
  product(bool, UseAdler32Intrinsics, false, DIAGNOSTIC,                    \
          "use intrinsics for java.util.zip.Adler32")                       \
                                                                            \
  product(bool, UseVectorizedMismatchIntrinsic, false, DIAGNOSTIC,          \
          "Enables intrinsification of ArraysSupport.vectorizedMismatch()") \
                                                                            \
  product(bool, UseCopySignIntrinsic, false, DIAGNOSTIC,                    \
          "Enables intrinsification of Math.copySign")                      \
                                                                            \
  product(bool, UseSignumIntrinsic, false, DIAGNOSTIC,                      \
          "Enables intrinsification of Math.signum")                        \
                                                                            \
  product(ccstrlist, DisableIntrinsic, "", DIAGNOSTIC,                      \
         "do not expand intrinsics whose (internal) names appear here")     \
         constraint(DisableIntrinsicConstraintFunc,AfterErgo)               \
                                                                            \
  product(ccstrlist, ControlIntrinsic, "", DIAGNOSTIC,                      \
         "Control intrinsics using a list of +/- (internal) names, "        \
         "separated by commas")                                             \
         constraint(ControlIntrinsicConstraintFunc,AfterErgo)               \
                                                                            \
  develop(bool, TraceCallFixup, false,                                      \
          "Trace all call fixups")                                          \
                                                                            \
  develop(bool, DeoptimizeALot, false,                                      \
          "Deoptimize at every exit from the runtime system")               \
                                                                            \
  notproduct(ccstrlist, DeoptimizeOnlyAt, "",                               \
          "A comma separated list of bcis to deoptimize at")                \
                                                                            \
  develop(bool, DeoptimizeRandom, false,                                    \
          "Deoptimize random frames on random exit from the runtime system")\
                                                                            \
  notproduct(bool, ZombieALot, false,                                       \
          "Create zombies (non-entrant) at exit from the runtime system")   \
                                                                            \
  notproduct(bool, WalkStackALot, false,                                    \
          "Trace stack (no print) at every exit from the runtime system")   \
                                                                            \
  develop(bool, DeoptimizeObjectsALot, false,                               \
          "For testing purposes concurrent threads revert optimizations "   \
          "based on escape analysis at intervals given with "               \
          "DeoptimizeObjectsALotInterval=n. The thread count is given "     \
          "with DeoptimizeObjectsALotThreadCountSingle and "                \
          "DeoptimizeObjectsALotThreadCountAll.")                           \
                                                                            \
  develop(uint64_t, DeoptimizeObjectsALotInterval, 5,                       \
          "Interval for DeoptimizeObjectsALot.")                            \
          range(0, max_jlong)                                               \
                                                                            \
  develop(int, DeoptimizeObjectsALotThreadCountSingle, 1,                   \
          "The number of threads that revert optimizations based on "       \
          "escape analysis for a single thread if DeoptimizeObjectsALot "   \
          "is enabled. The target thread is selected round robin." )        \
          range(0, max_jint)                                                \
                                                                            \
  develop(int, DeoptimizeObjectsALotThreadCountAll, 1,                      \
          "The number of threads that revert optimizations based on "       \
          "escape analysis for all threads if DeoptimizeObjectsALot "       \
          "is enabled." )                                                   \
          range(0, max_jint)                                                \
                                                                            \
  notproduct(bool, VerifyLastFrame, false,                                  \
          "Verify oops on last frame on entry to VM")                       \
                                                                            \
  product(bool, SafepointTimeout, false,                                    \
          "Time out and warn or fail after SafepointTimeoutDelay "          \
          "milliseconds if failed to reach safepoint")                      \
                                                                            \
  product(bool, AbortVMOnSafepointTimeout, false, DIAGNOSTIC,               \
          "Abort upon failure to reach safepoint (see SafepointTimeout)")   \
                                                                            \
  product(bool, AbortVMOnVMOperationTimeout, false, DIAGNOSTIC,             \
          "Abort upon failure to complete VM operation promptly")           \
                                                                            \
  product(intx, AbortVMOnVMOperationTimeoutDelay, 1000, DIAGNOSTIC,         \
          "Delay in milliseconds for option AbortVMOnVMOperationTimeout")   \
          range(0, max_intx)                                                \
                                                                            \
  product(bool, MaxFDLimit, true,                                           \
          "Bump the number of file descriptors to maximum (Unix only)")     \
                                                                            \
  product(bool, LogEvents, true, DIAGNOSTIC,                                \
          "Enable the various ring buffer event logs")                      \
                                                                            \
  product(uintx, LogEventsBufferEntries, 20, DIAGNOSTIC,                    \
          "Number of ring buffer event logs")                               \
          range(1, NOT_LP64(1*K) LP64_ONLY(1*M))                            \
                                                                            \
  product(bool, BytecodeVerificationRemote, true, DIAGNOSTIC,               \
          "Enable the Java bytecode verifier for remote classes")           \
                                                                            \
  product(bool, BytecodeVerificationLocal, false, DIAGNOSTIC,               \
          "Enable the Java bytecode verifier for local classes")            \
                                                                            \
  develop(bool, VerifyStackAtCalls, false,                                  \
          "Verify that the stack pointer is unchanged after calls")         \
                                                                            \
  develop(bool, TraceJavaAssertions, false,                                 \
          "Trace java language assertions")                                 \
                                                                            \
  notproduct(bool, VerifyCodeCache, false,                                  \
          "Verify code cache on memory allocation/deallocation")            \
                                                                            \
  develop(bool, UseMallocOnly, false,                                       \
          "Use only malloc/free for allocation (no resource area/arena)")   \
                                                                            \
  develop(bool, ZapResourceArea, trueInDebug,                               \
          "Zap freed resource/arena space with 0xABABABAB")                 \
                                                                            \
  notproduct(bool, ZapVMHandleArea, trueInDebug,                            \
          "Zap freed VM handle space with 0xBCBCBCBC")                      \
                                                                            \
  notproduct(bool, ZapStackSegments, trueInDebug,                           \
          "Zap allocated/freed stack segments with 0xFADFADED")             \
                                                                            \
  develop(bool, ZapUnusedHeapArea, trueInDebug,                             \
          "Zap unused heap space with 0xBAADBABE")                          \
                                                                            \
  develop(bool, CheckZapUnusedHeapArea, false,                              \
          "Check zapping of unused heap space")                             \
                                                                            \
  develop(bool, ZapFillerObjects, trueInDebug,                              \
          "Zap filler objects with 0xDEAFBABE")                             \
                                                                            \
  product(bool, ExecutingUnitTests, false,                                  \
          "Whether the JVM is running unit tests or not")                   \
                                                                            \
  develop(uintx, ErrorHandlerTest, 0,                                       \
          "If > 0, provokes an error after VM initialization; the value "   \
          "determines which error to provoke. See controlled_crash() "      \
          "in vmError.cpp.")                                                \
          range(0, 17)                                                      \
                                                                            \
  develop(uintx, TestCrashInErrorHandler, 0,                                \
          "If > 0, provokes an error inside VM error handler (a secondary " \
          "crash). see controlled_crash() in vmError.cpp")                  \
          range(0, 17)                                                      \
                                                                            \
  develop(bool, TestSafeFetchInErrorHandler, false   ,                      \
          "If true, tests SafeFetch inside error handler.")                 \
                                                                            \
  develop(bool, TestUnresponsiveErrorHandler, false,                        \
          "If true, simulates an unresponsive error handler.")              \
                                                                            \
  develop(bool, Verbose, false,                                             \
          "Print additional debugging information from other modes")        \
                                                                            \
  develop(bool, PrintMiscellaneous, false,                                  \
          "Print uncategorized debugging information (requires +Verbose)")  \
                                                                            \
  develop(bool, WizardMode, false,                                          \
          "Print much more debugging information")                          \
                                                                            \
  product(bool, ShowMessageBoxOnError, false,                               \
          "Keep process alive on VM fatal error")                           \
                                                                            \
  product(bool, CreateCoredumpOnCrash, true,                                \
          "Create core/mini dump on VM fatal error")                        \
                                                                            \
  product(uint64_t, ErrorLogTimeout, 2 * 60,                                \
          "Timeout, in seconds, to limit the time spent on writing an "     \
          "error log in case of a crash.")                                  \
          range(0, (uint64_t)max_jlong/1000)                                \
                                                                            \
  product(bool, SuppressFatalErrorMessage, false,                           \
          "Report NO fatal error message (avoid deadlock)")                 \
                                                                            \
  product(ccstrlist, OnError, "",                                           \
          "Run user-defined commands on fatal error; see VMError.cpp "      \
          "for examples")                                                   \
                                                                            \
  product(ccstrlist, OnOutOfMemoryError, "",                                \
          "Run user-defined commands on first java.lang.OutOfMemoryError "  \
          "thrown from JVM")                                                \
                                                                            \
  product(bool, HeapDumpBeforeFullGC, false, MANAGEABLE,                    \
          "Dump heap to file before any major stop-the-world GC")           \
                                                                            \
  product(bool, HeapDumpAfterFullGC, false, MANAGEABLE,                     \
          "Dump heap to file after any major stop-the-world GC")            \
                                                                            \
  product(bool, HeapDumpOnOutOfMemoryError, false, MANAGEABLE,              \
          "Dump heap to file when java.lang.OutOfMemoryError is thrown "    \
          "from JVM")                                                       \
                                                                            \
  product(ccstr, HeapDumpPath, NULL, MANAGEABLE,                            \
          "When HeapDumpOnOutOfMemoryError is on, the path (filename or "   \
          "directory) of the dump file (defaults to java_pid<pid>.hprof "   \
          "in the working directory)")                                      \
                                                                            \
  product(intx, HeapDumpGzipLevel, 0, MANAGEABLE,                           \
          "When HeapDumpOnOutOfMemoryError is on, the gzip compression "    \
          "level of the dump file. 0 (the default) disables gzip "          \
          "compression. Otherwise the level must be between 1 and 9.")      \
          range(0, 9)                                                       \
                                                                            \
  product(ccstr, NativeMemoryTracking, "off",                               \
          "Native memory tracking options")                                 \
                                                                            \
  product(bool, PrintNMTStatistics, false, DIAGNOSTIC,                      \
          "Print native memory tracking summary data if it is on")          \
                                                                            \
  product(bool, LogCompilation, false, DIAGNOSTIC,                          \
          "Log compilation activity in detail to LogFile")                  \
                                                                            \
  product(bool, PrintCompilation, false,                                    \
          "Print compilations")                                             \
                                                                            \
  product(intx, RepeatCompilation, 0, DIAGNOSTIC,                           \
          "Repeat compilation without installing code (number of times)")   \
          range(0, max_jint)                                                \
                                                                            \
  product(bool, PrintExtendedThreadInfo, false,                             \
          "Print more information in thread dump")                          \
                                                                            \
  product(intx, ScavengeRootsInCode, 2, DIAGNOSTIC,                         \
          "0: do not allow scavengable oops in the code cache; "            \
          "1: allow scavenging from the code cache; "                       \
          "2: emit as many constants as the compiler can see")              \
          range(0, 2)                                                       \
                                                                            \
  product(bool, AlwaysRestoreFPU, false,                                    \
          "Restore the FPU control word after every JNI call (expensive)")  \
                                                                            \
  product(bool, PrintCompilation2, false, DIAGNOSTIC,                       \
          "Print additional statistics per compilation")                    \
                                                                            \
  product(bool, PrintAdapterHandlers, false, DIAGNOSTIC,                    \
          "Print code generated for i2c/c2i adapters")                      \
                                                                            \
  product(bool, VerifyAdapterCalls, trueInDebug, DIAGNOSTIC,                \
          "Verify that i2c/c2i adapters are called properly")               \
                                                                            \
  develop(bool, VerifyAdapterSharing, false,                                \
          "Verify that the code for shared adapters is the equivalent")     \
                                                                            \
  product(bool, PrintAssembly, false, DIAGNOSTIC,                           \
          "Print assembly code (using external disassembler.so)")           \
                                                                            \
  product(ccstr, PrintAssemblyOptions, NULL, DIAGNOSTIC,                    \
          "Print options string passed to disassembler.so")                 \
                                                                            \
  notproduct(bool, PrintNMethodStatistics, false,                           \
          "Print a summary statistic for the generated nmethods")           \
                                                                            \
  product(bool, PrintNMethods, false, DIAGNOSTIC,                           \
          "Print assembly code for nmethods when generated")                \
                                                                            \
  product(bool, PrintNativeNMethods, false, DIAGNOSTIC,                     \
          "Print assembly code for native nmethods when generated")         \
                                                                            \
  develop(bool, PrintDebugInfo, false,                                      \
          "Print debug information for all nmethods when generated")        \
                                                                            \
  develop(bool, PrintRelocations, false,                                    \
          "Print relocation information for all nmethods when generated")   \
                                                                            \
  develop(bool, PrintDependencies, false,                                   \
          "Print dependency information for all nmethods when generated")   \
                                                                            \
  develop(bool, PrintExceptionHandlers, false,                              \
          "Print exception handler tables for all nmethods when generated") \
                                                                            \
  develop(bool, StressCompiledExceptionHandlers, false,                     \
          "Exercise compiled exception handlers")                           \
                                                                            \
  develop(bool, InterceptOSException, false,                                \
          "Start debugger when an implicit OS (e.g. NULL) "                 \
          "exception happens")                                              \
                                                                            \
  product(bool, PrintCodeCache, false,                                      \
          "Print the code cache memory usage when exiting")                 \
                                                                            \
  develop(bool, PrintCodeCache2, false,                                     \
          "Print detailed usage information on the code cache when exiting")\
                                                                            \
  product(bool, PrintCodeCacheOnCompilation, false,                         \
          "Print the code cache memory usage each time a method is "        \
          "compiled")                                                       \
                                                                            \
  product(bool, PrintCodeHeapAnalytics, false, DIAGNOSTIC,                  \
          "Print code heap usage statistics on exit and on full condition") \
                                                                            \
  product(bool, PrintStubCode, false, DIAGNOSTIC,                           \
          "Print generated stub code")                                      \
                                                                            \
  product(bool, StackTraceInThrowable, true,                                \
          "Collect backtrace in throwable when exception happens")          \
                                                                            \
  product(bool, OmitStackTraceInFastThrow, true,                            \
          "Omit backtraces for some 'hot' exceptions in optimized code")    \
                                                                            \
  product(bool, ShowCodeDetailsInExceptionMessages, true, MANAGEABLE,       \
          "Show exception messages from RuntimeExceptions that contain "    \
          "snippets of the failing code. Disable this to improve privacy.") \
                                                                            \
  product(bool, PrintWarnings, true,                                        \
          "Print JVM warnings to output stream")                            \
                                                                            \
  product(bool, RegisterFinalizersAtInit, true,                             \
          "Register finalizable objects at end of Object.<init> or "        \
          "after allocation")                                               \
                                                                            \
  develop(bool, RegisterReferences, true,                                   \
          "Tell whether the VM should register soft/weak/final/phantom "    \
          "references")                                                     \
                                                                            \
  develop(bool, PrintCodeCacheExtension, false,                             \
          "Print extension of code cache")                                  \
                                                                            \
  develop(bool, UsePrivilegedStack, true,                                   \
          "Enable the security JVM functions")                              \
                                                                            \
  product(bool, ClassUnloading, true,                                       \
          "Do unloading of classes")                                        \
                                                                            \
  product(bool, ClassUnloadingWithConcurrentMark, true,                     \
          "Do unloading of classes with a concurrent marking cycle")        \
                                                                            \
  notproduct(bool, PrintSystemDictionaryAtExit, false,                      \
          "Print the system dictionary at exit")                            \
                                                                            \
  notproduct(bool, PrintClassLoaderDataGraphAtExit, false,                  \
          "Print the class loader data graph at exit")                      \
                                                                            \
  product(bool, DynamicallyResizeSystemDictionaries, true, DIAGNOSTIC,      \
          "Dynamically resize system dictionaries as needed")               \
                                                                            \
  product(bool, AlwaysLockClassLoader, false,                               \
          "(Deprecated) Require the VM to acquire the class loader lock "   \
          "before calling loadClass() even for class loaders registering "  \
          "as parallel capable")                                            \
                                                                            \
  product(bool, AllowParallelDefineClass, false,                            \
          "Allow parallel defineClass requests for class loaders "          \
          "registering as parallel capable")                                \
                                                                            \
  product_pd(bool, DontYieldALot,                                           \
          "Throw away obvious excess yield calls")                          \
                                                                            \
  product(bool, DisablePrimordialThreadGuardPages, false, EXPERIMENTAL,     \
               "Disable the use of stack guard pages if the JVM is loaded " \
               "on the primordial process thread")                          \
                                                                            \
  /* notice: the max range value here is max_jint, not max_intx  */         \
  /* because of overflow issue                                   */         \
  product(intx, AsyncDeflationInterval, 250, DIAGNOSTIC,                    \
          "Async deflate idle monitors every so many milliseconds when "    \
          "MonitorUsedDeflationThreshold is exceeded (0 is off).")          \
          range(0, max_jint)                                                \
                                                                            \
  product(size_t, AvgMonitorsPerThreadEstimate, 1024, DIAGNOSTIC,           \
          "Used to estimate a variable ceiling based on number of threads " \
          "for use with MonitorUsedDeflationThreshold (0 is off).")         \
          range(0, max_uintx)                                               \
                                                                            \
  /* notice: the max range value here is max_jint, not max_intx  */         \
  /* because of overflow issue                                   */         \
  product(intx, MonitorDeflationMax, 1000000, DIAGNOSTIC,                   \
          "The maximum number of monitors to deflate, unlink and delete "   \
          "at one time (minimum is 1024).")                      \
          range(1024, max_jint)                                             \
                                                                            \
  product(intx, MonitorUsedDeflationThreshold, 90, DIAGNOSTIC,              \
          "Percentage of used monitors before triggering deflation (0 is "  \
          "off). The check is performed on GuaranteedSafepointInterval "    \
          "or AsyncDeflationInterval.")                                     \
          range(0, 100)                                                     \
                                                                            \
  product(uintx, NoAsyncDeflationProgressMax, 3, DIAGNOSTIC,                \
          "Max number of no progress async deflation attempts to tolerate " \
          "before adjusting the in_use_list_ceiling up (0 is off).")        \
          range(0, max_uintx)                                               \
                                                                            \
  product(intx, hashCode, 5, EXPERIMENTAL,                                  \
               "(Unstable) select hashCode generation algorithm")           \
                                                                            \
  product(bool, FilterSpuriousWakeups, true,                                \
          "When true prevents OS-level spurious, or premature, wakeups "    \
          "from Object.wait (Ignored for Windows)")                         \
                                                                            \
  product(bool, ReduceSignalUsage, false,                                   \
          "Reduce the use of OS signals in Java and/or the VM")             \
                                                                            \
  develop(bool, LoadLineNumberTables, true,                                 \
          "Tell whether the class file parser loads line number tables")    \
                                                                            \
  develop(bool, LoadLocalVariableTables, true,                              \
          "Tell whether the class file parser loads local variable tables") \
                                                                            \
  develop(bool, LoadLocalVariableTypeTables, true,                          \
          "Tell whether the class file parser loads local variable type"    \
          "tables")                                                         \
                                                                            \
  product(bool, AllowUserSignalHandlers, false,                             \
          "Application will install primary signal handlers for the JVM "   \
          "(Unix only)")                                                    \
                                                                            \
  product(bool, UseSignalChaining, true,                                    \
          "Use signal-chaining to invoke signal handlers installed "        \
          "by the application (Unix only)")                                 \
                                                                            \
  product(bool, RestoreMXCSROnJNICalls, false,                              \
          "Restore MXCSR when returning from JNI calls")                    \
                                                                            \
  product(bool, CheckJNICalls, false,                                       \
          "Verify all arguments to JNI calls")                              \
                                                                            \
  product(bool, UseFastJNIAccessors, true,                                  \
          "Use optimized versions of Get<Primitive>Field")                  \
                                                                            \
  product(intx, MaxJNILocalCapacity, 65536,                                 \
          "Maximum allowable local JNI handle capacity to "                 \
          "EnsureLocalCapacity() and PushLocalFrame(), "                    \
          "where <= 0 is unlimited, default: 65536")                        \
          range(min_intx, max_intx)                                         \
                                                                            \
  product(bool, EagerXrunInit, false,                                       \
          "Eagerly initialize -Xrun libraries; allows startup profiling, "  \
          "but not all -Xrun libraries may support the state of the VM "    \
          "at this time")                                                   \
                                                                            \
  product(bool, PreserveAllAnnotations, false,                              \
          "Preserve RuntimeInvisibleAnnotations as well "                   \
          "as RuntimeVisibleAnnotations")                                   \
                                                                            \
  develop(uintx, PreallocatedOutOfMemoryErrorCount, 4,                      \
          "Number of OutOfMemoryErrors preallocated with backtrace")        \
                                                                            \
  product(bool, UseXMMForArrayCopy, false,                                  \
          "Use SSE2 MOVQ instruction for Arraycopy")                        \
                                                                            \
  notproduct(bool, PrintFieldLayout, false,                                 \
          "Print field layout for each class")                              \
                                                                            \
  /* Need to limit the extent of the padding to reasonable size.          */\
  /* 8K is well beyond the reasonable HW cache line size, even with       */\
  /* aggressive prefetching, while still leaving the room for segregating */\
  /* among the distinct pages.                                            */\
  product(intx, ContendedPaddingWidth, 128,                                 \
          "How many bytes to pad the fields/classes marked @Contended with")\
          range(0, 8192)                                                    \
          constraint(ContendedPaddingWidthConstraintFunc,AfterErgo)         \
                                                                            \
  product(bool, EnableContended, true,                                      \
          "Enable @Contended annotation support")                           \
                                                                            \
  product(bool, RestrictContended, true,                                    \
          "Restrict @Contended to trusted classes")                         \
                                                                            \
  product(bool, UseBiasedLocking, false,                                    \
          "(Deprecated) Enable biased locking in JVM")                      \
                                                                            \
  product(intx, BiasedLockingStartupDelay, 0,                               \
          "(Deprecated) Number of milliseconds to wait before enabling "    \
          "biased locking")                                                 \
          range(0, (intx)(max_jint-(max_jint%PeriodicTask::interval_gran))) \
          constraint(BiasedLockingStartupDelayFunc,AfterErgo)               \
                                                                            \
  product(bool, PrintBiasedLockingStatistics, false, DIAGNOSTIC,            \
          "(Deprecated) Print statistics of biased locking in JVM")         \
                                                                            \
  product(intx, BiasedLockingBulkRebiasThreshold, 20,                       \
          "(Deprecated) Threshold of number of revocations per type to "    \
          "try to rebias all objects in the heap of that type")             \
          range(0, max_intx)                                                \
          constraint(BiasedLockingBulkRebiasThresholdFunc,AfterErgo)        \
                                                                            \
  product(intx, BiasedLockingBulkRevokeThreshold, 40,                       \
          "(Deprecated) Threshold of number of revocations per type to "    \
          "permanently revoke biases of all objects in the heap of that "   \
          "type")                                                           \
          range(0, max_intx)                                                \
          constraint(BiasedLockingBulkRevokeThresholdFunc,AfterErgo)        \
                                                                            \
  product(intx, BiasedLockingDecayTime, 25000,                              \
          "(Deprecated) Decay time (in milliseconds) to re-enable bulk "    \
          "rebiasing of a type after previous bulk rebias")                 \
          range(500, max_intx)                                              \
          constraint(BiasedLockingDecayTimeFunc,AfterErgo)                  \
                                                                            \
  product(intx, DiagnoseSyncOnValueBasedClasses, 0, DIAGNOSTIC,             \
             "Detect and take action upon identifying synchronization on "  \
             "value based classes. Modes: "                                 \
             "0: off; "                                                     \
             "1: exit with fatal error; "                                   \
             "2: log message to stdout. Output file can be specified with " \
             "   -Xlog:valuebasedclasses. If JFR is running it will "       \
             "   also generate JFR events.")                                \
             range(0, 2)                                                    \
                                                                            \
  product(bool, ExitOnOutOfMemoryError, false,                              \
          "JVM exits on the first occurrence of an out-of-memory error "    \
          "thrown from JVM")                                                \
                                                                            \
  product(bool, CrashOnOutOfMemoryError, false,                             \
          "JVM aborts, producing an error log and core/mini dump, on the "  \
          "first occurrence of an out-of-memory error thrown from JVM")     \
                                                                            \
  /* tracing */                                                             \
                                                                            \
  develop(bool, StressRewriter, false,                                      \
          "Stress linktime bytecode rewriting")                             \
                                                                            \
  product(ccstr, TraceJVMTI, NULL,                                          \
          "Trace flags for JVMTI functions and events")                     \
                                                                            \
  product(bool, StressLdcRewrite, false, DIAGNOSTIC,                        \
          "Force ldc -> ldc_w rewrite during RedefineClasses. "             \
          "This option can change an EMCP method into an obsolete method "  \
          "and can affect tests that expect specific methods to be EMCP. "  \
          "This option should be used with caution.")                       \
                                                                            \
  product(bool, AllowRedefinitionToAddDeleteMethods, false,                 \
          "(Deprecated) Allow redefinition to add and delete private "      \
          "static or final methods for compatibility with old releases")    \
                                                                            \
  develop(bool, TraceBytecodes, false,                                      \
          "Trace bytecode execution")                                       \
                                                                            \
  develop(bool, TraceICs, false,                                            \
          "Trace inline cache changes")                                     \
                                                                            \
  notproduct(bool, TraceInvocationCounterOverflow, false,                   \
          "Trace method invocation counter overflow")                       \
                                                                            \
  develop(bool, TraceInlineCacheClearing, false,                            \
          "Trace clearing of inline caches in nmethods")                    \
                                                                            \
  develop(bool, TraceDependencies, false,                                   \
          "Trace dependencies")                                             \
                                                                            \
  develop(bool, VerifyDependencies, trueInDebug,                            \
          "Exercise and verify the compilation dependency mechanism")       \
                                                                            \
  develop(bool, TraceNewOopMapGeneration, false,                            \
          "Trace OopMapGeneration")                                         \
                                                                            \
  develop(bool, TraceNewOopMapGenerationDetailed, false,                    \
          "Trace OopMapGeneration: print detailed cell states")             \
                                                                            \
  develop(bool, TimeOopMap, false,                                          \
          "Time calls to GenerateOopMap::compute_map() in sum")             \
                                                                            \
  develop(bool, TimeOopMap2, false,                                         \
          "Time calls to GenerateOopMap::compute_map() individually")       \
                                                                            \
  develop(bool, TraceOopMapRewrites, false,                                 \
          "Trace rewriting of methods during oop map generation")           \
                                                                            \
  develop(bool, TraceICBuffer, false,                                       \
          "Trace usage of IC buffer")                                       \
                                                                            \
  develop(bool, TraceCompiledIC, false,                                     \
          "Trace changes of compiled IC")                                   \
                                                                            \
  develop(bool, FLSVerifyDictionary, false,                                 \
          "Do lots of (expensive) FLS dictionary verification")             \
                                                                            \
                                                                            \
  notproduct(bool, CheckMemoryInitialization, false,                        \
          "Check memory initialization")                                    \
                                                                            \
  product(uintx, ProcessDistributionStride, 4,                              \
          "Stride through processors when distributing processes")          \
          range(0, max_juint)                                               \
                                                                            \
  develop(bool, TraceFinalizerRegistration, false,                          \
          "Trace registration of final references")                         \
                                                                            \
  product(bool, IgnoreEmptyClassPaths, false,                               \
          "Ignore empty path elements in -classpath")                       \
                                                                            \
  product(bool, PrintHeapAtSIGBREAK, true,                                  \
          "Print heap layout in response to SIGBREAK")                      \
                                                                            \
  product(bool, PrintClassHistogram, false, MANAGEABLE,                     \
          "Print a histogram of class instances")                           \
                                                                            \
  product(double, ObjectCountCutOffPercent, 0.5, EXPERIMENTAL,              \
          "The percentage of the used heap that the instances of a class "  \
          "must occupy for the class to generate a trace event")            \
          range(0.0, 100.0)                                                 \
                                                                            \
  /* JVMTI heap profiling */                                                \
                                                                            \
  product(bool, VerifyBeforeIteration, false, DIAGNOSTIC,                   \
          "Verify memory system before JVMTI iteration")                    \
                                                                            \
  /* compiler */                                                            \
                                                                            \
  /* notice: the max range value here is max_jint, not max_intx  */         \
  /* because of overflow issue                                   */         \
  product(intx, CICompilerCount, CI_COMPILER_COUNT,                         \
          "Number of compiler threads to run")                              \
          range(0, max_jint)                                                \
          constraint(CICompilerCountConstraintFunc, AfterErgo)              \
                                                                            \
  product(bool, UseDynamicNumberOfCompilerThreads, true,                    \
          "Dynamically choose the number of parallel compiler threads")     \
                                                                            \
  product(bool, ReduceNumberOfCompilerThreads, true, DIAGNOSTIC,            \
             "Reduce the number of parallel compiler threads when they "    \
             "are not used")                                                \
                                                                            \
  product(bool, TraceCompilerThreads, false, DIAGNOSTIC,                    \
             "Trace creation and removal of compiler threads")              \
                                                                            \
  develop(bool, InjectCompilerCreationFailure, false,                       \
          "Inject thread creation failures for "                            \
          "UseDynamicNumberOfCompilerThreads")                              \
                                                                            \
  develop(bool, GenerateSynchronizationCode, true,                          \
          "generate locking/unlocking code for synchronized methods and "   \
          "monitors")                                                       \
                                                                            \
  develop(bool, GenerateRangeChecks, true,                                  \
          "Generate range checks for array accesses")                       \
                                                                            \
  product_pd(bool, ImplicitNullChecks, DIAGNOSTIC,                          \
          "Generate code for implicit null checks")                         \
                                                                            \
  product_pd(bool, TrapBasedNullChecks,                                     \
          "Generate code for null checks that uses a cmp and trap "         \
          "instruction raising SIGTRAP.  This is only used if an access to" \
          "null (+offset) will not raise a SIGSEGV, i.e.,"                  \
          "ImplicitNullChecks don't work (PPC64).")                         \
                                                                            \
  product(bool, EnableThreadSMRExtraValidityChecks, true, DIAGNOSTIC,       \
             "Enable Thread SMR extra validity checks")                     \
                                                                            \
  product(bool, EnableThreadSMRStatistics, trueInDebug, DIAGNOSTIC,         \
             "Enable Thread SMR Statistics")                                \
                                                                            \
  product(bool, UseNotificationThread, true,                                \
          "Use Notification Thread")                                        \
                                                                            \
  product(bool, Inline, true,                                               \
          "Enable inlining")                                                \
                                                                            \
  product(bool, ClipInlining, true,                                         \
          "Clip inlining if aggregate method exceeds DesiredMethodLimit")   \
                                                                            \
  develop(bool, UseCHA, true,                                               \
          "Enable CHA")                                                     \
                                                                            \
  product(bool, UseVtableBasedCHA, true,  DIAGNOSTIC,                       \
          "Use vtable information during CHA")                              \
                                                                            \
  product(bool, UseTypeProfile, true,                                       \
          "Check interpreter profile for historically monomorphic calls")   \
                                                                            \
  product(bool, PrintInlining, false, DIAGNOSTIC,                           \
          "Print inlining optimizations")                                   \
                                                                            \
  product(bool, UsePopCountInstruction, false,                              \
          "Use population count instruction")                               \
                                                                            \
  develop(bool, EagerInitialization, false,                                 \
          "Eagerly initialize classes if possible")                         \
                                                                            \
  product(bool, LogTouchedMethods, false, DIAGNOSTIC,                       \
          "Log methods which have been ever touched in runtime")            \
                                                                            \
  product(bool, PrintTouchedMethodsAtExit, false, DIAGNOSTIC,               \
          "Print all methods that have been ever touched in runtime")       \
                                                                            \
  develop(bool, TraceMethodReplacement, false,                              \
          "Print when methods are replaced do to recompilation")            \
                                                                            \
  develop(bool, PrintMethodFlushing, false,                                 \
          "Print the nmethods being flushed")                               \
                                                                            \
  product(bool, PrintMethodFlushingStatistics, false, DIAGNOSTIC,           \
          "print statistics about method flushing")                         \
                                                                            \
  product(intx, HotMethodDetectionLimit, 100000, DIAGNOSTIC,                \
          "Number of compiled code invocations after which "                \
          "the method is considered as hot by the flusher")                 \
          range(1, max_jint)                                                \
                                                                            \
  product(intx, MinPassesBeforeFlush, 10, DIAGNOSTIC,                       \
          "Minimum number of sweeper passes before an nmethod "             \
          "can be flushed")                                                 \
          range(0, max_intx)                                                \
                                                                            \
  product(bool, UseCodeAging, true,                                         \
          "Insert counter to detect warm methods")                          \
                                                                            \
  product(bool, StressCodeAging, false, DIAGNOSTIC,                         \
          "Start with counters compiled in")                                \
                                                                            \
  develop(bool, StressCodeBuffers, false,                                   \
          "Exercise code buffer expansion and other rare state changes")    \
                                                                            \
  product(bool, DebugNonSafepoints, trueInDebug, DIAGNOSTIC,                \
          "Generate extra debugging information for non-safepoints in "     \
          "nmethods")                                                       \
                                                                            \
  product(bool, PrintVMOptions, false,                                      \
          "Print flags that appeared on the command line")                  \
                                                                            \
  product(bool, IgnoreUnrecognizedVMOptions, false,                         \
          "Ignore unrecognized VM options")                                 \
                                                                            \
  product(bool, PrintCommandLineFlags, false,                               \
          "Print flags specified on command line or set by ergonomics")     \
                                                                            \
  product(bool, PrintFlagsInitial, false,                                   \
          "Print all VM flags before argument processing and exit VM")      \
                                                                            \
  product(bool, PrintFlagsFinal, false,                                     \
          "Print all VM flags after argument and ergonomic processing")     \
                                                                            \
  notproduct(bool, PrintFlagsWithComments, false,                           \
          "Print all VM flags with default values and descriptions and "    \
          "exit")                                                           \
                                                                            \
  product(bool, PrintFlagsRanges, false,                                    \
          "Print VM flags and their ranges")                                \
                                                                            \
  product(bool, SerializeVMOutput, true, DIAGNOSTIC,                        \
          "Use a mutex to serialize output to tty and LogFile")             \
                                                                            \
  product(bool, DisplayVMOutput, true, DIAGNOSTIC,                          \
          "Display all VM output on the tty, independently of LogVMOutput") \
                                                                            \
  product(bool, LogVMOutput, false, DIAGNOSTIC,                             \
          "Save VM output to LogFile")                                      \
                                                                            \
  product(ccstr, LogFile, NULL, DIAGNOSTIC,                                 \
          "If LogVMOutput or LogCompilation is on, save VM output to "      \
          "this file [default: ./hotspot_pid%p.log] (%p replaced with pid)")\
                                                                            \
  product(ccstr, ErrorFile, NULL,                                           \
          "If an error occurs, save the error data to this file "           \
          "[default: ./hs_err_pid%p.log] (%p replaced with pid)")           \
                                                                            \
  product(bool, ExtensiveErrorReports,                                      \
          PRODUCT_ONLY(false) NOT_PRODUCT(true),                            \
          "Error reports are more extensive.")                              \
                                                                            \
  product(bool, DisplayVMOutputToStderr, false,                             \
          "If DisplayVMOutput is true, display all VM output to stderr")    \
                                                                            \
  product(bool, DisplayVMOutputToStdout, false,                             \
          "If DisplayVMOutput is true, display all VM output to stdout")    \
                                                                            \
  product(bool, ErrorFileToStderr, false,                                   \
          "If true, error data is printed to stderr instead of a file")     \
                                                                            \
  product(bool, ErrorFileToStdout, false,                                   \
          "If true, error data is printed to stdout instead of a file")     \
                                                                            \
  product(bool, UseHeavyMonitors, false,                                    \
          "use heavyweight instead of lightweight Java monitors")           \
                                                                            \
  product(bool, PrintStringTableStatistics, false,                          \
          "print statistics about the StringTable and SymbolTable")         \
                                                                            \
  product(bool, VerifyStringTableAtExit, false, DIAGNOSTIC,                 \
          "verify StringTable contents at exit")                            \
                                                                            \
  notproduct(bool, PrintSymbolTableSizeHistogram, false,                    \
          "print histogram of the symbol table")                            \
                                                                            \
  product(ccstr, AbortVMOnException, NULL, DIAGNOSTIC,                      \
          "Call fatal if this exception is thrown.  Example: "              \
          "java -XX:AbortVMOnException=java.lang.NullPointerException Foo") \
                                                                            \
  product(ccstr, AbortVMOnExceptionMessage, NULL, DIAGNOSTIC,               \
          "Call fatal if the exception pointed by AbortVMOnException "      \
          "has this message")                                               \
                                                                            \
  develop(bool, DebugVtables, false,                                        \
          "add debugging code to vtable dispatch")                          \
                                                                            \
  notproduct(bool, PrintVtableStats, false,                                 \
          "print vtables stats at end of run")                              \
                                                                            \
  develop(bool, TraceCreateZombies, false,                                  \
          "trace creation of zombie nmethods")                              \
                                                                            \
  product(bool, RangeCheckElimination, true,                                \
          "Eliminate range checks")                                         \
                                                                            \
  develop_pd(bool, UncommonNullCast,                                        \
          "track occurrences of null in casts; adjust compiler tactics")    \
                                                                            \
  develop(bool, TypeProfileCasts,  true,                                    \
          "treat casts like calls for purposes of type profiling")          \
                                                                            \
  develop(bool, TraceLivenessGen, false,                                    \
          "Trace the generation of liveness analysis information")          \
                                                                            \
  notproduct(bool, TraceLivenessQuery, false,                               \
          "Trace queries of liveness analysis information")                 \
                                                                            \
  notproduct(bool, CollectIndexSetStatistics, false,                        \
          "Collect information about IndexSets")                            \
                                                                            \
  develop(intx, FastAllocateSizeLimit, 128*K,                               \
          /* Note:  This value is zero mod 1<<13 for a cheap sparc set. */  \
          "Inline allocations larger than this in doublewords must go slow")\
                                                                            \
  product_pd(bool, CompactStrings,                                          \
          "Enable Strings to use single byte chars in backing store")       \
                                                                            \
  product_pd(uintx, TypeProfileLevel,                                       \
          "=XYZ, with Z: Type profiling of arguments at call; "             \
                     "Y: Type profiling of return value at call; "          \
                     "X: Type profiling of parameters to methods; "         \
          "X, Y and Z in 0=off ; 1=jsr292 only; 2=all methods")             \
          constraint(TypeProfileLevelConstraintFunc, AfterErgo)             \
                                                                            \
  product(intx, TypeProfileArgsLimit,     2,                                \
          "max number of call arguments to consider for type profiling")    \
          range(0, 16)                                                      \
                                                                            \
  product(intx, TypeProfileParmsLimit,    2,                                \
          "max number of incoming parameters to consider for type profiling"\
          ", -1 for all")                                                   \
          range(-1, 64)                                                     \
                                                                            \
  /* statistics */                                                          \
  develop(bool, CountCompiledCalls, false,                                  \
          "Count method invocations")                                       \
                                                                            \
  notproduct(bool, ICMissHistogram, false,                                  \
          "Produce histogram of IC misses")                                 \
                                                                            \
  /* interpreter */                                                         \
  product_pd(bool, RewriteBytecodes,                                        \
          "Allow rewriting of bytecodes (bytecodes are not immutable)")     \
                                                                            \
  product_pd(bool, RewriteFrequentPairs,                                    \
          "Rewrite frequently used bytecode pairs into a single bytecode")  \
                                                                            \
  product(bool, PrintInterpreter, false, DIAGNOSTIC,                        \
          "Print the generated interpreter code")                           \
                                                                            \
  product(bool, UseInterpreter, true,                                       \
          "Use interpreter for non-compiled methods")                       \
                                                                            \
  develop(bool, UseFastSignatureHandlers, true,                             \
          "Use fast signature handlers for native calls")                   \
                                                                            \
  product(bool, UseLoopCounter, true,                                       \
          "Increment invocation counter on backward branch")                \
                                                                            \
  product_pd(bool, UseOnStackReplacement,                                   \
          "Use on stack replacement, calls runtime if invoc. counter "      \
          "overflows in loop")                                              \
                                                                            \
  notproduct(bool, TraceOnStackReplacement, false,                          \
          "Trace on stack replacement")                                     \
                                                                            \
  product_pd(bool, PreferInterpreterNativeStubs,                            \
          "Use always interpreter stubs for native methods invoked via "    \
          "interpreter")                                                    \
                                                                            \
  develop(bool, CountBytecodes, false,                                      \
          "Count number of bytecodes executed")                             \
                                                                            \
  develop(bool, PrintBytecodeHistogram, false,                              \
          "Print histogram of the executed bytecodes")                      \
                                                                            \
  develop(bool, PrintBytecodePairHistogram, false,                          \
          "Print histogram of the executed bytecode pairs")                 \
                                                                            \
  product(bool, PrintSignatureHandlers, false, DIAGNOSTIC,                  \
          "Print code generated for native method signature handlers")      \
                                                                            \
  develop(bool, VerifyOops, false,                                          \
          "Do plausibility checks for oops")                                \
                                                                            \
  develop(bool, CheckUnhandledOops, false,                                  \
          "Check for unhandled oops in VM code")                            \
                                                                            \
  develop(bool, VerifyJNIFields, trueInDebug,                               \
          "Verify jfieldIDs for instance fields")                           \
                                                                            \
  notproduct(bool, VerifyJNIEnvThread, false,                               \
          "Verify JNIEnv.thread == Thread::current() when entering VM "     \
          "from JNI")                                                       \
                                                                            \
  develop(bool, VerifyFPU, false,                                           \
          "Verify FPU state (check for NaN's, etc.)")                       \
                                                                            \
  develop(bool, VerifyThread, false,                                        \
          "Watch the thread register for corruption (SPARC only)")          \
                                                                            \
  develop(bool, VerifyActivationFrameSize, false,                           \
          "Verify that activation frame didn't become smaller than its "    \
          "minimal size")                                                   \
                                                                            \
  develop(bool, TraceFrequencyInlining, false,                              \
          "Trace frequency based inlining")                                 \
                                                                            \
  develop_pd(bool, InlineIntrinsics,                                        \
          "Inline intrinsics that can be statically resolved")              \
                                                                            \
  product_pd(bool, ProfileInterpreter,                                      \
          "Profile at the bytecode level during interpretation")            \
                                                                            \
  develop_pd(bool, ProfileTraps,                                            \
          "Profile deoptimization traps at the bytecode level")             \
                                                                            \
  product(intx, ProfileMaturityPercentage, 20,                              \
          "number of method invocations/branches (expressed as % of "       \
          "CompileThreshold) before using the method's profile")            \
          range(0, 100)                                                     \
                                                                            \
  product(bool, PrintMethodData, false, DIAGNOSTIC,                         \
          "Print the results of +ProfileInterpreter at end of run")         \
                                                                            \
  develop(bool, VerifyDataPointer, trueInDebug,                             \
          "Verify the method data pointer during interpreter profiling")    \
                                                                            \
  notproduct(bool, CrashGCForDumpingJavaThread, false,                      \
          "Manually make GC thread crash then dump java stack trace;  "     \
          "Test only")                                                      \
                                                                            \
  /* compilation */                                                         \
  product(bool, UseCompiler, true,                                          \
          "Use Just-In-Time compilation")                                   \
                                                                            \
  product(bool, UseCounterDecay, true,                                      \
          "Adjust recompilation counters")                                  \
                                                                            \
  develop(intx, CounterHalfLifeTime,    30,                                 \
          "Half-life time of invocation counters (in seconds)")             \
                                                                            \
  develop(intx, CounterDecayMinIntervalLength,   500,                       \
          "The minimum interval (in milliseconds) between invocation of "   \
          "CounterDecay")                                                   \
                                                                            \
  product(bool, AlwaysCompileLoopMethods, false,                            \
          "When using recompilation, never interpret methods "              \
          "containing loops")                                               \
                                                                            \
  product(intx,  AllocatePrefetchStyle, 1,                                  \
          "0 = no prefetch, "                                               \
          "1 = generate prefetch instructions for each allocation, "        \
          "2 = use TLAB watermark to gate allocation prefetch, "            \
          "3 = generate one prefetch instruction per cache line")           \
          range(0, 3)                                                       \
                                                                            \
  product(intx,  AllocatePrefetchDistance, -1,                              \
          "Distance to prefetch ahead of allocation pointer. "              \
          "-1: use system-specific value (automatically determined")        \
          constraint(AllocatePrefetchDistanceConstraintFunc,AfterMemoryInit)\
                                                                            \
  product(intx,  AllocatePrefetchLines, 3,                                  \
          "Number of lines to prefetch ahead of array allocation pointer")  \
          range(1, 64)                                                      \
                                                                            \
  product(intx,  AllocateInstancePrefetchLines, 1,                          \
          "Number of lines to prefetch ahead of instance allocation "       \
          "pointer")                                                        \
          range(1, 64)                                                      \
                                                                            \
  product(intx,  AllocatePrefetchStepSize, 16,                              \
          "Step size in bytes of sequential prefetch instructions")         \
          range(1, 512)                                                     \
          constraint(AllocatePrefetchStepSizeConstraintFunc,AfterMemoryInit)\
                                                                            \
  product(intx,  AllocatePrefetchInstr, 0,                                  \
          "Select instruction to prefetch ahead of allocation pointer")     \
          constraint(AllocatePrefetchInstrConstraintFunc, AfterMemoryInit)  \
                                                                            \
  /* deoptimization */                                                      \
  develop(bool, TraceDeoptimization, false,                                 \
          "Trace deoptimization")                                           \
                                                                            \
  develop(bool, PrintDeoptimizationDetails, false,                          \
          "Print more information about deoptimization")                    \
                                                                            \
  develop(bool, DebugDeoptimization, false,                                 \
          "Tracing various information while debugging deoptimization")     \
                                                                            \
  product(intx, SelfDestructTimer, 0,                                       \
          "Will cause VM to terminate after a given time (in minutes) "     \
          "(0 means off)")                                                  \
          range(0, max_intx)                                                \
                                                                            \
  product(intx, MaxJavaStackTraceDepth, 1024,                               \
          "The maximum number of lines in the stack trace for Java "        \
          "exceptions (0 means all)")                                       \
          range(0, max_jint/2)                                              \
                                                                            \
  /* notice: the max range value here is max_jint, not max_intx  */         \
  /* because of overflow issue                                   */         \
  product(intx, GuaranteedSafepointInterval, 1000, DIAGNOSTIC,              \
          "Guarantee a safepoint (at least) every so many milliseconds "    \
          "(0 means none)")                                                 \
          range(0, max_jint)                                                \
                                                                            \
  product(intx, SafepointTimeoutDelay, 10000,                               \
          "Delay in milliseconds for option SafepointTimeout")              \
          range(0, max_intx LP64_ONLY(/MICROUNITS))                         \
                                                                            \
  product(intx, NmethodSweepActivity, 10,                                   \
          "Removes cold nmethods from code cache if > 0. Higher values "    \
          "result in more aggressive sweeping")                             \
          range(0, 2000)                                                    \
                                                                            \
  notproduct(bool, LogSweeper, false,                                       \
          "Keep a ring buffer of sweeper activity")                         \
                                                                            \
  notproduct(intx, SweeperLogEntries, 1024,                                 \
          "Number of records in the ring buffer of sweeper activity")       \
                                                                            \
  develop(intx, MallocCatchPtr, -1,                                         \
          "Hit breakpoint when mallocing/freeing this pointer")             \
                                                                            \
  notproduct(ccstrlist, SuppressErrorAt, "",                                \
          "List of assertions (file:line) to muzzle")                       \
                                                                            \
  develop(intx, StackPrintLimit, 100,                                       \
          "number of stack frames to print in VM-level stack dump")         \
                                                                            \
  notproduct(intx, MaxElementPrintSize, 256,                                \
          "maximum number of elements to print")                            \
                                                                            \
  notproduct(intx, MaxSubklassPrintSize, 4,                                 \
          "maximum number of subklasses to print when printing klass")      \
                                                                            \
  develop(intx, MaxForceInlineLevel, 100,                                   \
          "maximum number of nested calls that are forced for inlining "    \
          "(using CompileCommand or marked w/ @ForceInline)")               \
          range(0, max_jint)                                                \
                                                                            \
  product(intx, MinInliningThreshold, 250,                                  \
          "The minimum invocation count a method needs to have to be "      \
          "inlined")                                                        \
          range(0, max_jint)                                                \
                                                                            \
  develop(intx, MethodHistogramCutoff, 100,                                 \
          "The cutoff value for method invocation histogram (+CountCalls)") \
                                                                            \
  develop(intx, DontYieldALotInterval,    10,                               \
          "Interval between which yields will be dropped (milliseconds)")   \
                                                                            \
  notproduct(intx, DeoptimizeALotInterval,     5,                           \
          "Number of exits until DeoptimizeALot kicks in")                  \
                                                                            \
  notproduct(intx, ZombieALotInterval,     5,                               \
          "Number of exits until ZombieALot kicks in")                      \
                                                                            \
  product(uintx, MallocMaxTestWords,     0, DIAGNOSTIC,                     \
          "If non-zero, maximum number of words that malloc/realloc can "   \
          "allocate (for testing only)")                                    \
          range(0, max_uintx)                                               \
                                                                            \
  product(intx, TypeProfileWidth, 2,                                        \
          "Number of receiver types to record in call/cast profile")        \
          range(0, 8)                                                       \
                                                                            \
  develop(intx, BciProfileWidth,      2,                                    \
          "Number of return bci's to record in ret profile")                \
                                                                            \
  product(intx, PerMethodRecompilationCutoff, 400,                          \
          "After recompiling N times, stay in the interpreter (-1=>'Inf')") \
          range(-1, max_intx)                                               \
                                                                            \
  product(intx, PerBytecodeRecompilationCutoff, 200,                        \
          "Per-BCI limit on repeated recompilation (-1=>'Inf')")            \
          range(-1, max_intx)                                               \
                                                                            \
  product(intx, PerMethodTrapLimit,  100,                                   \
          "Limit on traps (of one kind) in a method (includes inlines)")    \
          range(0, max_jint)                                                \
                                                                            \
  product(intx, PerMethodSpecTrapLimit,  5000, EXPERIMENTAL,                \
          "Limit on speculative traps (of one kind) in a method "           \
          "(includes inlines)")                                             \
          range(0, max_jint)                                                \
                                                                            \
  product(intx, PerBytecodeTrapLimit,  4,                                   \
          "Limit on traps (of one kind) at a particular BCI")               \
          range(0, max_jint)                                                \
                                                                            \
  product(intx, SpecTrapLimitExtraEntries,  3, EXPERIMENTAL,                \
          "Extra method data trap entries for speculation")                 \
                                                                            \
  develop(intx, InlineFrequencyRatio,    20,                                \
          "Ratio of call site execution to caller method invocation")       \
          range(0, max_jint)                                                \
                                                                            \
  product_pd(intx, InlineFrequencyCount, DIAGNOSTIC,                        \
          "Count of call site execution necessary to trigger frequent "     \
          "inlining")                                                       \
          range(0, max_jint)                                                \
                                                                            \
  develop(intx, InlineThrowCount,    50,                                    \
          "Force inlining of interpreted methods that throw this often")    \
          range(0, max_jint)                                                \
                                                                            \
  develop(intx, InlineThrowMaxSize,   200,                                  \
          "Force inlining of throwing methods smaller than this")           \
          range(0, max_jint)                                                \
                                                                            \
  product(size_t, MetaspaceSize, NOT_LP64(16 * M) LP64_ONLY(21 * M),        \
          "Initial threshold (in bytes) at which a garbage collection "     \
          "is done to reduce Metaspace usage")                              \
          constraint(MetaspaceSizeConstraintFunc,AfterErgo)                 \
                                                                            \
  product(size_t, MaxMetaspaceSize, max_uintx,                              \
          "Maximum size of Metaspaces (in bytes)")                          \
          constraint(MaxMetaspaceSizeConstraintFunc,AfterErgo)              \
                                                                            \
  product(size_t, CompressedClassSpaceSize, 1*G,                            \
          "Maximum size of class area in Metaspace when compressed "        \
          "class pointers are used")                                        \
          range(1*M, 3*G)                                                   \
                                                                            \
  product(ccstr, MetaspaceReclaimPolicy, "balanced",                        \
          "options: balanced, aggressive, none")                            \
                                                                            \
  product(bool, PrintMetaspaceStatisticsAtExit, false, DIAGNOSTIC,          \
          "Print metaspace statistics upon VM exit.")                       \
                                                                            \
  product(bool, MetaspaceGuardAllocations, false, DIAGNOSTIC,               \
          "Metapace allocations are guarded.")                              \
                                                                            \
  product(bool, MetaspaceHandleDeallocations, true, DIAGNOSTIC,             \
          "Switch off Metapace deallocation handling.")                     \
                                                                            \
  product(uintx, MinHeapFreeRatio, 40, MANAGEABLE,                          \
          "The minimum percentage of heap free after GC to avoid expansion."\
          " For most GCs this applies to the old generation. In G1 and"     \
          " ParallelGC it applies to the whole heap.")                      \
          range(0, 100)                                                     \
          constraint(MinHeapFreeRatioConstraintFunc,AfterErgo)              \
                                                                            \
  product(uintx, MaxHeapFreeRatio, 70, MANAGEABLE,                          \
          "The maximum percentage of heap free after GC to avoid shrinking."\
          " For most GCs this applies to the old generation. In G1 and"     \
          " ParallelGC it applies to the whole heap.")                      \
          range(0, 100)                                                     \
          constraint(MaxHeapFreeRatioConstraintFunc,AfterErgo)              \
                                                                            \
  product(bool, ShrinkHeapInSteps, true,                                    \
          "When disabled, informs the GC to shrink the java heap directly"  \
          " to the target size at the next full GC rather than requiring"   \
          " smaller steps during multiple full GCs.")                       \
                                                                            \
  product(intx, SoftRefLRUPolicyMSPerMB, 1000,                              \
          "Number of milliseconds per MB of free space in the heap")        \
          range(0, max_intx)                                                \
          constraint(SoftRefLRUPolicyMSPerMBConstraintFunc,AfterMemoryInit) \
                                                                            \
  product(size_t, MinHeapDeltaBytes, ScaleForWordSize(128*K),               \
          "The minimum change in heap space due to GC (in bytes)")          \
          range(0, max_uintx)                                               \
                                                                            \
  product(size_t, MinMetaspaceExpansion, ScaleForWordSize(256*K),           \
          "The minimum expansion of Metaspace (in bytes)")                  \
          range(0, max_uintx)                                               \
                                                                            \
  product(uintx, MaxMetaspaceFreeRatio,    70,                              \
          "The maximum percentage of Metaspace free after GC to avoid "     \
          "shrinking")                                                      \
          range(0, 100)                                                     \
          constraint(MaxMetaspaceFreeRatioConstraintFunc,AfterErgo)         \
                                                                            \
  product(uintx, MinMetaspaceFreeRatio,    40,                              \
          "The minimum percentage of Metaspace free after GC to avoid "     \
          "expansion")                                                      \
          range(0, 99)                                                      \
          constraint(MinMetaspaceFreeRatioConstraintFunc,AfterErgo)         \
                                                                            \
  product(size_t, MaxMetaspaceExpansion, ScaleForWordSize(4*M),             \
          "The maximum expansion of Metaspace without full GC (in bytes)")  \
          range(0, max_uintx)                                               \
                                                                            \
  /* stack parameters */                                                    \
  product_pd(intx, StackYellowPages,                                        \
          "Number of yellow zone (recoverable overflows) pages of size "    \
          "4KB. If pages are bigger yellow zone is aligned up.")            \
          range(MIN_STACK_YELLOW_PAGES, (DEFAULT_STACK_YELLOW_PAGES+5))     \
                                                                            \
  product_pd(intx, StackRedPages,                                           \
          "Number of red zone (unrecoverable overflows) pages of size "     \
          "4KB. If pages are bigger red zone is aligned up.")               \
          range(MIN_STACK_RED_PAGES, (DEFAULT_STACK_RED_PAGES+2))           \
                                                                            \
  product_pd(intx, StackReservedPages,                                      \
          "Number of reserved zone (reserved to annotated methods) pages"   \
          " of size 4KB. If pages are bigger reserved zone is aligned up.") \
          range(MIN_STACK_RESERVED_PAGES, (DEFAULT_STACK_RESERVED_PAGES+10))\
                                                                            \
  product(bool, RestrictReservedStack, true,                                \
          "Restrict @ReservedStackAccess to trusted classes")               \
                                                                            \
  /* greater stack shadow pages can't generate instruction to bang stack */ \
  product_pd(intx, StackShadowPages,                                        \
          "Number of shadow zone (for overflow checking) pages of size "    \
          "4KB. If pages are bigger shadow zone is aligned up. "            \
          "This should exceed the depth of the VM and native call stack.")  \
          range(MIN_STACK_SHADOW_PAGES, (DEFAULT_STACK_SHADOW_PAGES+30))    \
                                                                            \
  product_pd(intx, ThreadStackSize,                                         \
          "Thread Stack Size (in Kbytes)")                                  \
          range(0, 1 * M)                                                   \
                                                                            \
  product_pd(intx, VMThreadStackSize,                                       \
          "Non-Java Thread Stack Size (in Kbytes)")                         \
          range(0, max_intx/(1 * K))                                        \
                                                                            \
  product_pd(intx, CompilerThreadStackSize,                                 \
          "Compiler Thread Stack Size (in Kbytes)")                         \
          range(0, max_intx/(1 * K))                                        \
                                                                            \
  develop_pd(size_t, JVMInvokeMethodSlack,                                  \
          "Stack space (bytes) required for JVM_InvokeMethod to complete")  \
                                                                            \
  /* code cache parameters                                    */            \
  develop_pd(uintx, CodeCacheSegmentSize,                                   \
          "Code cache segment size (in bytes) - smallest unit of "          \
          "allocation")                                                     \
          range(1, 1024)                                                    \
          constraint(CodeCacheSegmentSizeConstraintFunc, AfterErgo)         \
                                                                            \
  develop_pd(intx, CodeEntryAlignment,                                      \
          "Code entry alignment for generated code (in bytes)")             \
          constraint(CodeEntryAlignmentConstraintFunc, AfterErgo)           \
                                                                            \
  product_pd(intx, OptoLoopAlignment,                                       \
          "Align inner loops to zero relative to this modulus")             \
          range(1, 16)                                                      \
          constraint(OptoLoopAlignmentConstraintFunc, AfterErgo)            \
                                                                            \
  product_pd(uintx, InitialCodeCacheSize,                                   \
          "Initial code cache size (in bytes)")                             \
          constraint(VMPageSizeConstraintFunc, AtParse)                     \
                                                                            \
  develop_pd(uintx, CodeCacheMinimumUseSpace,                               \
          "Minimum code cache size (in bytes) required to start VM.")       \
          range(0, max_uintx)                                               \
                                                                            \
  product(bool, SegmentedCodeCache, false,                                  \
          "Use a segmented code cache")                                     \
                                                                            \
  product_pd(uintx, ReservedCodeCacheSize,                                  \
          "Reserved code cache size (in bytes) - maximum code cache size")  \
          constraint(VMPageSizeConstraintFunc, AtParse)                     \
                                                                            \
  product_pd(uintx, NonProfiledCodeHeapSize,                                \
          "Size of code heap with non-profiled methods (in bytes)")         \
          range(0, max_uintx)                                               \
                                                                            \
  product_pd(uintx, ProfiledCodeHeapSize,                                   \
          "Size of code heap with profiled methods (in bytes)")             \
          range(0, max_uintx)                                               \
                                                                            \
  product_pd(uintx, NonNMethodCodeHeapSize,                                 \
          "Size of code heap with non-nmethods (in bytes)")                 \
          constraint(VMPageSizeConstraintFunc, AtParse)                     \
                                                                            \
  product_pd(uintx, CodeCacheExpansionSize,                                 \
          "Code cache expansion size (in bytes)")                           \
          range(32*K, max_uintx)                                            \
                                                                            \
  product_pd(uintx, CodeCacheMinBlockLength, DIAGNOSTIC,                    \
          "Minimum number of segments in a code cache block")               \
          range(1, 100)                                                     \
                                                                            \
  notproduct(bool, ExitOnFullCodeCache, false,                              \
          "Exit the VM if we fill the code cache")                          \
                                                                            \
  product(bool, UseCodeCacheFlushing, true,                                 \
          "Remove cold/old nmethods from the code cache")                   \
                                                                            \
  product(double, SweeperThreshold, 0.5,                                    \
          "Threshold controlling when code cache sweeper is invoked."       \
          "Value is percentage of ReservedCodeCacheSize.")                  \
          range(0.0, 100.0)                                                 \
                                                                            \
  product(uintx, StartAggressiveSweepingAt, 10,                             \
          "Start aggressive sweeping if X[%] of the code cache is free."    \
          "Segmented code cache: X[%] of the non-profiled heap."            \
          "Non-segmented code cache: X[%] of the total code cache")         \
          range(0, 100)                                                     \
                                                                            \
  /* interpreter debugging */                                               \
  develop(intx, BinarySwitchThreshold, 5,                                   \
          "Minimal number of lookupswitch entries for rewriting to binary " \
          "switch")                                                         \
                                                                            \
  develop(intx, StopInterpreterAt, 0,                                       \
          "Stop interpreter execution at specified bytecode number")        \
                                                                            \
  develop(intx, TraceBytecodesAt, 0,                                        \
          "Trace bytecodes starting with specified bytecode number")        \
                                                                            \
  /* Priorities */                                                          \
  product_pd(bool, UseThreadPriorities,  "Use native thread priorities")    \
                                                                            \
  product(intx, ThreadPriorityPolicy, 0,                                    \
          "0 : Normal.                                                     "\
          "    VM chooses priorities that are appropriate for normal       "\
          "    applications.                                               "\
          "    On Windows applications are allowed to use higher native    "\
          "    priorities. However, with ThreadPriorityPolicy=0, VM will   "\
          "    not use the highest possible native priority,               "\
          "    THREAD_PRIORITY_TIME_CRITICAL, as it may interfere with     "\
          "    system threads. On Linux thread priorities are ignored      "\
          "    because the OS does not support static priority in          "\
          "    SCHED_OTHER scheduling class which is the only choice for   "\
          "    non-root, non-realtime applications.                        "\
          "1 : Aggressive.                                                 "\
          "    Java thread priorities map over to the entire range of      "\
          "    native thread priorities. Higher Java thread priorities map "\
          "    to higher native thread priorities. This policy should be   "\
          "    used with care, as sometimes it can cause performance       "\
          "    degradation in the application and/or the entire system. On "\
          "    Linux/BSD/macOS this policy requires root privilege or an   "\
          "    extended capability.")                                       \
          range(0, 1)                                                       \
                                                                            \
  product(bool, ThreadPriorityVerbose, false,                               \
          "Print priority changes")                                         \
                                                                            \
  product(intx, CompilerThreadPriority, -1,                                 \
          "The native priority at which compiler threads should run "       \
          "(-1 means no change)")                                           \
          range(min_jint, max_jint)                                         \
                                                                            \
  product(intx, VMThreadPriority, -1,                                       \
          "The native priority at which the VM thread should run "          \
          "(-1 means no change)")                                           \
          range(-1, 127)                                                    \
                                                                            \
  product(intx, JavaPriority1_To_OSPriority, -1,                            \
          "Map Java priorities to OS priorities")                           \
          range(-1, 127)                                                    \
                                                                            \
  product(intx, JavaPriority2_To_OSPriority, -1,                            \
          "Map Java priorities to OS priorities")                           \
          range(-1, 127)                                                    \
                                                                            \
  product(intx, JavaPriority3_To_OSPriority, -1,                            \
          "Map Java priorities to OS priorities")                           \
          range(-1, 127)                                                    \
                                                                            \
  product(intx, JavaPriority4_To_OSPriority, -1,                            \
          "Map Java priorities to OS priorities")                           \
          range(-1, 127)                                                    \
                                                                            \
  product(intx, JavaPriority5_To_OSPriority, -1,                            \
          "Map Java priorities to OS priorities")                           \
          range(-1, 127)                                                    \
                                                                            \
  product(intx, JavaPriority6_To_OSPriority, -1,                            \
          "Map Java priorities to OS priorities")                           \
          range(-1, 127)                                                    \
                                                                            \
  product(intx, JavaPriority7_To_OSPriority, -1,                            \
          "Map Java priorities to OS priorities")                           \
          range(-1, 127)                                                    \
                                                                            \
  product(intx, JavaPriority8_To_OSPriority, -1,                            \
          "Map Java priorities to OS priorities")                           \
          range(-1, 127)                                                    \
                                                                            \
  product(intx, JavaPriority9_To_OSPriority, -1,                            \
          "Map Java priorities to OS priorities")                           \
          range(-1, 127)                                                    \
                                                                            \
  product(intx, JavaPriority10_To_OSPriority,-1,                            \
          "Map Java priorities to OS priorities")                           \
          range(-1, 127)                                                    \
                                                                            \
  product(bool, UseCriticalJavaThreadPriority, false, EXPERIMENTAL,         \
          "Java thread priority 10 maps to critical scheduling priority")   \
                                                                            \
  product(bool, UseCriticalCompilerThreadPriority, false, EXPERIMENTAL,     \
          "Compiler thread(s) run at critical scheduling priority")         \
                                                                            \
  develop(intx, NewCodeParameter,      0,                                   \
          "Testing Only: Create a dedicated integer parameter before "      \
          "putback")                                                        \
                                                                            \
  /* new oopmap storage allocation */                                       \
  develop(intx, MinOopMapAllocation,     8,                                 \
          "Minimum number of OopMap entries in an OopMapSet")               \
                                                                            \
  /* recompilation */                                                       \
  product_pd(intx, CompileThreshold,                                        \
          "number of interpreted method invocations before (re-)compiling") \
          constraint(CompileThresholdConstraintFunc, AfterErgo)             \
                                                                            \
  product_pd(bool, TieredCompilation,                                       \
          "Enable tiered compilation")                                      \
                                                                            \
  /* Properties for Java libraries  */                                      \
                                                                            \
  product(uint64_t, MaxDirectMemorySize, 0,                                 \
          "Maximum total size of NIO direct-buffer allocations")            \
          range(0, max_jlong)                                               \
                                                                            \
  /* Flags used for temporary code during development  */                   \
                                                                            \
  product(bool, UseNewCode, false, DIAGNOSTIC,                              \
          "Testing Only: Use the new version while testing")                \
                                                                            \
  product(bool, UseNewCode2, false, DIAGNOSTIC,                             \
          "Testing Only: Use the new version while testing")                \
                                                                            \
  product(bool, UseNewCode3, false, DIAGNOSTIC,                             \
          "Testing Only: Use the new version while testing")                \
                                                                            \
  notproduct(bool, UseDebuggerErgo, false,                                  \
          "Debugging Only: Adjust the VM to be more debugger-friendly. "    \
          "Turns on the other UseDebuggerErgo* flags")                      \
                                                                            \
  notproduct(bool, UseDebuggerErgo1, false,                                 \
          "Debugging Only: Enable workarounds for debugger induced "        \
          "os::processor_id() >= os::processor_count() problems")           \
                                                                            \
  notproduct(bool, UseDebuggerErgo2, false,                                 \
          "Debugging Only: Limit the number of spawned JVM threads")        \
                                                                            \
  notproduct(bool, EnableJVMTIStackDepthAsserts, true,                      \
          "Enable JVMTI asserts related to stack depth checks")             \
                                                                            \
  /* flags for performance data collection */                               \
                                                                            \
  product(bool, UsePerfData, true,                                          \
          "Flag to disable jvmstat instrumentation for performance testing "\
          "and problem isolation purposes")                                 \
                                                                            \
  product(bool, PerfDataSaveToFile, false,                                  \
          "Save PerfData memory to hsperfdata_<pid> file on exit")          \
                                                                            \
  product(ccstr, PerfDataSaveFile, NULL,                                    \
          "Save PerfData memory to the specified absolute pathname. "       \
          "The string %p in the file name (if present) "                    \
          "will be replaced by pid")                                        \
                                                                            \
  product(intx, PerfDataSamplingInterval, 50,                               \
          "Data sampling interval (in milliseconds)")                       \
          range(PeriodicTask::min_interval, max_jint)                       \
          constraint(PerfDataSamplingIntervalFunc, AfterErgo)               \
                                                                            \
  product(bool, PerfDisableSharedMem, false,                                \
          "Store performance data in standard memory")                      \
                                                                            \
  product(intx, PerfDataMemorySize, 32*K,                                   \
          "Size of performance data memory region. Will be rounded "        \
          "up to a multiple of the native os page size.")                   \
          range(128, 32*64*K)                                               \
                                                                            \
  product(intx, PerfMaxStringConstLength, 1024,                             \
          "Maximum PerfStringConstant string length before truncation")     \
          range(32, 32*K)                                                   \
                                                                            \
  product(bool, PerfAllowAtExitRegistration, false,                         \
          "Allow registration of atexit() methods")                         \
                                                                            \
  product(bool, PerfBypassFileSystemCheck, false,                           \
          "Bypass Win32 file system criteria checks (Windows Only)")        \
                                                                            \
  product(intx, UnguardOnExecutionViolation, 0,                             \
          "Unguard page and retry on no-execute fault (Win32 only) "        \
          "0=off, 1=conservative, 2=aggressive")                            \
          range(0, 2)                                                       \
                                                                            \
  /* Serviceability Support */                                              \
                                                                            \
  product(bool, ManagementServer, false,                                    \
          "Create JMX Management Server")                                   \
                                                                            \
  product(bool, DisableAttachMechanism, false,                              \
          "Disable mechanism that allows tools to attach to this VM")       \
                                                                            \
  product(bool, StartAttachListener, false,                                 \
          "Always start Attach Listener at VM startup")                     \
                                                                            \
  product(bool, EnableDynamicAgentLoading, true,                            \
          "Allow tools to load agents with the attach mechanism")           \
                                                                            \
  product(bool, PrintConcurrentLocks, false, MANAGEABLE,                    \
          "Print java.util.concurrent locks in thread dump")                \
                                                                            \
  /* Shared spaces */                                                       \
                                                                            \
  product(bool, UseSharedSpaces, true,                                      \
          "Use shared spaces for metadata")                                 \
                                                                            \
  product(bool, VerifySharedSpaces, false,                                  \
          "Verify integrity of shared spaces")                              \
                                                                            \
  product(bool, RequireSharedSpaces, false,                                 \
          "Require shared spaces for metadata")                             \
                                                                            \
  product(bool, DumpSharedSpaces, false,                                    \
          "Special mode: JVM reads a class list, loads classes, builds "    \
          "shared spaces, and dumps the shared spaces to a file to be "     \
          "used in future JVM runs")                                        \
                                                                            \
  product(bool, DynamicDumpSharedSpaces, false,                             \
          "Dynamic archive")                                                \
                                                                            \
  product(bool, RecordDynamicDumpInfo, false,                               \
          "Record class info for jcmd VM.cds dynamic_dump")                 \
                                                                            \
  product(bool, PrintSharedArchiveAndExit, false,                           \
          "Print shared archive file contents")                             \
                                                                            \
  product(bool, PrintSharedDictionary, false,                               \
          "If PrintSharedArchiveAndExit is true, also print the shared "    \
          "dictionary")                                                     \
                                                                            \
  product(size_t, SharedBaseAddress, LP64_ONLY(32*G)                        \
          NOT_LP64(LINUX_ONLY(2*G) NOT_LINUX(0)),                           \
          "Address to allocate shared memory region for class data")        \
          range(0, SIZE_MAX)                                                \
                                                                            \
  product(ccstr, SharedArchiveConfigFile, NULL,                             \
          "Data to add to the CDS archive file")                            \
                                                                            \
  product(uintx, SharedSymbolTableBucketSize, 4,                            \
          "Average number of symbols per bucket in shared table")           \
          range(2, 246)                                                     \
                                                                            \
  product(bool, AllowArchivingWithJavaAgent, false, DIAGNOSTIC,             \
          "Allow Java agent to be run with CDS dumping")                    \
                                                                            \
  product(bool, PrintMethodHandleStubs, false, DIAGNOSTIC,                  \
          "Print generated stub code for method handles")                   \
                                                                            \
  product(bool, VerifyMethodHandles, trueInDebug, DIAGNOSTIC,               \
          "perform extra checks when constructing method handles")          \
                                                                            \
  product(bool, ShowHiddenFrames, false, DIAGNOSTIC,                        \
          "show method handle implementation frames (usually hidden)")      \
                                                                            \
  product(bool, TrustFinalNonStaticFields, false, EXPERIMENTAL,             \
          "trust final non-static declarations for constant folding")       \
                                                                            \
  product(bool, FoldStableValues, true, DIAGNOSTIC,                         \
          "Optimize loads from stable fields (marked w/ @Stable)")          \
                                                                            \
  product(int, UseBootstrapCallInfo, 1, DIAGNOSTIC,                         \
          "0: when resolving InDy or ConDy, force all BSM arguments to be " \
          "resolved before the bootstrap method is called; 1: when a BSM "  \
          "that may accept a BootstrapCallInfo is detected, use that API "  \
          "to pass BSM arguments, which allows the BSM to delay their "     \
          "resolution; 2+: stress test the BCI API by calling more BSMs "   \
          "via that API, instead of with the eagerly-resolved array.")      \
                                                                            \
  product(bool, PauseAtStartup,      false, DIAGNOSTIC,                     \
          "Causes the VM to pause at startup time and wait for the pause "  \
          "file to be removed (default: ./vm.paused.<pid>)")                \
                                                                            \
  product(ccstr, PauseAtStartupFile, NULL, DIAGNOSTIC,                      \
          "The file to create and for whose removal to await when pausing " \
          "at startup. (default: ./vm.paused.<pid>)")                       \
                                                                            \
  product(bool, PauseAtExit, false, DIAGNOSTIC,                             \
          "Pause and wait for keypress on exit if a debugger is attached")  \
                                                                            \
  product(bool, ExtendedDTraceProbes,    false,                             \
          "Enable performance-impacting dtrace probes")                     \
                                                                            \
  product(bool, DTraceMethodProbes, false,                                  \
          "Enable dtrace probes for method-entry and method-exit")          \
                                                                            \
  product(bool, DTraceAllocProbes, false,                                   \
          "Enable dtrace probes for object allocation")                     \
                                                                            \
  product(bool, DTraceMonitorProbes, false,                                 \
          "Enable dtrace probes for monitor events")                        \
                                                                            \
  product(bool, RelaxAccessControlCheck, false,                             \
          "Relax the access control checks in the verifier")                \
                                                                            \
  product(uintx, StringTableSize, defaultStringTableSize,                   \
          "Number of buckets in the interned String table "                 \
          "(will be rounded to nearest higher power of 2)")                 \
          range(minimumStringTableSize, 16777216ul /* 2^24 */)              \
                                                                            \
  product(uintx, SymbolTableSize, defaultSymbolTableSize, EXPERIMENTAL,     \
          "Number of buckets in the JVM internal Symbol table")             \
          range(minimumSymbolTableSize, 16777216ul /* 2^24 */)              \
                                                                            \
  product(bool, UseStringDeduplication, false,                              \
          "Use string deduplication")                                       \
                                                                            \
  product(uint, StringDeduplicationAgeThreshold, 3,                         \
          "A string must reach this age (or be promoted to an old region) " \
          "to be considered for deduplication")                             \
          range(1, markWord::max_age)                                       \
                                                                            \
  product(size_t, StringDeduplicationInitialTableSize, 500, EXPERIMENTAL,   \
          "Approximate initial number of buckets in the table")             \
          range(1, 1 * G)                                                   \
                                                                            \
  product(double, StringDeduplicationGrowTableLoad, 14.0, EXPERIMENTAL,     \
          "Entries per bucket above which the table should be expanded")    \
          range(0.1, 1000.0)                                                \
                                                                            \
  product(double, StringDeduplicationShrinkTableLoad, 1.0, EXPERIMENTAL,    \
          "Entries per bucket below which the table should be shrunk")      \
          range(0.01, 100.0)                                                \
                                                                            \
  product(double, StringDeduplicationTargetTableLoad, 7.0, EXPERIMENTAL,    \
          "Desired entries per bucket when resizing the table")             \
          range(0.01, 1000.0)                                               \
                                                                            \
  product(size_t, StringDeduplicationCleanupDeadMinimum, 100, EXPERIMENTAL, \
          "Minimum number of dead table entries for cleaning the table")    \
                                                                            \
  product(int, StringDeduplicationCleanupDeadPercent, 5, EXPERIMENTAL,      \
          "Minimum percentage of dead table entries for cleaning the table") \
          range(1, 100)                                                     \
                                                                            \
  product(bool, StringDeduplicationResizeALot, false, DIAGNOSTIC,           \
          "Force more frequent table resizing")                             \
                                                                            \
  product(uint64_t, StringDeduplicationHashSeed, 0, DIAGNOSTIC,             \
          "Seed for the table hashing function; 0 requests computed seed")  \
                                                                            \
  product(bool, WhiteBoxAPI, false, DIAGNOSTIC,                             \
          "Enable internal testing APIs")                                   \
                                                                            \
  product(ccstr, DumpLoadedClassList, NULL,                                 \
          "Dump the names all loaded classes, that could be stored into "   \
          "the CDS archive, in the specified file")                         \
                                                                            \
  product(ccstr, SharedClassListFile, NULL,                                 \
          "Override the default CDS class list")                            \
                                                                            \
  product(ccstr, SharedArchiveFile, NULL,                                   \
          "Override the default location of the CDS archive file")          \
                                                                            \
  product(ccstr, ArchiveClassesAtExit, NULL,                                \
          "The path and name of the dynamic archive file")                  \
                                                                            \
  product(ccstr, ExtraSharedClassListFile, NULL,                            \
          "Extra classlist for building the CDS archive file")              \
                                                                            \
  product(intx, ArchiveRelocationMode, 0, DIAGNOSTIC,                       \
           "(0) first map at preferred address, and if "                    \
           "unsuccessful, map at alternative address (default); "           \
           "(1) always map at alternative address; "                        \
           "(2) always map at preferred address, and if unsuccessful, "     \
           "do not map the archive")                                        \
           range(0, 2)                                                      \
                                                                            \
  product(size_t, ArrayAllocatorMallocLimit, (size_t)-1, EXPERIMENTAL,      \
          "Allocation less than this value will be allocated "              \
          "using malloc. Larger allocations will use mmap.")                \
                                                                            \
  product(bool, AlwaysAtomicAccesses, false, EXPERIMENTAL,                  \
          "Accesses to all variables should always be atomic")              \
                                                                            \
  product(bool, UseUnalignedAccesses, false, DIAGNOSTIC,                    \
          "Use unaligned memory accesses in Unsafe")                        \
                                                                            \
  product_pd(bool, PreserveFramePointer,                                    \
             "Use the FP register for holding the frame pointer "           \
             "and not as a general purpose register.")                      \
                                                                            \
  product(size_t, AsyncLogBufferSize, 2*M,                                  \
          "Memory budget (in bytes) for the buffer of Asynchronous "        \
          "Logging (-Xlog:async).")                                         \
          range(100*K, 50*M)                                                \
                                                                            \
  product(bool, CheckIntrinsics, true, DIAGNOSTIC,                          \
             "When a class C is loaded, check that "                        \
             "(1) all intrinsics defined by the VM for class C are present "\
             "in the loaded class file and are marked with the "            \
             "@IntrinsicCandidate annotation, that "                        \
             "(2) there is an intrinsic registered for all loaded methods " \
             "that are annotated with the @IntrinsicCandidate annotation, " \
             "and that "                                                    \
             "(3) no orphan methods exist for class C (i.e., methods for "  \
             "which the VM declares an intrinsic but that are not declared "\
             "in the loaded class C. "                                      \
             "Check (3) is available only in debug builds.")                \
                                                                            \
  product_pd(intx, InitArrayShortSize, DIAGNOSTIC,                          \
          "Threshold small size (in bytes) for clearing arrays. "           \
          "Anything this size or smaller may get converted to discrete "    \
          "scalar stores.")                                                 \
          range(0, max_intx)                                                \
          constraint(InitArrayShortSizeConstraintFunc, AfterErgo)           \
                                                                            \
  product(ccstr, AllocateHeapAt, NULL,                                      \
          "Path to the directory where a temporary file will be created "   \
          "to use as the backing store for Java Heap.")                     \
                                                                            \
  develop(int, VerifyMetaspaceInterval, DEBUG_ONLY(500) NOT_DEBUG(0),       \
               "Run periodic metaspace verifications (0 - none, "           \
               "1 - always, >1 every nth interval)")                        \
                                                                            \
  product(bool, ShowRegistersOnAssert, true, DIAGNOSTIC,                    \
          "On internal errors, include registers in error report.")         \
                                                                            \
  product(bool, UseSwitchProfiling, true, DIAGNOSTIC,                       \
          "leverage profiling for table/lookup switch")                     \
                                                                            \
  develop(bool, TraceMemoryWriteback, false,                                \
          "Trace memory writeback operations")                              \
                                                                            \
  JFR_ONLY(product(bool, FlightRecorder, false,                             \
          "(Deprecated) Enable Flight Recorder"))                           \
                                                                            \
  JFR_ONLY(product(ccstr, FlightRecorderOptions, NULL,                      \
          "Flight Recorder options"))                                       \
                                                                            \
  JFR_ONLY(product(ccstr, StartFlightRecording, NULL,                       \
          "Start flight recording with options"))                           \
                                                                            \
  product(bool, UseFastUnorderedTimeStamps, false, EXPERIMENTAL,            \
          "Use platform unstable time where supported for timestamps only") \
                                                                            \
  product(bool, UseEmptySlotsInSupers, true,                                \
                "Allow allocating fields in empty slots of super-classes")  \
                                                                            \
  product(bool, DeoptimizeNMethodBarriersALot, false, DIAGNOSTIC,           \
                "Make nmethod barriers deoptimise a lot.")                  \
                                                                            \
  develop(bool, VerifyCrossModifyFence,                                     \
          false AARCH64_ONLY(DEBUG_ONLY(||true)),                           \
             "Mark all threads after a safepoint, and clear on a modify "   \
             "fence. Add cleanliness checks.")                              \
                                                                            \
<<<<<<< HEAD
  develop(bool, TracePanamaUpcallStubs, false,                              \
                "Trace Panama upcall stub generation")                      \
=======
  develop(bool, TraceOptimizedUpcallStubs, false,                              \
                "Trace optimized upcall stub generation")                      \
>>>>>>> 21a08587

// end of RUNTIME_FLAGS

DECLARE_FLAGS(LP64_RUNTIME_FLAGS)
DECLARE_ARCH_FLAGS(ARCH_FLAGS)
DECLARE_FLAGS(RUNTIME_FLAGS)
DECLARE_FLAGS(RUNTIME_OS_FLAGS)

#endif // SHARE_RUNTIME_GLOBALS_HPP<|MERGE_RESOLUTION|>--- conflicted
+++ resolved
@@ -2081,13 +2081,8 @@
              "Mark all threads after a safepoint, and clear on a modify "   \
              "fence. Add cleanliness checks.")                              \
                                                                             \
-<<<<<<< HEAD
-  develop(bool, TracePanamaUpcallStubs, false,                              \
-                "Trace Panama upcall stub generation")                      \
-=======
   develop(bool, TraceOptimizedUpcallStubs, false,                              \
                 "Trace optimized upcall stub generation")                      \
->>>>>>> 21a08587
 
 // end of RUNTIME_FLAGS
 
