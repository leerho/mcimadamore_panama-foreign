/*
 * Copyright (c) 1997, 2021, Oracle and/or its affiliates. All rights reserved.
 * DO NOT ALTER OR REMOVE COPYRIGHT NOTICES OR THIS FILE HEADER.
 *
 * This code is free software; you can redistribute it and/or modify it
 * under the terms of the GNU General Public License version 2 only, as
 * published by the Free Software Foundation.
 *
 * This code is distributed in the hope that it will be useful, but WITHOUT
 * ANY WARRANTY; without even the implied warranty of MERCHANTABILITY or
 * FITNESS FOR A PARTICULAR PURPOSE.  See the GNU General Public License
 * version 2 for more details (a copy is included in the LICENSE file that
 * accompanied this code).
 *
 * You should have received a copy of the GNU General Public License version
 * 2 along with this work; if not, write to the Free Software Foundation,
 * Inc., 51 Franklin St, Fifth Floor, Boston, MA 02110-1301 USA.
 *
 * Please contact Oracle, 500 Oracle Parkway, Redwood Shores, CA 94065 USA
 * or visit www.oracle.com if you need additional information or have any
 * questions.
 *
 */

#include "precompiled.hpp"
#include "classfile/moduleEntry.hpp"
#include "code/codeCache.hpp"
#include "code/vmreg.inline.hpp"
#include "compiler/abstractCompiler.hpp"
#include "compiler/disassembler.hpp"
#include "compiler/oopMap.hpp"
#include "gc/shared/collectedHeap.inline.hpp"
#include "interpreter/interpreter.hpp"
#include "interpreter/oopMapCache.hpp"
#include "memory/resourceArea.hpp"
#include "memory/universe.hpp"
#include "oops/markWord.hpp"
#include "oops/method.hpp"
#include "oops/methodData.hpp"
#include "oops/oop.inline.hpp"
#include "oops/verifyOopClosure.hpp"
#include "prims/methodHandles.hpp"
#include "runtime/frame.inline.hpp"
#include "runtime/handles.inline.hpp"
#include "runtime/javaCalls.hpp"
#include "runtime/monitorChunk.hpp"
#include "runtime/os.hpp"
#include "runtime/sharedRuntime.hpp"
#include "runtime/signature.hpp"
#include "runtime/stubCodeGenerator.hpp"
#include "runtime/stubRoutines.hpp"
#include "runtime/thread.inline.hpp"
#include "utilities/debug.hpp"
#include "utilities/decoder.hpp"
#include "utilities/formatBuffer.hpp"

RegisterMap::RegisterMap(JavaThread *thread, bool update_map, bool process_frames) {
  _thread         = thread;
  _update_map     = update_map;
  _process_frames = process_frames;
  clear();
  debug_only(_update_for_id = NULL;)
#ifndef PRODUCT
  for (int i = 0; i < reg_count ; i++ ) _location[i] = NULL;
#endif /* PRODUCT */
}

RegisterMap::RegisterMap(const RegisterMap* map) {
  assert(map != this, "bad initialization parameter");
  assert(map != NULL, "RegisterMap must be present");
  _thread                = map->thread();
  _update_map            = map->update_map();
  _process_frames        = map->process_frames();
  _include_argument_oops = map->include_argument_oops();
  debug_only(_update_for_id = map->_update_for_id;)
  pd_initialize_from(map);
  if (update_map()) {
    for(int i = 0; i < location_valid_size; i++) {
      LocationValidType bits = !update_map() ? 0 : map->_location_valid[i];
      _location_valid[i] = bits;
      // for whichever bits are set, pull in the corresponding map->_location
      int j = i*location_valid_type_size;
      while (bits != 0) {
        if ((bits & 1) != 0) {
          assert(0 <= j && j < reg_count, "range check");
          _location[j] = map->_location[j];
        }
        bits >>= 1;
        j += 1;
      }
    }
  }
}

void RegisterMap::clear() {
  set_include_argument_oops(true);
  if (_update_map) {
    for(int i = 0; i < location_valid_size; i++) {
      _location_valid[i] = 0;
    }
    pd_clear();
  } else {
    pd_initialize();
  }
}

#ifndef PRODUCT

void RegisterMap::print_on(outputStream* st) const {
  st->print_cr("Register map");
  for(int i = 0; i < reg_count; i++) {

    VMReg r = VMRegImpl::as_VMReg(i);
    intptr_t* src = (intptr_t*) location(r);
    if (src != NULL) {

      r->print_on(st);
      st->print(" [" INTPTR_FORMAT "] = ", p2i(src));
      if (((uintptr_t)src & (sizeof(*src)-1)) != 0) {
        st->print_cr("<misaligned>");
      } else {
        st->print_cr(INTPTR_FORMAT, *src);
      }
    }
  }
}

void RegisterMap::print() const {
  print_on(tty);
}

#endif
// This returns the pc that if you were in the debugger you'd see. Not
// the idealized value in the frame object. This undoes the magic conversion
// that happens for deoptimized frames. In addition it makes the value the
// hardware would want to see in the native frame. The only user (at this point)
// is deoptimization. It likely no one else should ever use it.

address frame::raw_pc() const {
  if (is_deoptimized_frame()) {
    CompiledMethod* cm = cb()->as_compiled_method_or_null();
    if (cm->is_method_handle_return(pc()))
      return cm->deopt_mh_handler_begin() - pc_return_offset;
    else
      return cm->deopt_handler_begin() - pc_return_offset;
  } else {
    return (pc() - pc_return_offset);
  }
}

// Change the pc in a frame object. This does not change the actual pc in
// actual frame. To do that use patch_pc.
//
void frame::set_pc(address   newpc ) {
#ifdef ASSERT
  if (_cb != NULL && _cb->is_nmethod()) {
    assert(!((nmethod*)_cb)->is_deopt_pc(_pc), "invariant violation");
  }
#endif // ASSERT

  // Unsafe to use the is_deoptimized tester after changing pc
  _deopt_state = unknown;
  _pc = newpc;
  _cb = CodeCache::find_blob_unsafe(_pc);

}

// type testers
bool frame::is_ignored_frame() const {
  return false;  // FIXME: some LambdaForm frames should be ignored
}
bool frame::is_deoptimized_frame() const {
  assert(_deopt_state != unknown, "not answerable");
  return _deopt_state == is_deoptimized;
}

bool frame::is_native_frame() const {
  return (_cb != NULL &&
          _cb->is_nmethod() &&
          ((nmethod*)_cb)->is_native_method());
}

bool frame::is_java_frame() const {
  if (is_interpreted_frame()) return true;
  if (is_compiled_frame())    return true;
  return false;
}


bool frame::is_compiled_frame() const {
  if (_cb != NULL &&
      _cb->is_compiled() &&
      ((CompiledMethod*)_cb)->is_java_method()) {
    return true;
  }
  return false;
}


bool frame::is_runtime_frame() const {
  return (_cb != NULL && _cb->is_runtime_stub());
}

bool frame::is_safepoint_blob_frame() const {
  return (_cb != NULL && _cb->is_safepoint_stub());
}

// testers

bool frame::is_first_java_frame() const {
  RegisterMap map(JavaThread::current(), false); // No update
  frame s;
  for (s = sender(&map); !(s.is_java_frame() || s.is_first_frame()); s = s.sender(&map));
  return s.is_first_frame();
}


bool frame::entry_frame_is_first() const {
  return entry_frame_call_wrapper()->is_first_frame();
}

JavaCallWrapper* frame::entry_frame_call_wrapper_if_safe(JavaThread* thread) const {
  JavaCallWrapper** jcw = entry_frame_call_wrapper_addr();
  address addr = (address) jcw;

  // addr must be within the usable part of the stack
  if (thread->is_in_usable_stack(addr)) {
    return *jcw;
  }

  return NULL;
}

bool frame::is_entry_frame_valid(JavaThread* thread) const {
  // Validate the JavaCallWrapper an entry frame must have
  address jcw = (address)entry_frame_call_wrapper();
  if (!thread->is_in_stack_range_excl(jcw, (address)fp())) {
    return false;
  }

  // Validate sp saved in the java frame anchor
  JavaFrameAnchor* jfa = entry_frame_call_wrapper()->anchor();
  return (jfa->last_Java_sp() > sp());
}

bool frame::should_be_deoptimized() const {
  if (_deopt_state == is_deoptimized ||
      !is_compiled_frame() ) return false;
  assert(_cb != NULL && _cb->is_compiled(), "must be an nmethod");
  CompiledMethod* nm = (CompiledMethod *)_cb;
  if (TraceDependencies) {
    tty->print("checking (%s) ", nm->is_marked_for_deoptimization() ? "true" : "false");
    nm->print_value_on(tty);
    tty->cr();
  }

  if( !nm->is_marked_for_deoptimization() )
    return false;

  // If at the return point, then the frame has already been popped, and
  // only the return needs to be executed. Don't deoptimize here.
  return !nm->is_at_poll_return(pc());
}

bool frame::can_be_deoptimized() const {
  if (!is_compiled_frame()) return false;
  CompiledMethod* nm = (CompiledMethod*)_cb;

  if( !nm->can_be_deoptimized() )
    return false;

  return !nm->is_at_poll_return(pc());
}

void frame::deoptimize(JavaThread* thread) {
  assert(thread->frame_anchor()->has_last_Java_frame() &&
         thread->frame_anchor()->walkable(), "must be");
  // Schedule deoptimization of an nmethod activation with this frame.
  assert(_cb != NULL && _cb->is_compiled(), "must be");

  // If the call site is a MethodHandle call site use the MH deopt
  // handler.
  CompiledMethod* cm = (CompiledMethod*) _cb;
  address deopt = cm->is_method_handle_return(pc()) ?
                        cm->deopt_mh_handler_begin() :
                        cm->deopt_handler_begin();

  // Save the original pc before we patch in the new one
  cm->set_original_pc(this, pc());
  patch_pc(thread, deopt);

#ifdef ASSERT
  {
    RegisterMap map(thread, false);
    frame check = thread->last_frame();
    while (id() != check.id()) {
      check = check.sender(&map);
    }
    assert(check.is_deoptimized_frame(), "missed deopt");
  }
#endif // ASSERT
}

frame frame::java_sender() const {
  RegisterMap map(JavaThread::current(), false);
  frame s;
  for (s = sender(&map); !(s.is_java_frame() || s.is_first_frame()); s = s.sender(&map)) ;
  guarantee(s.is_java_frame(), "tried to get caller of first java frame");
  return s;
}

frame frame::real_sender(RegisterMap* map) const {
  frame result = sender(map);
  while (result.is_runtime_frame() ||
         result.is_ignored_frame()) {
    result = result.sender(map);
  }
  return result;
}

// Interpreter frames


void frame::interpreter_frame_set_locals(intptr_t* locs)  {
  assert(is_interpreted_frame(), "Not an interpreted frame");
  *interpreter_frame_locals_addr() = locs;
}

Method* frame::interpreter_frame_method() const {
  assert(is_interpreted_frame(), "interpreted frame expected");
  Method* m = *interpreter_frame_method_addr();
  assert(m->is_method(), "not a Method*");
  return m;
}

void frame::interpreter_frame_set_method(Method* method) {
  assert(is_interpreted_frame(), "interpreted frame expected");
  *interpreter_frame_method_addr() = method;
}

void frame::interpreter_frame_set_mirror(oop mirror) {
  assert(is_interpreted_frame(), "interpreted frame expected");
  *interpreter_frame_mirror_addr() = mirror;
}

jint frame::interpreter_frame_bci() const {
  assert(is_interpreted_frame(), "interpreted frame expected");
  address bcp = interpreter_frame_bcp();
  return interpreter_frame_method()->bci_from(bcp);
}

address frame::interpreter_frame_bcp() const {
  assert(is_interpreted_frame(), "interpreted frame expected");
  address bcp = (address)*interpreter_frame_bcp_addr();
  return interpreter_frame_method()->bcp_from(bcp);
}

void frame::interpreter_frame_set_bcp(address bcp) {
  assert(is_interpreted_frame(), "interpreted frame expected");
  *interpreter_frame_bcp_addr() = (intptr_t)bcp;
}

address frame::interpreter_frame_mdp() const {
  assert(ProfileInterpreter, "must be profiling interpreter");
  assert(is_interpreted_frame(), "interpreted frame expected");
  return (address)*interpreter_frame_mdp_addr();
}

void frame::interpreter_frame_set_mdp(address mdp) {
  assert(is_interpreted_frame(), "interpreted frame expected");
  assert(ProfileInterpreter, "must be profiling interpreter");
  *interpreter_frame_mdp_addr() = (intptr_t)mdp;
}

BasicObjectLock* frame::next_monitor_in_interpreter_frame(BasicObjectLock* current) const {
  assert(is_interpreted_frame(), "Not an interpreted frame");
#ifdef ASSERT
  interpreter_frame_verify_monitor(current);
#endif
  BasicObjectLock* next = (BasicObjectLock*) (((intptr_t*) current) + interpreter_frame_monitor_size());
  return next;
}

BasicObjectLock* frame::previous_monitor_in_interpreter_frame(BasicObjectLock* current) const {
  assert(is_interpreted_frame(), "Not an interpreted frame");
#ifdef ASSERT
//   // This verification needs to be checked before being enabled
//   interpreter_frame_verify_monitor(current);
#endif
  BasicObjectLock* previous = (BasicObjectLock*) (((intptr_t*) current) - interpreter_frame_monitor_size());
  return previous;
}

// Interpreter locals and expression stack locations.

intptr_t* frame::interpreter_frame_local_at(int index) const {
  const int n = Interpreter::local_offset_in_bytes(index)/wordSize;
  return &((*interpreter_frame_locals_addr())[n]);
}

intptr_t* frame::interpreter_frame_expression_stack_at(jint offset) const {
  const int i = offset * interpreter_frame_expression_stack_direction();
  const int n = i * Interpreter::stackElementWords;
  return &(interpreter_frame_expression_stack()[n]);
}

jint frame::interpreter_frame_expression_stack_size() const {
  // Number of elements on the interpreter expression stack
  // Callers should span by stackElementWords
  int element_size = Interpreter::stackElementWords;
  size_t stack_size = 0;
  if (frame::interpreter_frame_expression_stack_direction() < 0) {
    stack_size = (interpreter_frame_expression_stack() -
                  interpreter_frame_tos_address() + 1)/element_size;
  } else {
    stack_size = (interpreter_frame_tos_address() -
                  interpreter_frame_expression_stack() + 1)/element_size;
  }
  assert( stack_size <= (size_t)max_jint, "stack size too big");
  return ((jint)stack_size);
}


// (frame::interpreter_frame_sender_sp accessor is in frame_<arch>.cpp)

const char* frame::print_name() const {
  if (is_native_frame())      return "Native";
  if (is_interpreted_frame()) return "Interpreted";
  if (is_compiled_frame()) {
    if (is_deoptimized_frame()) return "Deoptimized";
    return "Compiled";
  }
  if (sp() == NULL)            return "Empty";
  return "C";
}

void frame::print_value_on(outputStream* st, JavaThread *thread) const {
  NOT_PRODUCT(address begin = pc()-40;)
  NOT_PRODUCT(address end   = NULL;)

  st->print("%s frame (sp=" INTPTR_FORMAT " unextended sp=" INTPTR_FORMAT, print_name(), p2i(sp()), p2i(unextended_sp()));
  if (sp() != NULL)
    st->print(", fp=" INTPTR_FORMAT ", real_fp=" INTPTR_FORMAT ", pc=" INTPTR_FORMAT,
              p2i(fp()), p2i(real_fp()), p2i(pc()));

  if (StubRoutines::contains(pc())) {
    st->print_cr(")");
    st->print("(");
    StubCodeDesc* desc = StubCodeDesc::desc_for(pc());
    st->print("~Stub::%s", desc->name());
    NOT_PRODUCT(begin = desc->begin(); end = desc->end();)
  } else if (Interpreter::contains(pc())) {
    st->print_cr(")");
    st->print("(");
    InterpreterCodelet* desc = Interpreter::codelet_containing(pc());
    if (desc != NULL) {
      st->print("~");
      desc->print_on(st);
      NOT_PRODUCT(begin = desc->code_begin(); end = desc->code_end();)
    } else {
      st->print("~interpreter");
    }
  }
  st->print_cr(")");

  if (_cb != NULL) {
    st->print("     ");
    _cb->print_value_on(st);
    st->cr();
#ifndef PRODUCT
    if (end == NULL) {
      begin = _cb->code_begin();
      end   = _cb->code_end();
    }
#endif
  }
  NOT_PRODUCT(if (WizardMode && Verbose) Disassembler::decode(begin, end);)
}


void frame::print_on(outputStream* st) const {
  print_value_on(st,NULL);
  if (is_interpreted_frame()) {
    interpreter_frame_print_on(st);
  }
}


void frame::interpreter_frame_print_on(outputStream* st) const {
#ifndef PRODUCT
  assert(is_interpreted_frame(), "Not an interpreted frame");
  jint i;
  for (i = 0; i < interpreter_frame_method()->max_locals(); i++ ) {
    intptr_t x = *interpreter_frame_local_at(i);
    st->print(" - local  [" INTPTR_FORMAT "]", x);
    st->fill_to(23);
    st->print_cr("; #%d", i);
  }
  for (i = interpreter_frame_expression_stack_size() - 1; i >= 0; --i ) {
    intptr_t x = *interpreter_frame_expression_stack_at(i);
    st->print(" - stack  [" INTPTR_FORMAT "]", x);
    st->fill_to(23);
    st->print_cr("; #%d", i);
  }
  // locks for synchronization
  for (BasicObjectLock* current = interpreter_frame_monitor_end();
       current < interpreter_frame_monitor_begin();
       current = next_monitor_in_interpreter_frame(current)) {
    st->print(" - obj    [");
    current->obj()->print_value_on(st);
    st->print_cr("]");
    st->print(" - lock   [");
    current->lock()->print_on(st, current->obj());
    st->print_cr("]");
  }
  // monitor
  st->print_cr(" - monitor[" INTPTR_FORMAT "]", p2i(interpreter_frame_monitor_begin()));
  // bcp
  st->print(" - bcp    [" INTPTR_FORMAT "]", p2i(interpreter_frame_bcp()));
  st->fill_to(23);
  st->print_cr("; @%d", interpreter_frame_bci());
  // locals
  st->print_cr(" - locals [" INTPTR_FORMAT "]", p2i(interpreter_frame_local_at(0)));
  // method
  st->print(" - method [" INTPTR_FORMAT "]", p2i(interpreter_frame_method()));
  st->fill_to(23);
  st->print("; ");
  interpreter_frame_method()->print_name(st);
  st->cr();
#endif
}

// Print whether the frame is in the VM or OS indicating a HotSpot problem.
// Otherwise, it's likely a bug in the native library that the Java code calls,
// hopefully indicating where to submit bugs.
void frame::print_C_frame(outputStream* st, char* buf, int buflen, address pc) {
  // C/C++ frame
  bool in_vm = os::address_is_in_vm(pc);
  st->print(in_vm ? "V" : "C");

  int offset;
  bool found;

  if (buf == NULL || buflen < 1) return;
  // libname
  buf[0] = '\0';
  found = os::dll_address_to_library_name(pc, buf, buflen, &offset);
  if (found && buf[0] != '\0') {
    // skip directory names
    const char *p1, *p2;
    p1 = buf;
    int len = (int)strlen(os::file_separator());
    while ((p2 = strstr(p1, os::file_separator())) != NULL) p1 = p2 + len;
    st->print("  [%s+0x%x]", p1, offset);
  } else {
    st->print("  " PTR_FORMAT, p2i(pc));
  }

  found = os::dll_address_to_function_name(pc, buf, buflen, &offset);
  if (found) {
    st->print("  %s+0x%x", buf, offset);
  }
}

// frame::print_on_error() is called by fatal error handler. Notice that we may
// crash inside this function if stack frame is corrupted. The fatal error
// handler can catch and handle the crash. Here we assume the frame is valid.
//
// First letter indicates type of the frame:
//    J: Java frame (compiled)
//    j: Java frame (interpreted)
//    V: VM frame (C/C++)
//    v: Other frames running VM generated code (e.g. stubs, adapters, etc.)
//    C: C/C++ frame
//
// We don't need detailed frame type as that in frame::print_name(). "C"
// suggests the problem is in user lib; everything else is likely a VM bug.

void frame::print_on_error(outputStream* st, char* buf, int buflen, bool verbose) const {
  if (_cb != NULL) {
    if (Interpreter::contains(pc())) {
      Method* m = this->interpreter_frame_method();
      if (m != NULL) {
        m->name_and_sig_as_C_string(buf, buflen);
        st->print("j  %s", buf);
        st->print("+%d", this->interpreter_frame_bci());
        ModuleEntry* module = m->method_holder()->module();
        if (module->is_named()) {
          module->name()->as_C_string(buf, buflen);
          st->print(" %s", buf);
          if (module->version() != NULL) {
            module->version()->as_C_string(buf, buflen);
            st->print("@%s", buf);
          }
        }
      } else {
        st->print("j  " PTR_FORMAT, p2i(pc()));
      }
    } else if (StubRoutines::contains(pc())) {
      StubCodeDesc* desc = StubCodeDesc::desc_for(pc());
      if (desc != NULL) {
        st->print("v  ~StubRoutines::%s", desc->name());
      } else {
        st->print("v  ~StubRoutines::" PTR_FORMAT, p2i(pc()));
      }
    } else if (_cb->is_buffer_blob()) {
      st->print("v  ~BufferBlob::%s", ((BufferBlob *)_cb)->name());
    } else if (_cb->is_compiled()) {
      CompiledMethod* cm = (CompiledMethod*)_cb;
      Method* m = cm->method();
      if (m != NULL) {
        if (cm->is_nmethod()) {
          nmethod* nm = cm->as_nmethod();
          st->print("J %d%s", nm->compile_id(), (nm->is_osr_method() ? "%" : ""));
          st->print(" %s", nm->compiler_name());
        }
        m->name_and_sig_as_C_string(buf, buflen);
        st->print(" %s", buf);
        ModuleEntry* module = m->method_holder()->module();
        if (module->is_named()) {
          module->name()->as_C_string(buf, buflen);
          st->print(" %s", buf);
          if (module->version() != NULL) {
            module->version()->as_C_string(buf, buflen);
            st->print("@%s", buf);
          }
        }
        st->print(" (%d bytes) @ " PTR_FORMAT " [" PTR_FORMAT "+" INTPTR_FORMAT "]",
                  m->code_size(), p2i(_pc), p2i(_cb->code_begin()), _pc - _cb->code_begin());
#if INCLUDE_JVMCI
        if (cm->is_nmethod()) {
          nmethod* nm = cm->as_nmethod();
          const char* jvmciName = nm->jvmci_name();
          if (jvmciName != NULL) {
            st->print(" (%s)", jvmciName);
          }
        }
#endif
      } else {
        st->print("J  " PTR_FORMAT, p2i(pc()));
      }
    } else if (_cb->is_runtime_stub()) {
      st->print("v  ~RuntimeStub::%s", ((RuntimeStub *)_cb)->name());
    } else if (_cb->is_deoptimization_stub()) {
      st->print("v  ~DeoptimizationBlob");
    } else if (_cb->is_exception_stub()) {
      st->print("v  ~ExceptionBlob");
    } else if (_cb->is_safepoint_stub()) {
      st->print("v  ~SafepointBlob");
    } else if (_cb->is_adapter_blob()) {
      st->print("v  ~AdapterBlob");
    } else if (_cb->is_vtable_blob()) {
      st->print("v  ~VtableBlob");
    } else if (_cb->is_method_handles_adapter_blob()) {
      st->print("v  ~MethodHandlesAdapterBlob");
    } else if (_cb->is_uncommon_trap_stub()) {
      st->print("v  ~UncommonTrapBlob");
    } else {
      st->print("v  blob " PTR_FORMAT, p2i(pc()));
    }
  } else {
    print_C_frame(st, buf, buflen, pc());
  }
}


/*
  The interpreter_frame_expression_stack_at method in the case of SPARC needs the
  max_stack value of the method in order to compute the expression stack address.
  It uses the Method* in order to get the max_stack value but during GC this
  Method* value saved on the frame is changed by reverse_and_push and hence cannot
  be used. So we save the max_stack value in the FrameClosure object and pass it
  down to the interpreter_frame_expression_stack_at method
*/
class InterpreterFrameClosure : public OffsetClosure {
 private:
  const frame* _fr;
  OopClosure*  _f;
  int          _max_locals;
  int          _max_stack;

 public:
  InterpreterFrameClosure(const frame* fr, int max_locals, int max_stack,
                          OopClosure* f) {
    _fr         = fr;
    _max_locals = max_locals;
    _max_stack  = max_stack;
    _f          = f;
  }

  void offset_do(int offset) {
    oop* addr;
    if (offset < _max_locals) {
      addr = (oop*) _fr->interpreter_frame_local_at(offset);
      assert((intptr_t*)addr >= _fr->sp(), "must be inside the frame");
      _f->do_oop(addr);
    } else {
      addr = (oop*) _fr->interpreter_frame_expression_stack_at((offset - _max_locals));
      // In case of exceptions, the expression stack is invalid and the esp will be reset to express
      // this condition. Therefore, we call f only if addr is 'inside' the stack (i.e., addr >= esp for Intel).
      bool in_stack;
      if (frame::interpreter_frame_expression_stack_direction() > 0) {
        in_stack = (intptr_t*)addr <= _fr->interpreter_frame_tos_address();
      } else {
        in_stack = (intptr_t*)addr >= _fr->interpreter_frame_tos_address();
      }
      if (in_stack) {
        _f->do_oop(addr);
      }
    }
  }

  int max_locals()  { return _max_locals; }
};


class InterpretedArgumentOopFinder: public SignatureIterator {
 private:
  OopClosure*  _f;             // Closure to invoke
  int          _offset;        // TOS-relative offset, decremented with each argument
  bool         _has_receiver;  // true if the callee has a receiver
  const frame* _fr;

  friend class SignatureIterator;  // so do_parameters_on can call do_type
  void do_type(BasicType type) {
    _offset -= parameter_type_word_count(type);
    if (is_reference_type(type)) oop_offset_do();
   }

  void oop_offset_do() {
    oop* addr;
    addr = (oop*)_fr->interpreter_frame_tos_at(_offset);
    _f->do_oop(addr);
  }

 public:
  InterpretedArgumentOopFinder(Symbol* signature, bool has_receiver, const frame* fr, OopClosure* f) : SignatureIterator(signature), _has_receiver(has_receiver) {
    // compute size of arguments
    int args_size = ArgumentSizeComputer(signature).size() + (has_receiver ? 1 : 0);
    assert(!fr->is_interpreted_frame() ||
           args_size <= fr->interpreter_frame_expression_stack_size(),
            "args cannot be on stack anymore");
    // initialize InterpretedArgumentOopFinder
    _f         = f;
    _fr        = fr;
    _offset    = args_size;
  }

  void oops_do() {
    if (_has_receiver) {
      --_offset;
      oop_offset_do();
    }
    do_parameters_on(this);
  }
};


// Entry frame has following form (n arguments)
//         +-----------+
//   sp -> |  last arg |
//         +-----------+
//         :    :::    :
//         +-----------+
// (sp+n)->|  first arg|
//         +-----------+



// visits and GC's all the arguments in entry frame
class EntryFrameOopFinder: public SignatureIterator {
 private:
  bool         _is_static;
  int          _offset;
  const frame* _fr;
  OopClosure*  _f;

  friend class SignatureIterator;  // so do_parameters_on can call do_type
  void do_type(BasicType type) {
    // decrement offset before processing the type
    _offset -= parameter_type_word_count(type);
    assert (_offset >= 0, "illegal offset");
    if (is_reference_type(type))  oop_at_offset_do(_offset);
 }

  void oop_at_offset_do(int offset) {
    assert (offset >= 0, "illegal offset");
    oop* addr = (oop*) _fr->entry_frame_argument_at(offset);
    _f->do_oop(addr);
  }

 public:
  EntryFrameOopFinder(const frame* frame, Symbol* signature, bool is_static) : SignatureIterator(signature) {
    _f = NULL; // will be set later
    _fr = frame;
    _is_static = is_static;
    _offset = ArgumentSizeComputer(signature).size();  // pre-decremented down to zero
  }

  void arguments_do(OopClosure* f) {
    _f = f;
    if (!_is_static)  oop_at_offset_do(_offset); // do the receiver
    do_parameters_on(this);
  }

};

oop* frame::interpreter_callee_receiver_addr(Symbol* signature) {
  ArgumentSizeComputer asc(signature);
  int size = asc.size();
  return (oop *)interpreter_frame_tos_at(size);
}


void frame::oops_interpreted_do(OopClosure* f, const RegisterMap* map, bool query_oop_map_cache) const {
  assert(is_interpreted_frame(), "Not an interpreted frame");
  assert(map != NULL, "map must be set");
  Thread *thread = Thread::current();
  methodHandle m (thread, interpreter_frame_method());
  jint      bci = interpreter_frame_bci();

  assert(!Universe::heap()->is_in(m()),
          "must be valid oop");
  assert(m->is_method(), "checking frame value");
  assert((m->is_native() && bci == 0)  ||
         (!m->is_native() && bci >= 0 && bci < m->code_size()),
         "invalid bci value");

  // Handle the monitor elements in the activation
  for (
    BasicObjectLock* current = interpreter_frame_monitor_end();
    current < interpreter_frame_monitor_begin();
    current = next_monitor_in_interpreter_frame(current)
  ) {
#ifdef ASSERT
    interpreter_frame_verify_monitor(current);
#endif
    current->oops_do(f);
  }

  if (m->is_native()) {
    f->do_oop(interpreter_frame_temp_oop_addr());
  }

  // The method pointer in the frame might be the only path to the method's
  // klass, and the klass needs to be kept alive while executing. The GCs
  // don't trace through method pointers, so the mirror of the method's klass
  // is installed as a GC root.
  f->do_oop(interpreter_frame_mirror_addr());

  int max_locals = m->is_native() ? m->size_of_parameters() : m->max_locals();

  Symbol* signature = NULL;
  bool has_receiver = false;

  // Process a callee's arguments if we are at a call site
  // (i.e., if we are at an invoke bytecode)
  // This is used sometimes for calling into the VM, not for another
  // interpreted or compiled frame.
  if (!m->is_native()) {
    Bytecode_invoke call = Bytecode_invoke_check(m, bci);
    if (call.is_valid()) {
      signature = call.signature();
      has_receiver = call.has_receiver();
      if (map->include_argument_oops() &&
          interpreter_frame_expression_stack_size() > 0) {
        ResourceMark rm(thread);  // is this right ???
        // we are at a call site & the expression stack is not empty
        // => process callee's arguments
        //
        // Note: The expression stack can be empty if an exception
        //       occurred during method resolution/execution. In all
        //       cases we empty the expression stack completely be-
        //       fore handling the exception (the exception handling
        //       code in the interpreter calls a blocking runtime
        //       routine which can cause this code to be executed).
        //       (was bug gri 7/27/98)
        oops_interpreted_arguments_do(signature, has_receiver, f);
      }
    }
  }

  InterpreterFrameClosure blk(this, max_locals, m->max_stack(), f);

  // process locals & expression stack
  InterpreterOopMap mask;
  if (query_oop_map_cache) {
    m->mask_for(bci, &mask);
  } else {
    OopMapCache::compute_one_oop_map(m, bci, &mask);
  }
  mask.iterate_oop(&blk);
}


void frame::oops_interpreted_arguments_do(Symbol* signature, bool has_receiver, OopClosure* f) const {
  InterpretedArgumentOopFinder finder(signature, has_receiver, this, f);
  finder.oops_do();
}

void frame::oops_code_blob_do(OopClosure* f, CodeBlobClosure* cf, const RegisterMap* reg_map,
                              DerivedPointerIterationMode derived_mode) const {
  assert(_cb != NULL, "sanity check");
  if (_cb->oop_maps() != NULL) {
    OopMapSet::oops_do(this, reg_map, f, derived_mode);

    // Preserve potential arguments for a callee. We handle this by dispatching
    // on the codeblob. For c2i, we do
    if (reg_map->include_argument_oops()) {
      _cb->preserve_callee_argument_oops(*this, reg_map, f);
    }
  }
  // In cases where perm gen is collected, GC will want to mark
  // oops referenced from nmethods active on thread stacks so as to
  // prevent them from being collected. However, this visit should be
  // restricted to certain phases of the collection only. The
  // closure decides how it wants nmethods to be traced.
  if (cf != NULL)
    cf->do_code_blob(_cb);
}

class CompiledArgumentOopFinder: public SignatureIterator {
 protected:
  OopClosure*     _f;
  int             _offset;        // the current offset, incremented with each argument
  bool            _has_receiver;  // true if the callee has a receiver
  bool            _has_appendix;  // true if the call has an appendix
  frame           _fr;
  RegisterMap*    _reg_map;
  int             _arg_size;
  VMRegPair*      _regs;        // VMReg list of arguments

  friend class SignatureIterator;  // so do_parameters_on can call do_type
  void do_type(BasicType type) {
    if (is_reference_type(type))  handle_oop_offset();
    _offset += parameter_type_word_count(type);
  }

  virtual void handle_oop_offset() {
    // Extract low order register number from register array.
    // In LP64-land, the high-order bits are valid but unhelpful.
    VMReg reg = _regs[_offset].first();
    oop *loc = _fr.oopmapreg_to_oop_location(reg, _reg_map);
    assert(loc != NULL, "missing register map entry");
    _f->do_oop(loc);
  }

 public:
  CompiledArgumentOopFinder(Symbol* signature, bool has_receiver, bool has_appendix, OopClosure* f, frame fr, const RegisterMap* reg_map)
    : SignatureIterator(signature) {

    // initialize CompiledArgumentOopFinder
    _f         = f;
    _offset    = 0;
    _has_receiver = has_receiver;
    _has_appendix = has_appendix;
    _fr        = fr;
    _reg_map   = (RegisterMap*)reg_map;
    _arg_size  = ArgumentSizeComputer(signature).size() + (has_receiver ? 1 : 0) + (has_appendix ? 1 : 0);

    int arg_size;
    _regs = SharedRuntime::find_callee_arguments(signature, has_receiver, has_appendix, &arg_size);
    assert(arg_size == _arg_size, "wrong arg size");
  }

  void oops_do() {
    if (_has_receiver) {
      handle_oop_offset();
      _offset++;
    }
    do_parameters_on(this);
    if (_has_appendix) {
      handle_oop_offset();
      _offset++;
    }
  }
};

void frame::oops_compiled_arguments_do(Symbol* signature, bool has_receiver, bool has_appendix,
                                       const RegisterMap* reg_map, OopClosure* f) const {
  ResourceMark rm;
  CompiledArgumentOopFinder finder(signature, has_receiver, has_appendix, f, *this, reg_map);
  finder.oops_do();
}


// Get receiver out of callers frame, i.e. find parameter 0 in callers
// frame.  Consult ADLC for where parameter 0 is to be found.  Then
// check local reg_map for it being a callee-save register or argument
// register, both of which are saved in the local frame.  If not found
// there, it must be an in-stack argument of the caller.
// Note: caller.sp() points to callee-arguments
oop frame::retrieve_receiver(RegisterMap* reg_map) {
  frame caller = *this;

  // First consult the ADLC on where it puts parameter 0 for this signature.
  VMReg reg = SharedRuntime::name_for_receiver();
  oop* oop_adr = caller.oopmapreg_to_oop_location(reg, reg_map);
  if (oop_adr == NULL) {
    guarantee(oop_adr != NULL, "bad register save location");
    return NULL;
  }
  oop r = *oop_adr;
  assert(Universe::heap()->is_in_or_null(r), "bad receiver: " INTPTR_FORMAT " (" INTX_FORMAT ")", p2i(r), p2i(r));
  return r;
}


BasicLock* frame::get_native_monitor() {
  nmethod* nm = (nmethod*)_cb;
  assert(_cb != NULL && _cb->is_nmethod() && nm->method()->is_native(),
         "Should not call this unless it's a native nmethod");
  int byte_offset = in_bytes(nm->native_basic_lock_sp_offset());
  assert(byte_offset >= 0, "should not see invalid offset");
  return (BasicLock*) &sp()[byte_offset / wordSize];
}

oop frame::get_native_receiver() {
  nmethod* nm = (nmethod*)_cb;
  assert(_cb != NULL && _cb->is_nmethod() && nm->method()->is_native(),
         "Should not call this unless it's a native nmethod");
  int byte_offset = in_bytes(nm->native_receiver_sp_offset());
  assert(byte_offset >= 0, "should not see invalid offset");
  oop owner = ((oop*) sp())[byte_offset / wordSize];
  assert( Universe::heap()->is_in(owner), "bad receiver" );
  return owner;
}

void frame::oops_entry_do(OopClosure* f, const RegisterMap* map) const {
  assert(map != NULL, "map must be set");
  if (map->include_argument_oops()) {
    // must collect argument oops, as nobody else is doing it
    Thread *thread = Thread::current();
    methodHandle m (thread, entry_frame_call_wrapper()->callee_method());
    EntryFrameOopFinder finder(this, m->signature(), m->is_static());
    finder.arguments_do(f);
  }
  // Traverse the Handle Block saved in the entry frame
  entry_frame_call_wrapper()->oops_do(f);
}

void frame::oops_do(OopClosure* f, CodeBlobClosure* cf, const RegisterMap* map,
                    DerivedPointerIterationMode derived_mode) const {
  oops_do_internal(f, cf, map, true, derived_mode);
}

void frame::oops_do(OopClosure* f, CodeBlobClosure* cf, const RegisterMap* map) const {
#if COMPILER2_OR_JVMCI
  oops_do_internal(f, cf, map, true, DerivedPointerTable::is_active() ?
                                     DerivedPointerIterationMode::_with_table :
                                     DerivedPointerIterationMode::_ignore);
#else
  oops_do_internal(f, cf, map, true, DerivedPointerIterationMode::_ignore);
#endif
}

void frame::oops_do_internal(OopClosure* f, CodeBlobClosure* cf, const RegisterMap* map,
                             bool use_interpreter_oop_map_cache, DerivedPointerIterationMode derived_mode) const {
#ifndef PRODUCT
  // simulate GC crash here to dump java thread in error report
  if (CrashGCForDumpingJavaThread) {
    char *t = NULL;
    *t = 'c';
  }
#endif
  if (is_interpreted_frame()) {
    oops_interpreted_do(f, map, use_interpreter_oop_map_cache);
  } else if (is_entry_frame()) {
    oops_entry_do(f, map);
<<<<<<< HEAD
  } else if (is_panama_entry_frame()) {
=======
  } else if (is_optimized_entry_frame()) {
>>>>>>> 21a08587
   // Nothing to do
   // receiver is a global ref
   // handle block is for JNI
  } else if (CodeCache::contains(pc())) {
    oops_code_blob_do(f, cf, map, derived_mode);
  } else {
    ShouldNotReachHere();
  }
}

void frame::nmethods_do(CodeBlobClosure* cf) const {
  if (_cb != NULL && _cb->is_nmethod()) {
    cf->do_code_blob(_cb);
  }
}


// Call f closure on the interpreted Method*s in the stack.
void frame::metadata_do(MetadataClosure* f) const {
  ResourceMark rm;
  if (is_interpreted_frame()) {
    Method* m = this->interpreter_frame_method();
    assert(m != NULL, "expecting a method in this frame");
    f->do_metadata(m);
  }
}

void frame::verify(const RegisterMap* map) const {
  // for now make sure receiver type is correct
  if (is_interpreted_frame()) {
    Method* method = interpreter_frame_method();
    guarantee(method->is_method(), "method is wrong in frame::verify");
    if (!method->is_static()) {
      // fetch the receiver
      oop* p = (oop*) interpreter_frame_local_at(0);
      // make sure we have the right receiver type
    }
  }
#if COMPILER2_OR_JVMCI
  assert(DerivedPointerTable::is_empty(), "must be empty before verify");
#endif
  if (map->update_map()) { // The map has to be up-to-date for the current frame
    oops_do_internal(&VerifyOopClosure::verify_oop, NULL, map, false, DerivedPointerIterationMode::_ignore);
  }
}


#ifdef ASSERT
bool frame::verify_return_pc(address x) {
  if (StubRoutines::returns_to_call_stub(x)) {
    return true;
  }
  if (CodeCache::contains(x)) {
    return true;
  }
  if (Interpreter::contains(x)) {
    return true;
  }
  return false;
}
#endif

#ifdef ASSERT
void frame::interpreter_frame_verify_monitor(BasicObjectLock* value) const {
  assert(is_interpreted_frame(), "Not an interpreted frame");
  // verify that the value is in the right part of the frame
  address low_mark  = (address) interpreter_frame_monitor_end();
  address high_mark = (address) interpreter_frame_monitor_begin();
  address current   = (address) value;

  const int monitor_size = frame::interpreter_frame_monitor_size();
  guarantee((high_mark - current) % monitor_size  ==  0         , "Misaligned top of BasicObjectLock*");
  guarantee( high_mark > current                                , "Current BasicObjectLock* higher than high_mark");

  guarantee((current - low_mark) % monitor_size  ==  0         , "Misaligned bottom of BasicObjectLock*");
  guarantee( current >= low_mark                               , "Current BasicObjectLock* below than low_mark");
}
#endif

#ifndef PRODUCT
// callers need a ResourceMark because of name_and_sig_as_C_string() usage,
// RA allocated string is returned to the caller
void frame::describe(FrameValues& values, int frame_no) {
  // boundaries: sp and the 'real' frame pointer
  values.describe(-1, sp(), err_msg("sp for #%d", frame_no), 1);
  intptr_t* frame_pointer = real_fp(); // Note: may differ from fp()

  // print frame info at the highest boundary
  intptr_t* info_address = MAX2(sp(), frame_pointer);

  if (info_address != frame_pointer) {
    // print frame_pointer explicitly if not marked by the frame info
    values.describe(-1, frame_pointer, err_msg("frame pointer for #%d", frame_no), 1);
  }

  if (is_entry_frame() || is_compiled_frame() || is_interpreted_frame() || is_native_frame()) {
    // Label values common to most frames
    values.describe(-1, unextended_sp(), err_msg("unextended_sp for #%d", frame_no));
  }

  if (is_interpreted_frame()) {
    Method* m = interpreter_frame_method();
    int bci = interpreter_frame_bci();

    // Label the method and current bci
    values.describe(-1, info_address,
                    FormatBuffer<1024>("#%d method %s @ %d", frame_no, m->name_and_sig_as_C_string(), bci), 2);
    values.describe(-1, info_address,
                    err_msg("- %d locals %d max stack", m->max_locals(), m->max_stack()), 1);
    if (m->max_locals() > 0) {
      intptr_t* l0 = interpreter_frame_local_at(0);
      intptr_t* ln = interpreter_frame_local_at(m->max_locals() - 1);
      values.describe(-1, MAX2(l0, ln), err_msg("locals for #%d", frame_no), 1);
      // Report each local and mark as owned by this frame
      for (int l = 0; l < m->max_locals(); l++) {
        intptr_t* l0 = interpreter_frame_local_at(l);
        values.describe(frame_no, l0, err_msg("local %d", l));
      }
    }

    // Compute the actual expression stack size
    InterpreterOopMap mask;
    OopMapCache::compute_one_oop_map(methodHandle(Thread::current(), m), bci, &mask);
    intptr_t* tos = NULL;
    // Report each stack element and mark as owned by this frame
    for (int e = 0; e < mask.expression_stack_size(); e++) {
      tos = MAX2(tos, interpreter_frame_expression_stack_at(e));
      values.describe(frame_no, interpreter_frame_expression_stack_at(e),
                      err_msg("stack %d", e));
    }
    if (tos != NULL) {
      values.describe(-1, tos, err_msg("expression stack for #%d", frame_no), 1);
    }
    if (interpreter_frame_monitor_begin() != interpreter_frame_monitor_end()) {
      values.describe(frame_no, (intptr_t*)interpreter_frame_monitor_begin(), "monitors begin");
      values.describe(frame_no, (intptr_t*)interpreter_frame_monitor_end(), "monitors end");
    }
  } else if (is_entry_frame()) {
    // For now just label the frame
    values.describe(-1, info_address, err_msg("#%d entry frame", frame_no), 2);
  } else if (is_compiled_frame()) {
    // For now just label the frame
    CompiledMethod* cm = (CompiledMethod*)cb();
    values.describe(-1, info_address,
                    FormatBuffer<1024>("#%d nmethod " INTPTR_FORMAT " for method J %s%s", frame_no,
                                       p2i(cm),
                                       cm->method()->name_and_sig_as_C_string(),
                                       (_deopt_state == is_deoptimized) ?
                                       " (deoptimized)" :
                                       ((_deopt_state == unknown) ? " (state unknown)" : "")),
                    2);
  } else if (is_native_frame()) {
    // For now just label the frame
    nmethod* nm = cb()->as_nmethod_or_null();
    values.describe(-1, info_address,
                    FormatBuffer<1024>("#%d nmethod " INTPTR_FORMAT " for native method %s", frame_no,
                                       p2i(nm), nm->method()->name_and_sig_as_C_string()), 2);
  } else {
    // provide default info if not handled before
    char *info = (char *) "special frame";
    if ((_cb != NULL) &&
        (_cb->name() != NULL)) {
      info = (char *)_cb->name();
    }
    values.describe(-1, info_address, err_msg("#%d <%s>", frame_no, info), 2);
  }

  // platform dependent additional data
  describe_pd(values, frame_no);
}

#endif

#ifndef PRODUCT

void FrameValues::describe(int owner, intptr_t* location, const char* description, int priority) {
  FrameValue fv;
  fv.location = location;
  fv.owner = owner;
  fv.priority = priority;
  fv.description = NEW_RESOURCE_ARRAY(char, strlen(description) + 1);
  strcpy(fv.description, description);
  _values.append(fv);
}


#ifdef ASSERT
void FrameValues::validate() {
  _values.sort(compare);
  bool error = false;
  FrameValue prev;
  prev.owner = -1;
  for (int i = _values.length() - 1; i >= 0; i--) {
    FrameValue fv = _values.at(i);
    if (fv.owner == -1) continue;
    if (prev.owner == -1) {
      prev = fv;
      continue;
    }
    if (prev.location == fv.location) {
      if (fv.owner != prev.owner) {
        tty->print_cr("overlapping storage");
        tty->print_cr(" " INTPTR_FORMAT ": " INTPTR_FORMAT " %s", p2i(prev.location), *prev.location, prev.description);
        tty->print_cr(" " INTPTR_FORMAT ": " INTPTR_FORMAT " %s", p2i(fv.location), *fv.location, fv.description);
        error = true;
      }
    } else {
      prev = fv;
    }
  }
  assert(!error, "invalid layout");
}
#endif // ASSERT

void FrameValues::print_on(JavaThread* thread, outputStream* st) {
  _values.sort(compare);

  // Sometimes values like the fp can be invalid values if the
  // register map wasn't updated during the walk.  Trim out values
  // that aren't actually in the stack of the thread.
  int min_index = 0;
  int max_index = _values.length() - 1;
  intptr_t* v0 = _values.at(min_index).location;
  intptr_t* v1 = _values.at(max_index).location;

  if (thread == Thread::current()) {
    while (!thread->is_in_live_stack((address)v0)) {
      v0 = _values.at(++min_index).location;
    }
    while (!thread->is_in_live_stack((address)v1)) {
      v1 = _values.at(--max_index).location;
    }
  } else {
    while (!thread->is_in_full_stack((address)v0)) {
      v0 = _values.at(++min_index).location;
    }
    while (!thread->is_in_full_stack((address)v1)) {
      v1 = _values.at(--max_index).location;
    }
  }
  intptr_t* min = MIN2(v0, v1);
  intptr_t* max = MAX2(v0, v1);
  intptr_t* cur = max;
  intptr_t* last = NULL;
  for (int i = max_index; i >= min_index; i--) {
    FrameValue fv = _values.at(i);
    while (cur > fv.location) {
      st->print_cr(" " INTPTR_FORMAT ": " INTPTR_FORMAT, p2i(cur), *cur);
      cur--;
    }
    if (last == fv.location) {
      const char* spacer = "          " LP64_ONLY("        ");
      st->print_cr(" %s  %s %s", spacer, spacer, fv.description);
    } else {
      st->print_cr(" " INTPTR_FORMAT ": " INTPTR_FORMAT " %s", p2i(fv.location), *fv.location, fv.description);
      last = fv.location;
      cur--;
    }
  }
}

#endif // ndef PRODUCT<|MERGE_RESOLUTION|>--- conflicted
+++ resolved
@@ -1067,11 +1067,7 @@
     oops_interpreted_do(f, map, use_interpreter_oop_map_cache);
   } else if (is_entry_frame()) {
     oops_entry_do(f, map);
-<<<<<<< HEAD
-  } else if (is_panama_entry_frame()) {
-=======
   } else if (is_optimized_entry_frame()) {
->>>>>>> 21a08587
    // Nothing to do
    // receiver is a global ref
    // handle block is for JNI
