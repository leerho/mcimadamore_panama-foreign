/*
 * Copyright (c) 1997, 2021, Oracle and/or its affiliates. All rights reserved.
 * DO NOT ALTER OR REMOVE COPYRIGHT NOTICES OR THIS FILE HEADER.
 *
 * This code is free software; you can redistribute it and/or modify it
 * under the terms of the GNU General Public License version 2 only, as
 * published by the Free Software Foundation.
 *
 * This code is distributed in the hope that it will be useful, but WITHOUT
 * ANY WARRANTY; without even the implied warranty of MERCHANTABILITY or
 * FITNESS FOR A PARTICULAR PURPOSE.  See the GNU General Public License
 * version 2 for more details (a copy is included in the LICENSE file that
 * accompanied this code).
 *
 * You should have received a copy of the GNU General Public License version
 * 2 along with this work; if not, write to the Free Software Foundation,
 * Inc., 51 Franklin St, Fifth Floor, Boston, MA 02110-1301 USA.
 *
 * Please contact Oracle, 500 Oracle Parkway, Redwood Shores, CA 94065 USA
 * or visit www.oracle.com if you need additional information or have any
 * questions.
 *
 */

#ifndef SHARE_RUNTIME_FRAME_HPP
#define SHARE_RUNTIME_FRAME_HPP

#include "code/vmregTypes.hpp"
#include "runtime/basicLock.hpp"
#include "runtime/monitorChunk.hpp"
#include "utilities/growableArray.hpp"
#include "utilities/macros.hpp"
#ifdef ZERO
# include "stack_zero.hpp"
#endif

typedef class BytecodeInterpreter* interpreterState;

class CodeBlob;
class CompiledMethod;
class FrameValues;
class vframeArray;
class JavaCallWrapper;
class Method;
class methodHandle;
class RegisterMap;

enum class DerivedPointerIterationMode {
  _with_table,
  _directly,
  _ignore
};

// A frame represents a physical stack frame (an activation).  Frames
// can be C or Java frames, and the Java frames can be interpreted or
// compiled.  In contrast, vframes represent source-level activations,
// so that one physical frame can correspond to multiple source level
// frames because of inlining.

class frame {
 private:
  // Instance variables:
  intptr_t* _sp; // stack pointer (from Thread::last_Java_sp)
  address   _pc; // program counter (the next instruction after the call)

  CodeBlob* _cb; // CodeBlob that "owns" pc
  enum deopt_state {
    not_deoptimized,
    is_deoptimized,
    unknown
  };

  deopt_state _deopt_state;

 public:
  // Constructors
  frame();

#ifndef PRODUCT
  // This is a generic constructor which is only used by pns() in debug.cpp.
  // pns (i.e. print native stack) uses this constructor to create a starting
  // frame for stack walking. The implementation of this constructor is platform
  // dependent (i.e. SPARC doesn't need an 'fp' argument an will ignore it) but
  // we want to keep the signature generic because pns() is shared code.
  frame(void* sp, void* fp, void* pc);
#endif

  // Accessors

  // pc: Returns the pc at which this frame will continue normally.
  // It must point at the beginning of the next instruction to execute.
  address pc() const             { return _pc; }

  // This returns the pc that if you were in the debugger you'd see. Not
  // the idealized value in the frame object. This undoes the magic conversion
  // that happens for deoptimized frames. In addition it makes the value the
  // hardware would want to see in the native frame. The only user (at this point)
  // is deoptimization. It likely no one else should ever use it.
  address raw_pc() const;

  void set_pc( address   newpc );

  intptr_t* sp() const           { return _sp; }
  void set_sp( intptr_t* newsp ) { _sp = newsp; }


  CodeBlob* cb() const           { return _cb; }

  // patching operations
  void   patch_pc(Thread* thread, address pc);

  // Every frame needs to return a unique id which distinguishes it from all other frames.
  // For sparc and ia32 use sp. ia64 can have memory frames that are empty so multiple frames
  // will have identical sp values. For ia64 the bsp (fp) value will serve. No real frame
  // should have an id() of NULL so it is a distinguishing value for an unmatchable frame.
  // We also have relationals which allow comparing a frame to anoth frame's id() allow
  // us to distinguish younger (more recent activation) from older (less recent activations)
  // A NULL id is only valid when comparing for equality.

  intptr_t* id(void) const;
  bool is_younger(intptr_t* id) const;
  bool is_older(intptr_t* id) const;

  // testers

  // Compares for strict equality. Rarely used or needed.
  // It can return a different result than f1.id() == f2.id()
  bool equal(frame other) const;

  // type testers
  bool is_interpreted_frame()    const;
  bool is_java_frame()           const;
  bool is_entry_frame()          const;             // Java frame called from C?
  bool is_stub_frame()           const;
  bool is_ignored_frame()        const;
  bool is_native_frame()         const;
  bool is_runtime_frame()        const;
  bool is_compiled_frame()       const;
  bool is_safepoint_blob_frame() const;
  bool is_deoptimized_frame()    const;
<<<<<<< HEAD
  bool is_panama_entry_frame()         const;
=======
  bool is_optimized_entry_frame()         const;
>>>>>>> 21a08587

  // testers
  bool is_first_frame() const; // oldest frame? (has no sender)
  bool is_first_java_frame() const;              // same for Java frame

  bool is_interpreted_frame_valid(JavaThread* thread) const;       // performs sanity checks on interpreted frames.

  // tells whether this frame is marked for deoptimization
  bool should_be_deoptimized() const;

  // tells whether this frame can be deoptimized
  bool can_be_deoptimized() const;

  // returns the frame size in stack slots
  int frame_size(RegisterMap* map) const;

  // returns the sending frame
  frame sender(RegisterMap* map) const;

  bool safe_for_sender(JavaThread *thread);

  // returns the sender, but skips conversion frames
  frame real_sender(RegisterMap* map) const;

  // returns the the sending Java frame, skipping any intermediate C frames
  // NB: receiver must not be first frame
  frame java_sender() const;

 private:
  // Helper methods for better factored code in frame::sender
  frame sender_for_compiled_frame(RegisterMap* map) const;
  frame sender_for_entry_frame(RegisterMap* map) const;
  frame sender_for_interpreter_frame(RegisterMap* map) const;
  frame sender_for_native_frame(RegisterMap* map) const;
<<<<<<< HEAD
  frame sender_for_panama_entry_frame(RegisterMap* map) const;
=======
  frame sender_for_optimized_entry_frame(RegisterMap* map) const;
>>>>>>> 21a08587

  bool is_entry_frame_valid(JavaThread* thread) const;

  // All frames:

  // A low-level interface for vframes:

 public:

  intptr_t* addr_at(int index) const             { return &fp()[index];    }
  intptr_t  at(int index) const                  { return *addr_at(index); }

  // accessors for locals
  oop obj_at(int offset) const                   { return *obj_at_addr(offset);  }
  void obj_at_put(int offset, oop value)         { *obj_at_addr(offset) = value; }

  jint int_at(int offset) const                  { return *int_at_addr(offset);  }
  void int_at_put(int offset, jint value)        { *int_at_addr(offset) = value; }

  oop*      obj_at_addr(int offset) const        { return (oop*)     addr_at(offset); }

  oop*      adjusted_obj_at_addr(Method* method, int index) { return obj_at_addr(adjust_offset(method, index)); }

 private:
  jint*    int_at_addr(int offset) const         { return (jint*)    addr_at(offset); }

 public:
  // Link (i.e., the pointer to the previous frame)
  intptr_t* link() const;

  // Return address
  address  sender_pc() const;

  // Support for deoptimization
  void deoptimize(JavaThread* thread);

  // The frame's original SP, before any extension by an interpreted callee;
  // used for packing debug info into vframeArray objects and vframeArray lookup.
  intptr_t* unextended_sp() const;

  // returns the stack pointer of the calling frame
  intptr_t* sender_sp() const;

  // Returns the real 'frame pointer' for the current frame.
  // This is the value expected by the platform ABI when it defines a
  // frame pointer register. It may differ from the effective value of
  // the FP register when that register is used in the JVM for other
  // purposes (like compiled frames on some platforms).
  // On other platforms, it is defined so that the stack area used by
  // this frame goes from real_fp() to sp().
  intptr_t* real_fp() const;

  // Deoptimization info, if needed (platform dependent).
  // Stored in the initial_info field of the unroll info, to be used by
  // the platform dependent deoptimization blobs.
  intptr_t *initial_deoptimization_info();

  // Interpreter frames:

 private:
  intptr_t** interpreter_frame_locals_addr() const;
  intptr_t*  interpreter_frame_bcp_addr() const;
  intptr_t*  interpreter_frame_mdp_addr() const;

 public:
  // Locals

  // The _at version returns a pointer because the address is used for GC.
  intptr_t* interpreter_frame_local_at(int index) const;

  void interpreter_frame_set_locals(intptr_t* locs);

  // byte code index
  jint interpreter_frame_bci() const;

  // byte code pointer
  address interpreter_frame_bcp() const;
  void    interpreter_frame_set_bcp(address bcp);

  // method data pointer
  address interpreter_frame_mdp() const;
  void    interpreter_frame_set_mdp(address dp);

  // Find receiver out of caller's (compiled) argument list
  oop retrieve_receiver(RegisterMap *reg_map);

  // Return the monitor owner and BasicLock for compiled synchronized
  // native methods so that biased locking can revoke the receiver's
  // bias if necessary.  This is also used by JVMTI's GetLocalInstance method
  // (via VM_GetReceiver) to retrieve the receiver from a native wrapper frame.
  BasicLock* get_native_monitor();
  oop        get_native_receiver();

  // Find receiver for an invoke when arguments are just pushed on stack (i.e., callee stack-frame is
  // not setup)
  oop interpreter_callee_receiver(Symbol* signature)     { return *interpreter_callee_receiver_addr(signature); }


  oop* interpreter_callee_receiver_addr(Symbol* signature);


  // expression stack (may go up or down, direction == 1 or -1)
 public:
  intptr_t* interpreter_frame_expression_stack() const;

  // The _at version returns a pointer because the address is used for GC.
  intptr_t* interpreter_frame_expression_stack_at(jint offset) const;

  // top of expression stack
  intptr_t* interpreter_frame_tos_at(jint offset) const;
  intptr_t* interpreter_frame_tos_address() const;


  jint  interpreter_frame_expression_stack_size() const;

  intptr_t* interpreter_frame_sender_sp() const;

  // template based interpreter deoptimization support
  void  set_interpreter_frame_sender_sp(intptr_t* sender_sp);
  void interpreter_frame_set_monitor_end(BasicObjectLock* value);

  // Address of the temp oop in the frame. Needed as GC root.
  oop* interpreter_frame_temp_oop_addr() const;

  // BasicObjectLocks:
  //
  // interpreter_frame_monitor_begin is higher in memory than interpreter_frame_monitor_end
  // Interpreter_frame_monitor_begin points to one element beyond the oldest one,
  // interpreter_frame_monitor_end   points to the youngest one, or if there are none,
  //                                 it points to one beyond where the first element will be.
  // interpreter_frame_monitor_size  reports the allocation size of a monitor in the interpreter stack.
  //                                 this value is >= BasicObjectLock::size(), and may be rounded up

  BasicObjectLock* interpreter_frame_monitor_begin() const;
  BasicObjectLock* interpreter_frame_monitor_end()   const;
  BasicObjectLock* next_monitor_in_interpreter_frame(BasicObjectLock* current) const;
  BasicObjectLock* previous_monitor_in_interpreter_frame(BasicObjectLock* current) const;
  static int interpreter_frame_monitor_size();

  void interpreter_frame_verify_monitor(BasicObjectLock* value) const;

  // Return/result value from this interpreter frame
  // If the method return type is T_OBJECT or T_ARRAY populates oop_result
  // For other (non-T_VOID) the appropriate field in the jvalue is populated
  // with the result value.
  // Should only be called when at method exit when the method is not
  // exiting due to an exception.
  BasicType interpreter_frame_result(oop* oop_result, jvalue* value_result);

 public:
  // Method & constant pool cache
  Method* interpreter_frame_method() const;
  void interpreter_frame_set_method(Method* method);
  Method** interpreter_frame_method_addr() const;
  ConstantPoolCache** interpreter_frame_cache_addr() const;
  oop* interpreter_frame_mirror_addr() const;

  void interpreter_frame_set_mirror(oop mirror);

 public:
  // Entry frames
  JavaCallWrapper* entry_frame_call_wrapper() const { return *entry_frame_call_wrapper_addr(); }
  JavaCallWrapper* entry_frame_call_wrapper_if_safe(JavaThread* thread) const;
  JavaCallWrapper** entry_frame_call_wrapper_addr() const;
  intptr_t* entry_frame_argument_at(int offset) const;

  // tells whether there is another chunk of Delta stack above
  bool entry_frame_is_first() const;

  // Safepoints

 public:
  oop saved_oop_result(RegisterMap* map) const;
  void set_saved_oop_result(RegisterMap* map, oop obj);

  // For debugging
 private:
  const char* print_name() const;

  void describe_pd(FrameValues& values, int frame_no);

 public:
  void print_value() const { print_value_on(tty,NULL); }
  void print_value_on(outputStream* st, JavaThread *thread) const;
  void print_on(outputStream* st) const;
  void interpreter_frame_print_on(outputStream* st) const;
  void print_on_error(outputStream* st, char* buf, int buflen, bool verbose = false) const;
  static void print_C_frame(outputStream* st, char* buf, int buflen, address pc);

  // Add annotated descriptions of memory locations belonging to this frame to values
  void describe(FrameValues& values, int frame_no);

  // Conversion from a VMReg to physical stack location
  address oopmapreg_to_location(VMReg reg, const RegisterMap* reg_map) const;
  oop* oopmapreg_to_oop_location(VMReg reg, const RegisterMap* reg_map) const;

  // Oops-do's
  void oops_compiled_arguments_do(Symbol* signature, bool has_receiver, bool has_appendix, const RegisterMap* reg_map, OopClosure* f) const;
  void oops_interpreted_do(OopClosure* f, const RegisterMap* map, bool query_oop_map_cache = true) const;

 private:
  void oops_interpreted_arguments_do(Symbol* signature, bool has_receiver, OopClosure* f) const;

  // Iteration of oops
  void oops_do_internal(OopClosure* f, CodeBlobClosure* cf, const RegisterMap* map,
                        bool use_interpreter_oop_map_cache, DerivedPointerIterationMode derived_mode) const;
  void oops_entry_do(OopClosure* f, const RegisterMap* map) const;
  void oops_code_blob_do(OopClosure* f, CodeBlobClosure* cf, const RegisterMap* map,
                         DerivedPointerIterationMode derived_mode) const;
  int adjust_offset(Method* method, int index); // helper for above fn
 public:
  // Memory management
  void oops_do(OopClosure* f, CodeBlobClosure* cf, const RegisterMap* map,
               DerivedPointerIterationMode derived_mode) const;
  void oops_do(OopClosure* f, CodeBlobClosure* cf, const RegisterMap* map) const;
  void nmethods_do(CodeBlobClosure* cf) const;

  // RedefineClasses support for finding live interpreted methods on the stack
  void metadata_do(MetadataClosure* f) const;

  // Verification
  void verify(const RegisterMap* map) const;
  static bool verify_return_pc(address x);
  // Usage:
  // assert(frame::verify_return_pc(return_address), "must be a return pc");

  NOT_PRODUCT(void pd_ps();)  // platform dependent frame printing

#include CPU_HEADER(frame)

};

#ifndef PRODUCT
// A simple class to describe a location on the stack
class FrameValue {
 public:
  intptr_t* location;
  char* description;
  int owner;
  int priority;

  FrameValue() {
    location = NULL;
    description = NULL;
    owner = -1;
    priority = 0;
  }

};


// A collection of described stack values that can print a symbolic
// description of the stack memory.  Interpreter frame values can be
// in the caller frames so all the values are collected first and then
// sorted before being printed.
class FrameValues {
 private:
  GrowableArray<FrameValue> _values;

  static int compare(FrameValue* a, FrameValue* b) {
    if (a->location == b->location) {
      return a->priority - b->priority;
    }
    return a->location - b->location;
  }

 public:
  // Used by frame functions to describe locations.
  void describe(int owner, intptr_t* location, const char* description, int priority = 0);

#ifdef ASSERT
  void validate();
#endif
  void print(JavaThread* thread) { print_on(thread, tty); }
  void print_on(JavaThread* thread, outputStream* out);
};

#endif


#endif // SHARE_RUNTIME_FRAME_HPP<|MERGE_RESOLUTION|>--- conflicted
+++ resolved
@@ -138,11 +138,7 @@
   bool is_compiled_frame()       const;
   bool is_safepoint_blob_frame() const;
   bool is_deoptimized_frame()    const;
-<<<<<<< HEAD
-  bool is_panama_entry_frame()         const;
-=======
   bool is_optimized_entry_frame()         const;
->>>>>>> 21a08587
 
   // testers
   bool is_first_frame() const; // oldest frame? (has no sender)
@@ -177,11 +173,7 @@
   frame sender_for_entry_frame(RegisterMap* map) const;
   frame sender_for_interpreter_frame(RegisterMap* map) const;
   frame sender_for_native_frame(RegisterMap* map) const;
-<<<<<<< HEAD
-  frame sender_for_panama_entry_frame(RegisterMap* map) const;
-=======
   frame sender_for_optimized_entry_frame(RegisterMap* map) const;
->>>>>>> 21a08587
 
   bool is_entry_frame_valid(JavaThread* thread) const;
 
