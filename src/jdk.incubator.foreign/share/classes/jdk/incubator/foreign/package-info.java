/*
 *  Copyright (c) 2019, Oracle and/or its affiliates. All rights reserved.
 *  DO NOT ALTER OR REMOVE COPYRIGHT NOTICES OR THIS FILE HEADER.
 *
 *  This code is free software; you can redistribute it and/or modify it
 *  under the terms of the GNU General Public License version 2 only, as
 *  published by the Free Software Foundation.  Oracle designates this
 *  particular file as subject to the "Classpath" exception as provided
 *  by Oracle in the LICENSE file that accompanied this code.
 *
 *  This code is distributed in the hope that it will be useful, but WITHOUT
 *  ANY WARRANTY; without even the implied warranty of MERCHANTABILITY or
 *  FITNESS FOR A PARTICULAR PURPOSE.  See the GNU General Public License
 *  version 2 for more details (a copy is included in the LICENSE file that
 *  accompanied this code).
 *
 *  You should have received a copy of the GNU General Public License version
 *  2 along with this work; if not, write to the Free Software Foundation,
 *  Inc., 51 Franklin St, Fifth Floor, Boston, MA 02110-1301 USA.
 *
 *   Please contact Oracle, 500 Oracle Parkway, Redwood Shores, CA 94065 USA
 *  or visit www.oracle.com if you need additional information or have any
 *  questions.
 *
 */

/**
 * <p> Classes to support low-level, safe and efficient memory access.
 * <p>
 * The key abstractions introduced by this package are {@link jdk.incubator.foreign.MemorySegment} and {@link jdk.incubator.foreign.MemoryAddress}.
 * The first models a contiguous memory region, which can reside either inside or outside the Java heap; the latter models an address - which also can
 * reside either inside or outside the Java heap (and can sometimes be expressed as an offset into a given segment).
 * A memory segment represents the main access coordinate of a memory access var handle, which can be obtained
<<<<<<< HEAD
 * using the combinator methods defined in the {@link jdk.incubator.foreign.MemoryHandles} class. Finally, the {@link jdk.incubator.foreign.MemoryLayout} class
=======
 * using the combinator methods defined in the {@link jdk.incubator.foreign.MemoryHandles} class; a set of
 * common dereference operations is provided also by the {@link jdk.incubator.foreign.MemoryAccess} class, which can
 * be useful for simple, non-structured access. Finally, the {@link jdk.incubator.foreign.MemoryLayout} class
>>>>>>> fcfeafad
 * hierarchy enables description of <em>memory layouts</em> and basic operations such as computing the size in bytes of a given
 * layout, obtain its alignment requirements, and so on. Memory layouts also provide an alternate, more abstract way, to produce
 * memory access var handles, e.g. using <a href="MemoryLayout.html#layout-paths"><em>layout paths</em></a>.
 *
 * For example, to allocate an off-heap memory region big enough to hold 10 values of the primitive type {@code int}, and fill it with values
 * ranging from {@code 0} to {@code 9}, we can use the following code:
 *
 * <pre>{@code
try (MemorySegment segment = MemorySegment.allocateNative(10 * 4)) {
<<<<<<< HEAD
    for (long i = 0 ; i < 10 ; i++) {
       intHandle.set(base.asSlice(i * 4), (int)i);
=======
    for (int i = 0 ; i < 10 ; i++) {
       MemoryAccess.setIntAtIndex(segment, i);
>>>>>>> fcfeafad
    }
}
 * }</pre>
 *
 * Here create a <em>native</em> memory segment, that is, a memory segment backed by
 * off-heap memory; the size of the segment is 40 bytes, enough to store 10 values of the primitive type {@code int}.
 * The segment is created inside a <em>try-with-resources</em> construct: this idiom ensures that all the memory resources
 * associated with the segment will be released at the end of the block, according to the semantics described in
 * Section {@jls 14.20.3} of <cite>The Java Language Specification</cite>. Inside the try-with-resources block, we initialize
 * the contents of the memory segment using the
 * {@link jdk.incubator.foreign.MemoryAccess#setIntAtIndex(jdk.incubator.foreign.MemorySegment, long, int)} helper method;
 * more specifically, if we view the memory segment as a set of 10 adjacent slots,
 * {@code s[i]}, where {@code 0 <= i < 10}, where the size of each slot is exactly 4 bytes, the initialization logic above will set each slot
 * so that {@code s[i] = i}, again where {@code 0 <= i < 10}.
 *
 * <h2><a id="deallocation"></a>Deterministic deallocation</h2>
 *
 * When writing code that manipulates memory segments, especially if backed by memory which resides outside the Java heap, it is
 * crucial that the resources associated with a memory segment are released when the segment is no longer in use, by calling the {@link jdk.incubator.foreign.MemorySegment#close()}
 * method either explicitly, or implicitly, by relying on try-with-resources construct (as demonstrated in the example above).
 * Closing a given memory segment is an <em>atomic</em> operation which can either succeed - and result in the underlying
 * memory associated with the segment to be released, or <em>fail</em> with an exception.
 * <p>
 * The deterministic deallocation model differs significantly from the implicit strategies adopted within other APIs, most
 * notably the {@link java.nio.ByteBuffer} API: in that case, when a native byte buffer is created (see {@link java.nio.ByteBuffer#allocateDirect(int)}),
 * the underlying memory is not released until the byte buffer reference becomes <em>unreachable</em>. While implicit deallocation
 * models such as this can be very convenient - clients do not have to remember to <em>close</em> a direct buffer - such models can also make it
 * hard for clients to ensure that the memory associated with a direct buffer has indeed been released.
 *
 * <h2><a id="safety"></a>Safety</h2>
 *
 * This API provides strong safety guarantees when it comes to memory access. First, when dereferencing a memory segment,
 * the access coordinates are validated (upon access), to make sure that access does not occur at an address which resides
 * <em>outside</em> the boundaries of the memory segment used by the dereference operation. We call this guarantee <em>spatial safety</em>;
 * in other words, access to memory segments is bounds-checked, in the same way as array access is, as described in
 * Section {@jls 15.10.4} of <cite>The Java Language Specification</cite>.
 * <p>
 * Since memory segments can be closed (see above), segments are also validated (upon access) to make sure that
 * the segment being accessed has not been closed prematurely. We call this guarantee <em>temporal safety</em>. Note that,
 * in the general case, guaranteeing temporal safety can be hard, as multiple threads could attempt to access and/or close
 * the same memory segment concurrently. The memory access API addresses this problem by imposing strong
 * <em>thread-confinement</em> guarantees on memory segments: upon creation, a memory segment is associated with an owner thread,
 * which is the only thread that can either access or close the segment.
 * <p>
 * Together, spatial and temporal safety ensure that each memory access operation either succeeds - and accesses a valid
 * memory location - or fails.
 */
package jdk.incubator.foreign;<|MERGE_RESOLUTION|>--- conflicted
+++ resolved
@@ -31,13 +31,9 @@
  * The first models a contiguous memory region, which can reside either inside or outside the Java heap; the latter models an address - which also can
  * reside either inside or outside the Java heap (and can sometimes be expressed as an offset into a given segment).
  * A memory segment represents the main access coordinate of a memory access var handle, which can be obtained
-<<<<<<< HEAD
- * using the combinator methods defined in the {@link jdk.incubator.foreign.MemoryHandles} class. Finally, the {@link jdk.incubator.foreign.MemoryLayout} class
-=======
  * using the combinator methods defined in the {@link jdk.incubator.foreign.MemoryHandles} class; a set of
  * common dereference operations is provided also by the {@link jdk.incubator.foreign.MemoryAccess} class, which can
  * be useful for simple, non-structured access. Finally, the {@link jdk.incubator.foreign.MemoryLayout} class
->>>>>>> fcfeafad
  * hierarchy enables description of <em>memory layouts</em> and basic operations such as computing the size in bytes of a given
  * layout, obtain its alignment requirements, and so on. Memory layouts also provide an alternate, more abstract way, to produce
  * memory access var handles, e.g. using <a href="MemoryLayout.html#layout-paths"><em>layout paths</em></a>.
@@ -47,13 +43,8 @@
  *
  * <pre>{@code
 try (MemorySegment segment = MemorySegment.allocateNative(10 * 4)) {
-<<<<<<< HEAD
-    for (long i = 0 ; i < 10 ; i++) {
-       intHandle.set(base.asSlice(i * 4), (int)i);
-=======
     for (int i = 0 ; i < 10 ; i++) {
        MemoryAccess.setIntAtIndex(segment, i);
->>>>>>> fcfeafad
     }
 }
  * }</pre>
