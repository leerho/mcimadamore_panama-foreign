--- conflicted
+++ resolved
@@ -85,11 +85,7 @@
  * {@link MemorySegment#mapFile(Path, long, long, FileChannel.MapMode, ResourceScope)}. Such native memory segments are
  * called <em>mapped memory segments</em>; mapped memory segments are associated with an underlying file descriptor.
  * <p>
-<<<<<<< HEAD
- * Contents of mapped memory segments can be {@link #force() persisted} and {@link #load() loaded} to and from the underlying file;
-=======
  * Contents of mapped memory segments can be {@linkplain #force() persisted} and {@linkplain #load() loaded} to and from the underlying file;
->>>>>>> 21a08587
  * these capabilities are suitable replacements for some of the functionality in the {@link java.nio.MappedByteBuffer} class.
  * Note that, while it is possible to map a segment into a byte buffer (see {@link MemorySegment#asByteBuffer()}),
  * and then call e.g. {@link java.nio.MappedByteBuffer#force()} that way, this can only be done when the source segment
@@ -102,11 +98,7 @@
  *
  * <h2>Lifecycle and confinement</h2>
  *
-<<<<<<< HEAD
- * Memory segments are associated to a resource scope (see {@link ResourceScope}), which can be accessed using
-=======
  * Memory segments are associated with a resource scope (see {@link ResourceScope}), which can be accessed using
->>>>>>> 21a08587
  * the {@link #scope()} method. As for all resources associated with a resource scope, a segment cannot be
  * accessed after its corresponding scope has been closed. For instance, the following code will result in an
  * exception:
@@ -117,15 +109,9 @@
 }
 MemoryAccess.getLong(segment); // already closed!
  * }</pre></blockquote>
-<<<<<<< HEAD
- * Additionally, access to a memory segment in subject to the thread-confinement checks enforced by the owning scope; that is,
- * if the segment is associated with a shared scope, it can be accessed by multiple threads; if it is associated with a confined
- * scope, it can only be accessed by the thread which own the scope.
-=======
  * Additionally, access to a memory segment is subject to the thread-confinement checks enforced by the owning scope; that is,
  * if the segment is associated with a shared scope, it can be accessed by multiple threads; if it is associated with a confined
  * scope, it can only be accessed by the thread which owns the scope.
->>>>>>> 21a08587
  * <p>
  * Heap and buffer segments are always associated with a <em>global</em>, shared scope. This scope cannot be closed,
  * and can be considered as <em>always alive</em>.
@@ -166,20 +152,10 @@
 }
  * }</pre></blockquote>
  *
-<<<<<<< HEAD
- * @apiNote In the future, if the Java language permits, {@link MemorySegment}
- * may become a {@code sealed} interface, which would prohibit subclassing except by other explicitly permitted subtypes.
- *
- * @implSpec
- * Implementations of this interface are immutable, thread-safe and <a href="{@docRoot}/java.base/java/lang/doc-files/ValueBased.html">value-based</a>.
- */
-public interface MemorySegment extends Addressable {
-=======
  * @implSpec
  * Implementations of this interface are immutable, thread-safe and <a href="{@docRoot}/java.base/java/lang/doc-files/ValueBased.html">value-based</a>.
  */
 public sealed interface MemorySegment extends Addressable permits AbstractMemorySegmentImpl {
->>>>>>> 21a08587
 
     /**
      * The base memory address associated with this memory segment.
@@ -335,11 +311,7 @@
      * Is this a native segment? Returns true if this segment is a native memory segment,
      * created using the {@link #allocateNative(long, ResourceScope)} (and related) factory, or a buffer segment
      * derived from a direct {@link java.nio.ByteBuffer} using the {@link #ofByteBuffer(ByteBuffer)} factory,
-<<<<<<< HEAD
-     * or if this is a {@link #isMapped() mapped} segment.
-=======
      * or if this is a {@linkplain #isMapped() mapped} segment.
->>>>>>> 21a08587
      * @return {@code true} if this segment is native segment.
      */
     boolean isNative();
@@ -608,11 +580,7 @@
      * <p>
      * If the buffer is {@link ByteBuffer#isReadOnly() read-only}, the resulting segment will also be
      * {@link ByteBuffer#isReadOnly() read-only}. The scope associated with this segment can either be the
-<<<<<<< HEAD
-     * {@link ResourceScope#globalScope() global} resource scope, in case the buffer has been created independently,
-=======
      * {@linkplain ResourceScope#globalScope() global} resource scope, in case the buffer has been created independently,
->>>>>>> 21a08587
      * or to some other (possibly closeable) resource scope, in case the buffer has been obtained using {@link #asByteBuffer()}.
      * <p>
      * The resulting memory segment keeps a reference to the backing buffer, keeping it <em>reachable</em>.
@@ -626,11 +594,7 @@
 
     /**
      * Creates a new confined array memory segment that models the memory associated with a given heap-allocated byte array.
-<<<<<<< HEAD
-     * The returned segment's resource scope is set to the {@link ResourceScope#globalScope() global} resource scope.
-=======
      * The returned segment's resource scope is set to the {@linkplain ResourceScope#globalScope() global} resource scope.
->>>>>>> 21a08587
      *
      * @param arr the primitive array backing the array memory segment.
      * @return a new array memory segment.
@@ -641,11 +605,7 @@
 
     /**
      * Creates a new confined array memory segment that models the memory associated with a given heap-allocated char array.
-<<<<<<< HEAD
-     * The returned segment's resource scope is set to the {@link ResourceScope#globalScope() global} resource scope.
-=======
      * The returned segment's resource scope is set to the {@linkplain ResourceScope#globalScope() global} resource scope.
->>>>>>> 21a08587
      *
      * @param arr the primitive array backing the array memory segment.
      * @return a new array memory segment.
@@ -656,11 +616,7 @@
 
     /**
      * Creates a new confined array memory segment that models the memory associated with a given heap-allocated short array.
-<<<<<<< HEAD
-     * The returned segment's resource scope is set to the {@link ResourceScope#globalScope() global} resource scope.
-=======
      * The returned segment's resource scope is set to the {@linkplain ResourceScope#globalScope() global} resource scope.
->>>>>>> 21a08587
      *
      * @param arr the primitive array backing the array memory segment.
      * @return a new array memory segment.
@@ -671,11 +627,7 @@
 
     /**
      * Creates a new confined array memory segment that models the memory associated with a given heap-allocated int array.
-<<<<<<< HEAD
-     * The returned segment's resource scope is set to the {@link ResourceScope#globalScope() global} resource scope.
-=======
      * The returned segment's resource scope is set to the {@linkplain ResourceScope#globalScope() global} resource scope.
->>>>>>> 21a08587
      *
      * @param arr the primitive array backing the array memory segment.
      * @return a new array memory segment.
@@ -686,11 +638,7 @@
 
     /**
      * Creates a new confined array memory segment that models the memory associated with a given heap-allocated float array.
-<<<<<<< HEAD
-     * The returned segment's resource scope is set to the {@link ResourceScope#globalScope() global} resource scope.
-=======
      * The returned segment's resource scope is set to the {@linkplain ResourceScope#globalScope() global} resource scope.
->>>>>>> 21a08587
      *
      * @param arr the primitive array backing the array memory segment.
      * @return a new array memory segment.
@@ -701,11 +649,7 @@
 
     /**
      * Creates a new confined array memory segment that models the memory associated with a given heap-allocated long array.
-<<<<<<< HEAD
-     * The returned segment's resource scope is set to the {@link ResourceScope#globalScope() global} resource scope.
-=======
      * The returned segment's resource scope is set to the {@linkplain ResourceScope#globalScope() global} resource scope.
->>>>>>> 21a08587
      *
      * @param arr the primitive array backing the array memory segment.
      * @return a new array memory segment.
@@ -716,11 +660,7 @@
 
     /**
      * Creates a new confined array memory segment that models the memory associated with a given heap-allocated double array.
-<<<<<<< HEAD
-     * The returned segment's resource scope is set to the {@link ResourceScope#globalScope() global} resource scope.
-=======
      * The returned segment's resource scope is set to the {@linkplain ResourceScope#globalScope() global} resource scope.
->>>>>>> 21a08587
      *
      * @param arr the primitive array backing the array memory segment.
      * @return a new array memory segment.
@@ -731,11 +671,7 @@
 
     /**
      * Creates a new confined native memory segment that models a newly allocated block of off-heap memory with given layout
-<<<<<<< HEAD
-     * and resource scope. A client is responsible make sure that the resource scope associated to the returned segment is closed
-=======
      * and resource scope. A client is responsible make sure that the resource scope associated with the returned segment is closed
->>>>>>> 21a08587
      * when the segment is no longer in use. Failure to do so will result in off-heap memory leaks.
      * <p>
      * This is equivalent to the following code:
@@ -760,11 +696,7 @@
 
     /**
      * Creates a new confined native memory segment that models a newly allocated block of off-heap memory with given size (in bytes)
-<<<<<<< HEAD
-     * and resource scope. A client is responsible make sure that the resource scope associated to the returned segment is closed
-=======
      * and resource scope. A client is responsible make sure that the resource scope associated with the returned segment is closed
->>>>>>> 21a08587
      * when the segment is no longer in use. Failure to do so will result in off-heap memory leaks.
      * <p>
      * This is equivalent to the following code:
@@ -778,11 +710,8 @@
      * @param scope the segment scope.
      * @return a new native memory segment.
      * @throws IllegalArgumentException if {@code bytesSize <= 0}.
-<<<<<<< HEAD
-=======
      * @throws IllegalStateException if {@code scope} has been already closed, or if access occurs from a thread other
      * than the thread owning {@code scope}.
->>>>>>> 21a08587
      */
     static MemorySegment allocateNative(long bytesSize, ResourceScope scope) {
         return allocateNative(bytesSize, 1, scope);
@@ -791,11 +720,7 @@
     /**
      * Creates a new confined native memory segment that models a newly allocated block of off-heap memory with given size
      * (in bytes), alignment constraint (in bytes) and resource scope. A client is responsible make sure that the resource
-<<<<<<< HEAD
-     * scope associated to the returned segment is closed when the segment is no longer in use.
-=======
      * scope associated with the returned segment is closed when the segment is no longer in use.
->>>>>>> 21a08587
      * Failure to do so will result in off-heap memory leaks.
      * <p>
      * The block of off-heap memory associated with the returned native memory segment is initialized to zero.
@@ -806,11 +731,8 @@
      * @return a new native memory segment.
      * @throws IllegalArgumentException if {@code bytesSize <= 0}, {@code alignmentBytes <= 0}, or if {@code alignmentBytes}
      * is not a power of 2.
-<<<<<<< HEAD
-=======
      * @throws IllegalStateException if {@code scope} has been already closed, or if access occurs from a thread other
      * than the thread owning {@code scope}.
->>>>>>> 21a08587
      */
     static MemorySegment allocateNative(long bytesSize, long alignmentBytes, ResourceScope scope) {
         Objects.requireNonNull(scope);
@@ -887,12 +809,9 @@
      * restricted methods, and use safe and supported functionalities, where possible.
      *
      * @return a memory segment whose base address is {@link MemoryAddress#NULL} and whose size is {@link Long#MAX_VALUE}.
-<<<<<<< HEAD
-=======
      * @throws IllegalCallerException if access to this method occurs from a module {@code M} and the command line option
      * {@code --enable-native-access} is either absent, or does not mention the module name {@code M}, or
      * {@code ALL-UNNAMED} in case {@code M} is an unnamed module.
->>>>>>> 21a08587
      */
     @CallerSensitive
     static MemorySegment globalNativeSegment() {
