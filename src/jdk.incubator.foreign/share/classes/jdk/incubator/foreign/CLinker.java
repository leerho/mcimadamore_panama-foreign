/*
 *  Copyright (c) 2020, 2021, Oracle and/or its affiliates. All rights reserved.
 *  DO NOT ALTER OR REMOVE COPYRIGHT NOTICES OR THIS FILE HEADER.
 *
 *  This code is free software; you can redistribute it and/or modify it
 *  under the terms of the GNU General Public License version 2 only, as
 *  published by the Free Software Foundation.  Oracle designates this
 *  particular file as subject to the "Classpath" exception as provided
 *  by Oracle in the LICENSE file that accompanied this code.
 *
 *  This code is distributed in the hope that it will be useful, but WITHOUT
 *  ANY WARRANTY; without even the implied warranty of MERCHANTABILITY or
 *  FITNESS FOR A PARTICULAR PURPOSE.  See the GNU General Public License
 *  version 2 for more details (a copy is included in the LICENSE file that
 *  accompanied this code).
 *
 *  You should have received a copy of the GNU General Public License version
 *  2 along with this work; if not, write to the Free Software Foundation,
 *  Inc., 51 Franklin St, Fifth Floor, Boston, MA 02110-1301 USA.
 *
 *   Please contact Oracle, 500 Oracle Parkway, Redwood Shores, CA 94065 USA
 *  or visit www.oracle.com if you need additional information or have any
 *  questions.
 *
 */
package jdk.incubator.foreign;

import jdk.internal.foreign.MemoryScope;
import jdk.internal.foreign.NativeMemorySegmentImpl;
import jdk.internal.foreign.PlatformLayouts;
import jdk.internal.foreign.Utils;
import jdk.internal.foreign.abi.SharedUtils;

import java.lang.constant.Constable;
import java.lang.invoke.MethodHandle;
import java.lang.invoke.MethodHandles;
import java.lang.invoke.MethodType;
import java.nio.charset.Charset;
import java.util.Objects;
import java.util.function.Consumer;

import static jdk.internal.foreign.PlatformLayouts.*;

/**
 * A C linker implements the C Application Binary Interface (ABI) calling conventions.
 * Instances of this interface can be used to link foreign functions in native libraries that
 * follow the JVM's target platform C ABI.
 * <p>
 * Linking a foreign function is a process which requires two components: a method type, and
 * a function descriptor. The method type, consists of a set of <em>carrier</em> types, which, together,
 * specify the Java signature which clients must adhere to when calling the underlying foreign function.
 * The function descriptor contains a set of memory layouts which, together, specify the foreign function
 * signature and classification information (via a custom layout attributes, see {@link TypeKind}), so that linking can take place.
 * <p>
 * Clients of this API can build function descriptors using the predefined memory layout constants
 * (based on a subset of the built-in types provided by the C language), found in this interface; alternatively,
 * they can also decorate existing value layouts using the required {@link TypeKind} classification attribute
 * (this can be done using the {@link MemoryLayout#withAttribute(String, Constable)} method). A failure to do so might
 * result in linkage errors, given that linking requires additional classification information to determine, for instance,
 * how arguments should be loaded into registers during a foreign function call.
 * <p>
 * Implementations of this interface support the following primitive carrier types:
 * {@code byte}, {@code short}, {@code char}, {@code int}, {@code long}, {@code float},
 * and {@code double}, as well as {@link MemoryAddress} for passing pointers, and
 * {@link MemorySegment} for passing structs and unions. Finally, the {@link VaList}
 * carrier type can be used to match the native {@code va_list} type.
 * <p>
 * For the linking process to be successful, some requirements must be satisfied; if {@code M} and {@code F} are
 * the method type (obtained after dropping any prefix arguments) and the function descriptor, respectively,
 * used during the linking process, then it must be that:
 * <ul>
 *     <li>The arity of {@code M} is the same as that of {@code F};</li>
 *     <li>If the return type of {@code M} is {@code void}, then {@code F} should have no return layout
 *     (see {@link FunctionDescriptor#ofVoid(MemoryLayout...)});</li>
 *     <li>for each pair of carrier type {@code C} and layout {@code L} in {@code M} and {@code F}, respectively,
 *     where {@code C} and {@code L} refer to the same argument, or to the return value, the following conditions must hold:
 *     <ul>
 *       <li>If {@code C} is a primitve type, then {@code L} must be a {@code ValueLayout}, and the size of the layout must match
 *       that of the carrier type (see {@link Integer#SIZE} and similar fields in other primitive wrapper classes);</li>
 *       <li>If {@code C} is {@code MemoryAddress.class}, then {@code L} must be a {@code ValueLayout}, and its size must match
 *       the platform's address size (see {@link MemoryLayouts#ADDRESS}). For this purpose, the {@link CLinker#C_POINTER} layout
 *       constant can  be used;</li>
 *       <li>If {@code C} is {@code MemorySegment.class}, then {@code L} must be a {@code GroupLayout}</li>
 *       <li>If {@code C} is {@code VaList.class}, then {@code L} must be {@link CLinker#C_VA_LIST}</li>
 *     </ul>
 *     </li>
 * </ul>
 *
 * <p>Variadic functions, declared in C either with a trailing ellipses ({@code ...}) at the end of the formal parameter
 * list or with an empty formal parameter list, are not supported directly. It is not possible to create a method handle
 * that takes a variable number of arguments, and neither is it possible to create an upcall stub wrapping a method
 * handle that accepts a variable number of arguments. However, for downcalls only, it is possible to link a native
 * variadic function by using a <em>specialized</em> method type and function descriptor: for each argument that is to be
 * passed as a variadic argument, an explicit, additional, carrier type and memory layout must be present in the method type and
 * function descriptor objects passed to the linker. Furthermore, as memory layouts corresponding to variadic arguments in
 * a function descriptor must contain additional classification information, it is required that
 * {@link #asVarArg(MemoryLayout)} is used to create the memory layouts for each parameter corresponding to a variadic
 * argument in a specialized function descriptor.
 *
 * <p>On unsupported platforms this class will fail to initialize with an {@link ExceptionInInitializerError}.
 *
 * <p> Unless otherwise specified, passing a {@code null} argument, or an array argument containing one or more {@code null}
 * elements to a method in this class causes a {@link NullPointerException NullPointerException} to be thrown. </p>
 *
 * @apiNote In the future, if the Java language permits, {@link CLinker}
 * may become a {@code sealed} interface, which would prohibit subclassing except by
 * explicitly permitted types.
 *
 * @implSpec
 * Implementations of this interface are immutable, thread-safe and <a href="{@docRoot}/java.base/java/lang/doc-files/ValueBased.html">value-based</a>.
 */
public interface CLinker {

    /**
     * Returns the C linker for the current platform.
     * <p>
     * This method is <em>restricted</em>. Restricted method are unsafe, and, if used incorrectly, their use might crash
     * the JVM or, worse, silently result in memory corruption. Thus, clients should refrain from depending on
     * restricted methods, and use safe and supported functionalities, where possible.
     * @return a linker for this system.
     * @throws IllegalAccessError if the runtime property {@code foreign.restricted} is not set to either
     * {@code permit}, {@code warn} or {@code debug} (the default value is set to {@code deny}).
     */
    static CLinker getInstance() {
        Utils.checkRestrictedAccess("CLinker.getInstance");
        return SharedUtils.getSystemLinker();
    }

    /**
     * Obtains a foreign method handle, with the given type and featuring the given function descriptor,
     * which can be used to call a target foreign function at the given address.
     * <p>
     * If the provided method type's return type is {@code MemorySegment}, then the resulting method handle features
     * an additional prefix parameter, of type {@link SegmentAllocator}), which will be used by the linker runtime
     * to allocate structs returned by-value.
     *
     * @see LibraryLookup#lookup(String)
     *
     * @param symbol   downcall symbol.
     * @param type     the method type.
     * @param function the function descriptor.
     * @return the downcall method handle.
     * @throws IllegalArgumentException in the case of a method type and function descriptor mismatch.
     */
    default MethodHandle downcallHandle(Addressable symbol, MethodType type, FunctionDescriptor function) {
        Objects.requireNonNull(symbol);
        return MethodHandles.insertArguments(downcallHandle(type, function), 0, symbol);
    }

    /**
     * Obtain a foreign method handle, with the given type and featuring the given function descriptor,
     * which can be used to call a target foreign function at the given address.
     * <p>
     * If the provided method type's return type is {@code MemorySegment}, then the provided allocator will be used by
     * the linker runtime to allocate structs returned by-value.
     *
     * @see LibraryLookup#lookup(String)
     *
     * @param symbol    downcall symbol.
     * @param allocator the segment allocator.
     * @param type      the method type.
     * @param function  the function descriptor.
     * @return the downcall method handle.
     * @throws IllegalArgumentException in the case of a method type and function descriptor mismatch.
     */
    default MethodHandle downcallHandle(Addressable symbol, SegmentAllocator allocator, MethodType type, FunctionDescriptor function) {
        Objects.requireNonNull(symbol);
        Objects.requireNonNull(allocator);
        MethodHandle downcall = MethodHandles.insertArguments(downcallHandle(type, function), 0, symbol);
        if (type.returnType().equals(MemorySegment.class)) {
            downcall = MethodHandles.insertArguments(downcall, 0, allocator);
        }
        return downcall;
    }


    /**
     * Obtains a foreign method handle, with the given type and featuring the given function descriptor, which can be
     * used to call a target foreign function at an address.
     * The resulting method handle features a prefix parameter (as the first parameter) corresponding to the address, of
     * type {@link Addressable}.
     * <p>
     * If the provided method type's return type is {@code MemorySegment}, then the resulting method handle features an
     * additional prefix parameter (inserted immediately after the address parameter), of type {@link SegmentAllocator}),
     * which will be used by the linker runtime to allocate structs returned by-value.
     *
     * @see LibraryLookup#lookup(String)
     *
     * @param type     the method type.
     * @param function the function descriptor.
     * @return the downcall method handle.
     * @throws IllegalArgumentException in the case of a method type and function descriptor mismatch.
     */
    MethodHandle downcallHandle(MethodType type, FunctionDescriptor function);

    /**
     * Allocates a native segment with given scope which can be passed to other foreign functions (as a function pointer);
     * calling such a function pointer from native code will result in the execution of the provided method handle.
     *
     * <p>The returned segment is associated with the provided scope. When such scope is closed,
     * the corresponding native stub will be deallocated.</p>
     *
     * @param target   the target method handle.
     * @param function the function descriptor.
     * @param scope the upcall stub scope.
     * @return the native stub segment.
     * @throws IllegalArgumentException if the target's method type and the function descriptor mismatch.
     */
    MemorySegment upcallStub(MethodHandle target, FunctionDescriptor function, ResourceScope scope);

    /**
     * Allocates a native segment which can be passed to other foreign functions (as a function pointer);
     * calling such a function pointer from native code will result in the execution of the provided method handle.
     * <p>
     * The returned segment is associated with a fresh, shared, resource scope,
     * which will be automatically closed when the segment (or views derived from it) is no longer in use.
     * The scope associated with the returned segment cannot be closed directly e.g. by calling {@link ResourceScope#close()}.
     *
     * @param target   the target method handle.
     * @param function the function descriptor.
     * @return the native stub segment.
     * @throws IllegalArgumentException if the target's method type and the function descriptor mismatch.
     */
    default MemorySegment upcallStub(MethodHandle target, FunctionDescriptor function) {
        return upcallStub(target, function, MemoryScope.createDefault());
    }

    /**
     * The layout for the {@code char} C type
     */
    ValueLayout C_CHAR = pick(SysV.C_CHAR, Win64.C_CHAR, AArch64.C_CHAR);
    /**
     * The layout for the {@code short} C type
     */
    ValueLayout C_SHORT = pick(SysV.C_SHORT, Win64.C_SHORT, AArch64.C_SHORT);
    /**
     * The layout for the {@code int} C type
     */
    ValueLayout C_INT = pick(SysV.C_INT, Win64.C_INT, AArch64.C_INT);
    /**
     * The layout for the {@code long} C type
     */
    ValueLayout C_LONG = pick(SysV.C_LONG, Win64.C_LONG, AArch64.C_LONG);
    /**
     * The layout for the {@code long long} C type.
     */
    ValueLayout C_LONG_LONG = pick(SysV.C_LONG_LONG, Win64.C_LONG_LONG, AArch64.C_LONG_LONG);
    /**
     * The layout for the {@code float} C type
     */
    ValueLayout C_FLOAT = pick(SysV.C_FLOAT, Win64.C_FLOAT, AArch64.C_FLOAT);
    /**
     * The layout for the {@code double} C type
     */
    ValueLayout C_DOUBLE = pick(SysV.C_DOUBLE, Win64.C_DOUBLE, AArch64.C_DOUBLE);
    /**
     * The {@code T*} native type.
     */
    ValueLayout C_POINTER = pick(SysV.C_POINTER, Win64.C_POINTER, AArch64.C_POINTER);
    /**
     * The layout for the {@code va_list} C type
     */
    MemoryLayout C_VA_LIST = pick(SysV.C_VA_LIST, Win64.C_VA_LIST, AArch64.C_VA_LIST);

    /**
     * Returns a memory layout that is suitable to use as the layout for variadic arguments in a specialized
     * function descriptor.
     * @param <T> the memory layout type
     * @param layout the layout the adapt
     * @return a potentially newly created layout with the right attributes
     */
    @SuppressWarnings("unchecked")
    static <T extends MemoryLayout> T asVarArg(T layout) {
        Objects.requireNonNull(layout);
        return (T) PlatformLayouts.asVarArg(layout);
    }

    /**
     * Converts a Java string into a null-terminated C string, using the
     * platform's default charset, storing the result into a new native memory segment, associated with
     * a fresh {@link ResourceScope#ofDefault() default scope}.
     * <p>
     * This method always replaces malformed-input and unmappable-character
     * sequences with this charset's default replacement byte array.  The
     * {@link java.nio.charset.CharsetEncoder} class should be used when more
     * control over the encoding process is required.
     *
     * @param str the Java string to be converted into a C string.
     * @return a new native memory segment containing the converted C string.
     */
    static MemorySegment toCString(String str) {
        Objects.requireNonNull(str);
        return toCString(str.getBytes());
    }

    /**
     * Converts a Java string into a null-terminated C string, using the given {@link java.nio.charset.Charset charset},
     * storing the result into a new native memory segment, associated with a fresh {@link ResourceScope#ofDefault() default scope}.
     * <p>
     * This method always replaces malformed-input and unmappable-character
     * sequences with this charset's default replacement byte array.  The
     * {@link java.nio.charset.CharsetEncoder} class should be used when more
     * control over the encoding process is required.
     *
     * @param str the Java string to be converted into a C string.
     * @param charset The {@link java.nio.charset.Charset} to be used to compute the contents of the C string.
     * @return a new native memory segment containing the converted C string.
     */
    static MemorySegment toCString(String str, Charset charset) {
        Objects.requireNonNull(str);
        Objects.requireNonNull(charset);
        return toCString(str.getBytes(charset));
    }

    /**
     * Converts a Java string into a null-terminated C string, using the platform's default charset,
     * storing the result into a native memory segment allocated using the provided allocator.
     * <p>
     * This method always replaces malformed-input and unmappable-character
     * sequences with this charset's default replacement byte array.  The
     * {@link java.nio.charset.CharsetEncoder} class should be used when more
     * control over the encoding process is required.
     *
     * @param str the Java string to be converted into a C string.
<<<<<<< HEAD
     * @param allocator the scope to be used for the native segment allocation.
=======
     * @param allocator the allocator to be used for the native segment allocation.
>>>>>>> 4192f7b1
     * @return a new native memory segment containing the converted C string.
     */
    static MemorySegment toCString(String str, SegmentAllocator allocator) {
        Objects.requireNonNull(str);
        Objects.requireNonNull(allocator);
        return toCString(str.getBytes(), allocator);
    }

    /**
     * Converts a Java string into a null-terminated C string, using the platform's default charset,
     * storing the result into a native memory segment associated with the provided resource scope.
     * <p>
     * This method always replaces malformed-input and unmappable-character
     * sequences with this charset's default replacement byte array.  The
     * {@link java.nio.charset.CharsetEncoder} class should be used when more
     * control over the encoding process is required.
     *
     * @param str the Java string to be converted into a C string.
     * @param scope the resource scope to be associated with the returned segment.
     * @return a new native memory segment containing the converted C string.
     */
    static MemorySegment toCString(String str, ResourceScope scope) {
        return toCString(str, SegmentAllocator.scoped(scope));
    }

    /**
     * Converts a Java string into a null-terminated C string, using the given {@link java.nio.charset.Charset charset},
     * storing the result into a new native memory segment native memory segment allocated using the provided allocator.
     * <p>
     * This method always replaces malformed-input and unmappable-character
     * sequences with this charset's default replacement byte array.  The
     * {@link java.nio.charset.CharsetEncoder} class should be used when more
     * control over the encoding process is required.
     *
     * @param str the Java string to be converted into a C string.
     * @param charset The {@link java.nio.charset.Charset} to be used to compute the contents of the C string.
<<<<<<< HEAD
     * @param allocator the scope to be used for the native segment allocation.
=======
     * @param allocator the allocator to be used for the native segment allocation.
>>>>>>> 4192f7b1
     * @return a new native memory segment containing the converted C string.
     */
    static MemorySegment toCString(String str, Charset charset, SegmentAllocator allocator) {
        Objects.requireNonNull(str);
        Objects.requireNonNull(charset);
        Objects.requireNonNull(allocator);
        return toCString(str.getBytes(charset), allocator);
    }

    /**
     * Converts a Java string into a null-terminated C string, using the given {@link java.nio.charset.Charset charset},
<<<<<<< HEAD
     * storing the result into a new native memory segment native memory segment associated with the provided resource scope.
=======
     * storing the result into a native memory segment associated with the provided resource scope.
>>>>>>> 4192f7b1
     * <p>
     * This method always replaces malformed-input and unmappable-character
     * sequences with this charset's default replacement byte array.  The
     * {@link java.nio.charset.CharsetEncoder} class should be used when more
     * control over the encoding process is required.
     *
     * @param str the Java string to be converted into a C string.
     * @param charset The {@link java.nio.charset.Charset} to be used to compute the contents of the C string.
     * @param scope the resource scope to be associated with the returned segment.
     * @return a new native memory segment containing the converted C string.
     */
    static MemorySegment toCString(String str, Charset charset, ResourceScope scope) {
        return toCString(str, charset, SegmentAllocator.scoped(scope));
    }

    /**
     * Converts a null-terminated C string stored at given address into a Java string, using the platform's default charset.
     * <p>
     * This method always replaces malformed-input and unmappable-character
     * sequences with this charset's default replacement string.  The {@link
     * java.nio.charset.CharsetDecoder} class should be used when more control
     * over the decoding process is required.
     * <p>
     * This method is <em>restricted</em>. Restricted method are unsafe, and, if used incorrectly, their use might crash
     * the JVM or, worse, silently result in memory corruption. Thus, clients should refrain from depending on
     * restricted methods, and use safe and supported functionalities, where possible.
     * @param addr the address at which the string is stored.
     * @return a Java string with the contents of the null-terminated C string at given address.
     * @throws IllegalArgumentException if the size of the native string is greater than the largest string supported by the platform.
     */
    static String toJavaStringRestricted(MemoryAddress addr) {
        Utils.checkRestrictedAccess("CLinker.toJavaStringRestricted");
        Objects.requireNonNull(addr);
        return SharedUtils.toJavaStringInternal(NativeMemorySegmentImpl.EVERYTHING, addr.toRawLongValue(), Charset.defaultCharset());
    }

    /**
     * Converts a null-terminated C string stored at given address into a Java string, using the given {@link java.nio.charset.Charset charset}.
     * <p>
     * This method always replaces malformed-input and unmappable-character
     * sequences with this charset's default replacement string.  The {@link
     * java.nio.charset.CharsetDecoder} class should be used when more control
     * over the decoding process is required.
     * <p>
     * This method is <em>restricted</em>. Restricted method are unsafe, and, if used incorrectly, their use might crash
     * the JVM or, worse, silently result in memory corruption. Thus, clients should refrain from depending on
     * restricted methods, and use safe and supported functionalities, where possible.
     * @param addr the address at which the string is stored.
     * @param charset The {@link java.nio.charset.Charset} to be used to compute the contents of the Java string.
     * @return a Java string with the contents of the null-terminated C string at given address.
     * @throws IllegalArgumentException if the size of the native string is greater than the largest string supported by the platform.
     */
    static String toJavaStringRestricted(MemoryAddress addr, Charset charset) {
        Utils.checkRestrictedAccess("CLinker.toJavaStringRestricted");
        Objects.requireNonNull(addr);
        Objects.requireNonNull(charset);
        return SharedUtils.toJavaStringInternal(NativeMemorySegmentImpl.EVERYTHING, addr.toRawLongValue(), charset);
    }

    /**
     * Converts a null-terminated C string stored at given address into a Java string, using the platform's default charset.
     * <p>
     * This method always replaces malformed-input and unmappable-character
     * sequences with this charset's default replacement string.  The {@link
     * java.nio.charset.CharsetDecoder} class should be used when more control
     * over the decoding process is required.
     * @param addr the address at which the string is stored.
     * @return a Java string with the contents of the null-terminated C string at given address.
     * @throws IllegalArgumentException if the size of the native string is greater than the largest string supported by the platform.
     * @throws IllegalStateException if the size of the native string is greater than the size of the segment
     * associated with {@code addr}, or if {@code addr} is associated with a segment that is <em>not alive</em>.
     */
    static String toJavaString(MemorySegment addr) {
        Objects.requireNonNull(addr);
        return SharedUtils.toJavaStringInternal(addr, 0L, Charset.defaultCharset());
    }

    /**
     * Converts a null-terminated C string stored at given address into a Java string, using the given {@link java.nio.charset.Charset charset}.
     * <p>
     * This method always replaces malformed-input and unmappable-character
     * sequences with this charset's default replacement string.  The {@link
     * java.nio.charset.CharsetDecoder} class should be used when more control
     * over the decoding process is required.
     * @param addr the address at which the string is stored.
     * @param charset The {@link java.nio.charset.Charset} to be used to compute the contents of the Java string.
     * @return a Java string with the contents of the null-terminated C string at given address.
     * @throws IllegalArgumentException if the size of the native string is greater than the largest string supported by the platform.
     * @throws IllegalStateException if the size of the native string is greater than the size of the segment
     * associated with {@code addr}, or if {@code addr} is associated with a segment that is <em>not alive</em>.
     */
    static String toJavaString(MemorySegment addr, Charset charset) {
        Objects.requireNonNull(addr);
        Objects.requireNonNull(charset);
        return SharedUtils.toJavaStringInternal(addr, 0L, charset);
    }

    private static void copy(MemorySegment addr, byte[] bytes) {
        var heapSegment = MemorySegment.ofArray(bytes);
        addr.copyFrom(heapSegment);
        MemoryAccess.setByteAtOffset(addr, bytes.length, (byte)0);
    }

    private static MemorySegment toCString(byte[] bytes) {
        MemorySegment segment = MemorySegment.allocateNative(bytes.length + 1, 1L);
        copy(segment, bytes);
        return segment;
    }

    private static MemorySegment toCString(byte[] bytes, SegmentAllocator allocator) {
        MemorySegment addr = allocator.allocate(bytes.length + 1, 1L);
        copy(addr, bytes);
        return addr;
    }

    /**
     * Allocates memory of given size using malloc.
     * <p>
     * This method is <em>restricted</em>. Restricted method are unsafe, and, if used incorrectly, their use might crash
     * the JVM or, worse, silently result in memory corruption. Thus, clients should refrain from depending on
     * restricted methods, and use safe and supported functionalities, where possible.
     *
     * @param size memory size to be allocated
     * @return addr memory address of the allocated memory
     * @throws OutOfMemoryError if malloc could not allocate the required amount of native memory.
     */
    static MemoryAddress allocateMemoryRestricted(long size) {
        Utils.checkRestrictedAccess("CLinker.allocateMemoryRestricted");
        MemoryAddress addr = SharedUtils.allocateMemoryInternal(size);
        if (addr.equals(MemoryAddress.NULL)) {
            throw new OutOfMemoryError();
        } else {
            return addr;
        }
    }

    /**
     * Frees the memory pointed by the given memory address.
     * <p>
     * This method is <em>restricted</em>. Restricted method are unsafe, and, if used incorrectly, their use might crash
     * the JVM or, worse, silently result in memory corruption. Thus, clients should refrain from depending on
     * restricted methods, and use safe and supported functionalities, where possible.
     *
     * @param addr memory address of the native memory to be freed
     */
    static void freeMemoryRestricted(MemoryAddress addr) {
        Utils.checkRestrictedAccess("CLinker.freeMemoryRestricted");
        Objects.requireNonNull(addr);
        SharedUtils.freeMemoryInternal(addr);
    }

    /**
     * An interface that models a C {@code va_list}.
     * <p>
     * A va list is a stateful cursor used to iterate over a set of variadic arguments.
     * <p>
     * Per the C specification (see C standard 6.5.2.2 Function calls - item 6),
     * arguments to variadic calls are erased by way of 'default argument promotions',
     * which erases integral types by way of integer promotion (see C standard 6.3.1.1 - item 2),
     * and which erases all {@code float} arguments to {@code double}.
     * <p>
     * As such, this interface only supports reading {@code int}, {@code double},
     * and any other type that fits into a {@code long}.
     *
     * <p> Unless otherwise specified, passing a {@code null} argument, or an array argument containing one or more {@code null}
     * elements to a method in this class causes a {@link NullPointerException NullPointerException} to be thrown. </p>
     *
     * @apiNote In the future, if the Java language permits, {@link VaList}
     * may become a {@code sealed} interface, which would prohibit subclassing except by
     * explicitly permitted types.
     *
     */
    interface VaList extends Addressable {

        /**
         * Reads the next value as an {@code int} and advances this va list's position.
         *
         * @param layout the layout of the value
         * @return the value read as an {@code int}
         * @throws IllegalStateException if the resource scope associated with this instance has been closed
         * (see {@link #scope()}).
         * @throws IllegalArgumentException if the given memory layout is not compatible with {@code int}
         */
        int vargAsInt(MemoryLayout layout);

        /**
         * Reads the next value as a {@code long} and advances this va list's position.
         *
         * @param layout the layout of the value
         * @return the value read as an {@code long}
         * @throws IllegalStateException if the resource scope associated with this instance has been closed
         * (see {@link #scope()}).
         * @throws IllegalArgumentException if the given memory layout is not compatible with {@code long}
         */
        long vargAsLong(MemoryLayout layout);

        /**
         * Reads the next value as a {@code double} and advances this va list's position.
         *
         * @param layout the layout of the value
         * @return the value read as an {@code double}
         * @throws IllegalStateException if the resource scope associated with this instance has been closed
         * (see {@link #scope()}).
         * @throws IllegalArgumentException if the given memory layout is not compatible with {@code double}
         */
        double vargAsDouble(MemoryLayout layout);

        /**
         * Reads the next value as a {@code MemoryAddress} and advances this va list's position.
         *
         * @param layout the layout of the value
         * @return the value read as an {@code MemoryAddress}
         * @throws IllegalStateException if the resource scope associated with this instance has been closed
         * (see {@link #scope()}).
         * @throws IllegalArgumentException if the given memory layout is not compatible with {@code MemoryAddress}
         */
        MemoryAddress vargAsAddress(MemoryLayout layout);

        /**
         * Reads the next value as a {@code MemorySegment}, and advances this va list's position.
         * <p>
         * The memory segment returned by this method is associated with a fresh {@link ResourceScope#ofDefault() default scope}.
         *
         * @param layout the layout of the value
         * @return the value read as an {@code MemorySegment}
         * @throws IllegalStateException if the resource scope associated with this instance has been closed
         * (see {@link #scope()}).
         * @throws IllegalArgumentException if the given memory layout is not compatible with {@code MemorySegment}
         */
        MemorySegment vargAsSegment(MemoryLayout layout);

        /**
         * Reads the next value as a {@code MemorySegment}, and advances this va list's position.
         * <p>
         * The memory segment returned by this method will be allocated using the given {@link SegmentAllocator}.
         *
         * @param layout the layout of the value
<<<<<<< HEAD
         * @param allocator the scope to be used for the native segment allocation
=======
         * @param allocator the allocator to be used for the native segment allocation
>>>>>>> 4192f7b1
         * @return the value read as an {@code MemorySegment}
         * @throws IllegalStateException if the resource scope associated with this instance has been closed
         * (see {@link #scope()}).
         * @throws IllegalArgumentException if the given memory layout is not compatible with {@code MemorySegment}
         */
        MemorySegment vargAsSegment(MemoryLayout layout, SegmentAllocator allocator);

        /**
         * Reads the next value as a {@code MemorySegment}, and advances this va list's position.
         * <p>
         * The memory segment returned by this method will be associated with the given {@link ResourceScope}.
         *
         * @param layout the layout of the value
         * @param scope the resource scope to be associated with the returned segment
         * @return the value read as an {@code MemorySegment}
         * @throws IllegalStateException if the resource scope associated with this instance has been closed
         * (see {@link #scope()}).
         * @throws IllegalArgumentException if the given memory layout is not compatible with {@code MemorySegment}
         */
        MemorySegment vargAsSegment(MemoryLayout layout, ResourceScope scope);

        /**
         * Skips a number of elements with the given memory layouts, and advances this va list's position.
         *
         * @param layouts the layout of the value
         * @throws IllegalStateException if the resource scope associated with this instance has been closed
         * (see {@link #scope()}).
         */
        void skip(MemoryLayout... layouts);

        /**
         * Returns the resource scope associated with this instance.
         * @return the resource scope associated with this instance.
         */
        ResourceScope scope();

        /**
         * Copies this C {@code va_list} at its current position. Copying is useful to traverse the va list's elements
         * starting from the current position, without affecting the state of the original va list, essentially
         * allowing the elements to be traversed multiple times.
         * <p>
         * Any native resource required by the execution of this method will be allocated in the resource scope
         * associated with this instance (see {@link #scope()}).
         * <p>
         * This method only copies the va list cursor itself and not the memory that may be attached to the
         * va list which holds its elements. That means that if this va list was created with the
         * {@link #make(Consumer)} method, closing this va list will also release the native memory that holds its
         * elements, making the copy unusable.
         *
         * @return a copy of this C {@code va_list}.
         * @throws IllegalStateException if the resource scope associated with this instance has been closed
         * (see {@link #scope()}).
         */
        VaList copy();

        /**
         * Returns the memory address of the C {@code va_list} associated with this instance.
         *
         * @return the memory address of the C {@code va_list} associated with this instance.
         */
        @Override
        MemoryAddress address();

        /**
         * Constructs a new {@code VaList} instance out of a memory address pointing to an existing C {@code va_list},
         * backed by the {@link ResourceScope#globalScope() global} resource scope.
         * <p>
         * This method is <em>restricted</em>. Restricted method are unsafe, and, if used incorrectly, their use might crash
         * the JVM or, worse, silently result in memory corruption. Thus, clients should refrain from depending on
         * restricted methods, and use safe and supported functionalities, where possible.
         *
         * @param address a memory address pointing to an existing C {@code va_list}.
         * @return a new {@code VaList} instance backed by the C {@code va_list} at {@code address}.
         */
        static VaList ofAddressRestricted(MemoryAddress address) {
            return SharedUtils.newVaListOfAddress(address, ResourceScope.globalScope());
        }

        /**
         * Constructs a new {@code VaList} instance out of a memory address pointing to an existing C {@code va_list},
         * with given resource scope.
         * <p>
         * This method is <em>restricted</em>. Restricted method are unsafe, and, if used incorrectly, their use might crash
         * the JVM or, worse, silently result in memory corruption. Thus, clients should refrain from depending on
         * restricted methods, and use safe and supported functionalities, where possible.
         *
         * @param address a memory address pointing to an existing C {@code va_list}.
         * @param scope the resource scope to be associated with the returned {@code VaList} instance.
         * @return a new {@code VaList} instance backed by the C {@code va_list} at {@code address}.
         */
        static VaList ofAddressRestricted(MemoryAddress address, ResourceScope scope) {
            Utils.checkRestrictedAccess("VaList.ofAddressRestricted");
            Objects.requireNonNull(address);
            Objects.requireNonNull(scope);
            return SharedUtils.newVaListOfAddress(address, scope);
        }

        /**
<<<<<<< HEAD
         * Constructs a new {@code VaList} using a builder (see {@link Builder}), associated with a fresh shared,
         * non-closeable {@link ResourceScope resource scope}.
=======
         * Constructs a new {@code VaList} using a builder (see {@link Builder}), associated with a fresh
         * a fresh {@link ResourceScope#ofDefault() default scope}.
>>>>>>> 4192f7b1
         * <p>
         * If this method needs to allocate native memory, such memory will be managed by the same scope which also
         * manages the returned valist instance; as such, this memory will be released only when the returned
         * valist instance becomes <a href="../../../java/lang/ref/package.html#reachability">unreachable</a>.
         * <p>
         * Note that when there are no elements added to the created va list,
         * this method will return the same as {@link #empty()}.
         *
         * @param actions a consumer for a builder (see {@link Builder}) which can be used to specify the elements
         *                of the underlying C {@code va_list}.
         * @return a new {@code VaList} instance backed by a fresh C {@code va_list}.
         */
        static VaList make(Consumer<Builder> actions) {
            Objects.requireNonNull(actions);
            return SharedUtils.newVaList(actions, MemoryScope.createDefault());
        }

        /**
         * Constructs a new {@code VaList} using a builder (see {@link Builder}), associated with a given
         * {@link ResourceScope resource scope}.
         * <p>
         * If this method needs to allocate native memory, such memory will be managed by the given
         * {@link ResourceScope resource scope}, and will be released when the resource scope is {@link ResourceScope#close closed}.
         * <p>
         * Note that when there are no elements added to the created va list,
         * this method will return the same as {@link #empty()}.
         *
         * @param actions a consumer for a builder (see {@link Builder}) which can be used to specify the elements
         *                of the underlying C {@code va_list}.
         * @param scope the scope to be used for the valist allocation.
         * @return a new {@code VaList} instance backed by a fresh C {@code va_list}.
         */
        static VaList make(Consumer<Builder> actions, ResourceScope scope) {
            Objects.requireNonNull(actions);
            Objects.requireNonNull(scope);
            return SharedUtils.newVaList(actions, scope);
        }

        /**
         * Returns an empty C {@code va_list} constant.
         * <p>
         * The returned {@code VaList} can not be closed.
         *
         * @return a {@code VaList} modelling an empty C {@code va_list}.
         */
        static VaList empty() {
            return SharedUtils.emptyVaList();
        }

        /**
         * A builder interface used to construct a C {@code va_list}.
         *
         * <p> Unless otherwise specified, passing a {@code null} argument, or an array argument containing one or more {@code null}
         * elements to a method in this class causes a {@link NullPointerException NullPointerException} to be thrown. </p>
         *
         * @apiNote In the future, if the Java language permits, {@link Builder}
         * may become a {@code sealed} interface, which would prohibit subclassing except by
         * explicitly permitted types.
         *
         */
        interface Builder {

            /**
             * Adds a native value represented as an {@code int} to the C {@code va_list} being constructed.
             *
             * @param layout the native layout of the value.
             * @param value the value, represented as an {@code int}.
             * @return this builder.
             * @throws IllegalArgumentException if the given memory layout is not compatible with {@code int}
             */
            Builder vargFromInt(ValueLayout layout, int value);

            /**
             * Adds a native value represented as a {@code long} to the C {@code va_list} being constructed.
             *
             * @param layout the native layout of the value.
             * @param value the value, represented as a {@code long}.
             * @return this builder.
             * @throws IllegalArgumentException if the given memory layout is not compatible with {@code long}
             */
            Builder vargFromLong(ValueLayout layout, long value);

            /**
             * Adds a native value represented as a {@code double} to the C {@code va_list} being constructed.
             *
             * @param layout the native layout of the value.
             * @param value the value, represented as a {@code double}.
             * @return this builder.
             * @throws IllegalArgumentException if the given memory layout is not compatible with {@code double}
             */
            Builder vargFromDouble(ValueLayout layout, double value);

            /**
             * Adds a native value represented as a {@code MemoryAddress} to the C {@code va_list} being constructed.
             *
             * @param layout the native layout of the value.
             * @param value the value, represented as a {@code Addressable}.
             * @return this builder.
             * @throws IllegalArgumentException if the given memory layout is not compatible with {@code MemoryAddress}
             */
            Builder vargFromAddress(ValueLayout layout, Addressable value);

            /**
             * Adds a native value represented as a {@code MemorySegment} to the C {@code va_list} being constructed.
             *
             * @param layout the native layout of the value.
             * @param value the value, represented as a {@code MemorySegment}.
             * @return this builder.
             * @throws IllegalArgumentException if the given memory layout is not compatible with {@code MemorySegment}
             */
            Builder vargFromSegment(GroupLayout layout, MemorySegment value);
        }
    }

    /**
     * A C type kind. Each kind corresponds to a particular C language builtin type, and can be attached to
     * {@link ValueLayout} instances using the {@link MemoryLayout#withAttribute(String, Constable)} in order
     * to obtain a layout which can be classified accordingly by {@link CLinker#downcallHandle(Addressable, MethodType, FunctionDescriptor)}
     * and {@link CLinker#upcallStub(MethodHandle, FunctionDescriptor, ResourceScope)}.
     */
    enum TypeKind {
        /**
         * A kind corresponding to the <em>integral</em> C {@code char} type
         */
        CHAR(true),
        /**
         * A kind corresponding to the <em>integral</em> C {@code short} type
         */
        SHORT(true),
        /**
         * A kind corresponding to the <em>integral</em> C {@code int} type
         */
        INT(true),
        /**
         * A kind corresponding to the <em>integral</em> C {@code long} type
         */
        LONG(true),
        /**
         * A kind corresponding to the <em>integral</em> C {@code long long} type
         */
        LONG_LONG(true),
        /**
         * A kind corresponding to the <em>floating-point</em> C {@code float} type
         */
        FLOAT(false),
        /**
         * A kind corresponding to the <em>floating-point</em> C {@code double} type
         */
        DOUBLE(false),
        /**
         * A kind corresponding to the an <em>integral</em> C pointer type
         */
        POINTER(false);

        private final boolean isIntegral;

        TypeKind(boolean isIntegral) {
            this.isIntegral = isIntegral;
        }

        /**
         * Is this kind integral?
         *
         * @return true if this kind is integral
         */
        public boolean isIntegral() {
            return isIntegral;
        }

        /**
         * Is this kind a floating point type?
         *
         * @return true if this kind is a floating point type
         */
        public boolean isFloat() {
            return !isIntegral() && !isPointer();
        }

        /**
         * Is this kind a pointer kind?
         *
         * @return true if this kind is a pointer kind
         */
        public boolean isPointer() {
            return this == POINTER;
        }

        /**
         * The layout attribute name associated with this classification kind. Clients can retrieve the type kind
         * of a layout using the following code:
         * <blockquote><pre>{@code
        ValueLayout layout = ...
        TypeKind = layout.attribute(TypeKind.ATTR_NAME).orElse(null);
         * }</pre></blockquote>
         */
        public final static String ATTR_NAME = "abi/kind";
    }
}<|MERGE_RESOLUTION|>--- conflicted
+++ resolved
@@ -322,11 +322,7 @@
      * control over the encoding process is required.
      *
      * @param str the Java string to be converted into a C string.
-<<<<<<< HEAD
-     * @param allocator the scope to be used for the native segment allocation.
-=======
      * @param allocator the allocator to be used for the native segment allocation.
->>>>>>> 4192f7b1
      * @return a new native memory segment containing the converted C string.
      */
     static MemorySegment toCString(String str, SegmentAllocator allocator) {
@@ -363,11 +359,7 @@
      *
      * @param str the Java string to be converted into a C string.
      * @param charset The {@link java.nio.charset.Charset} to be used to compute the contents of the C string.
-<<<<<<< HEAD
-     * @param allocator the scope to be used for the native segment allocation.
-=======
      * @param allocator the allocator to be used for the native segment allocation.
->>>>>>> 4192f7b1
      * @return a new native memory segment containing the converted C string.
      */
     static MemorySegment toCString(String str, Charset charset, SegmentAllocator allocator) {
@@ -379,11 +371,7 @@
 
     /**
      * Converts a Java string into a null-terminated C string, using the given {@link java.nio.charset.Charset charset},
-<<<<<<< HEAD
-     * storing the result into a new native memory segment native memory segment associated with the provided resource scope.
-=======
      * storing the result into a native memory segment associated with the provided resource scope.
->>>>>>> 4192f7b1
      * <p>
      * This method always replaces malformed-input and unmappable-character
      * sequences with this charset's default replacement byte array.  The
@@ -621,11 +609,7 @@
          * The memory segment returned by this method will be allocated using the given {@link SegmentAllocator}.
          *
          * @param layout the layout of the value
-<<<<<<< HEAD
-         * @param allocator the scope to be used for the native segment allocation
-=======
          * @param allocator the allocator to be used for the native segment allocation
->>>>>>> 4192f7b1
          * @return the value read as an {@code MemorySegment}
          * @throws IllegalStateException if the resource scope associated with this instance has been closed
          * (see {@link #scope()}).
@@ -724,13 +708,8 @@
         }
 
         /**
-<<<<<<< HEAD
-         * Constructs a new {@code VaList} using a builder (see {@link Builder}), associated with a fresh shared,
-         * non-closeable {@link ResourceScope resource scope}.
-=======
          * Constructs a new {@code VaList} using a builder (see {@link Builder}), associated with a fresh
          * a fresh {@link ResourceScope#ofDefault() default scope}.
->>>>>>> 4192f7b1
          * <p>
          * If this method needs to allocate native memory, such memory will be managed by the same scope which also
          * manages the returned valist instance; as such, this memory will be released only when the returned
