--- conflicted
+++ resolved
@@ -73,6 +73,8 @@
     private static final MethodHandle MH_BASEADDRESS;
     private static final MethodHandle MH_BUFFER_COPY;
 
+    static final Allocator DEFAULT_ALLOCATOR = MemorySegment::allocateNative;
+
     static {
         try {
             var lookup = MethodHandles.lookup();
@@ -160,21 +162,20 @@
      */
     public static MethodHandle adaptDowncallForIMR(MethodHandle handle, FunctionDescriptor cDesc) {
         if (handle.type().returnType() != void.class)
-<<<<<<< HEAD
-            throw new IllegalArgumentException("return expected to be void for in memory returns");
-        if (handle.type().parameterType(1) != MemoryAddress.class)
-            throw new IllegalArgumentException("MemoryAddress expected as first param");
-=======
             throw new IllegalArgumentException("return expected to be void for in memory returns: " + handle.type());
         if (handle.type().parameterType(1) != MemoryAddress.class)
             throw new IllegalArgumentException("MemoryAddress expected as second param: " + handle.type());
->>>>>>> 29912137
         if (cDesc.returnLayout().isEmpty())
             throw new IllegalArgumentException("Return layout needed: " + cDesc);
 
         MethodHandle ret = identity(MemorySegment.class); // (MemorySegment) MemorySegment
-<<<<<<< HEAD
-        handle = collectArguments(ret, 1, handle); // (MemorySegment, SegmentAllocator, MemoryAddress ...) MemorySegment
+        handle = collectArguments(ret, 1, handle); // (MemorySegment, Addressable, MemoryAddress, ...) MemorySegment
+        handle = collectArguments(handle, 2, MH_BASEADDRESS); // (MemorySegment, Addressable, MemorySegment, ...) MemorySegment
+        handle = mergeArguments(handle, 0, 2);  // (MemorySegment, Addressable, ...) MemorySegment
+        handle = collectArguments(handle, 0, insertArguments(MH_ALLOC_BUFFER, 0, cDesc.returnLayout().get())); // (Addressable, ...) MemoryAddress
+
+/*
+handle = collectArguments(ret, 1, handle); // (MemorySegment, SegmentAllocator, MemoryAddress ...) MemorySegment
         handle = collectArguments(handle, 2, MH_BASEADDRESS); // (MemorySegment, SegmentAllocator, MemorySegment ...) MemorySegment
         MethodType oldType = handle.type(); // (MemorySegment, SegmentAllocator, MemorySegment, ...) MemorySegment
         MethodType newType = oldType.dropParameterTypes(0, 1); // (MemorySegment, SegmentAllocator, MemorySegment, ...) MemorySegment
@@ -187,13 +188,8 @@
         reorder = IntStream.range(-1, newType.parameterCount()).toArray();
         reorder[0] = 0; // [0, 0, 1, 2, 3, ...]
         handle = permuteArguments(handle, newType, reorder); // (SegmentAllocator, ...) MemorySegment
-=======
-        handle = collectArguments(ret, 1, handle); // (MemorySegment, Addressable, MemoryAddress, ...) MemorySegment
-        handle = collectArguments(handle, 2, MH_BASEADDRESS); // (MemorySegment, Addressable, MemorySegment, ...) MemorySegment
-        handle = mergeArguments(handle, 0, 2);  // (MemorySegment, Addressable, ...) MemorySegment
-        handle = collectArguments(handle, 0, insertArguments(MH_ALLOC_BUFFER, 0, cDesc.returnLayout().get())); // (Addressable, ...) MemoryAddress
-
->>>>>>> 29912137
+*/
+
         return handle;
     }
 
