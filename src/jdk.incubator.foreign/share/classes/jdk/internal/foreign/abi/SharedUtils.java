/*
 * Copyright (c) 2020, 2021, Oracle and/or its affiliates. All rights reserved.
 * DO NOT ALTER OR REMOVE COPYRIGHT NOTICES OR THIS FILE HEADER.
 *
 * This code is free software; you can redistribute it and/or modify it
 * under the terms of the GNU General Public License version 2 only, as
 * published by the Free Software Foundation.  Oracle designates this
 * particular file as subject to the "Classpath" exception as provided
 * by Oracle in the LICENSE file that accompanied this code.
 *
 * This code is distributed in the hope that it will be useful, but WITHOUT
 * ANY WARRANTY; without even the implied warranty of MERCHANTABILITY or
 * FITNESS FOR A PARTICULAR PURPOSE.  See the GNU General Public License
 * version 2 for more details (a copy is included in the LICENSE file that
 * accompanied this code).
 *
 * You should have received a copy of the GNU General Public License version
 * 2 along with this work; if not, write to the Free Software Foundation,
 * Inc., 51 Franklin St, Fifth Floor, Boston, MA 02110-1301 USA.
 *
 * Please contact Oracle, 500 Oracle Parkway, Redwood Shores, CA 94065 USA
 * or visit www.oracle.com if you need additional information or have any
 * questions.
 */
package jdk.internal.foreign.abi;

import jdk.incubator.foreign.Addressable;
import jdk.incubator.foreign.FunctionDescriptor;
import jdk.incubator.foreign.GroupLayout;
import jdk.incubator.foreign.MemoryAccess;
import jdk.incubator.foreign.MemoryAddress;
import jdk.incubator.foreign.MemoryHandles;
import jdk.incubator.foreign.MemoryLayout;
import jdk.incubator.foreign.MemorySegment;
import jdk.incubator.foreign.ResourceScope;
import jdk.incubator.foreign.SegmentAllocator;
import jdk.incubator.foreign.SequenceLayout;
import jdk.incubator.foreign.CLinker;
import jdk.incubator.foreign.ValueLayout;
import jdk.internal.foreign.CABI;
import jdk.internal.foreign.MemoryAddressImpl;
import jdk.internal.foreign.Utils;
import jdk.internal.foreign.abi.aarch64.AArch64Linker;
import jdk.internal.foreign.abi.x64.sysv.SysVx64Linker;
import jdk.internal.foreign.abi.x64.windows.Windowsx64Linker;

import java.lang.invoke.MethodHandle;
import java.lang.invoke.MethodHandles;
import java.lang.invoke.MethodType;
import java.lang.invoke.VarHandle;
import java.lang.ref.Reference;
import java.nio.charset.Charset;
import java.util.List;
import java.util.Map;
import java.util.Objects;
import java.util.function.Consumer;
import java.util.stream.Collectors;
import java.util.stream.IntStream;

import static java.lang.invoke.MethodHandles.collectArguments;
import static java.lang.invoke.MethodHandles.constant;
import static java.lang.invoke.MethodHandles.dropArguments;
import static java.lang.invoke.MethodHandles.dropReturn;
import static java.lang.invoke.MethodHandles.empty;
import static java.lang.invoke.MethodHandles.filterArguments;
import static java.lang.invoke.MethodHandles.identity;
import static java.lang.invoke.MethodHandles.insertArguments;
import static java.lang.invoke.MethodHandles.permuteArguments;
import static java.lang.invoke.MethodHandles.tryFinally;
import static java.lang.invoke.MethodType.methodType;
import static jdk.incubator.foreign.CLinker.*;

public class SharedUtils {

    private static final MethodHandle MH_ALLOC_BUFFER;
    private static final MethodHandle MH_BASEADDRESS;
    private static final MethodHandle MH_BUFFER_COPY;
    private static final MethodHandle MH_MAKE_CONTEXT_NO_ALLOCATOR;
    private static final MethodHandle MH_MAKE_CONTEXT_BOUNDED_ALLOCATOR;
    private static final MethodHandle MH_CLOSE_CONTEXT;
    private static final MethodHandle MH_REACHBILITY_FENCE;

    static {
        try {
            MethodHandles.Lookup lookup = MethodHandles.lookup();
            MH_ALLOC_BUFFER = lookup.findVirtual(SegmentAllocator.class, "allocate",
                    methodType(MemorySegment.class, MemoryLayout.class));
            MH_BASEADDRESS = lookup.findVirtual(MemorySegment.class, "address",
                    methodType(MemoryAddress.class));
            MH_BUFFER_COPY = lookup.findStatic(SharedUtils.class, "bufferCopy",
                    methodType(MemoryAddress.class, MemoryAddress.class, MemorySegment.class));
            MH_MAKE_CONTEXT_NO_ALLOCATOR = lookup.findStatic(Binding.Context.class, "ofScope",
                    methodType(Binding.Context.class));
            MH_MAKE_CONTEXT_BOUNDED_ALLOCATOR = lookup.findStatic(Binding.Context.class, "ofBoundedAllocator",
                    methodType(Binding.Context.class, long.class));
            MH_CLOSE_CONTEXT = lookup.findVirtual(Binding.Context.class, "close",
                    methodType(void.class));
            MH_REACHBILITY_FENCE = lookup.findStatic(Reference.class, "reachabilityFence",
                    methodType(void.class, Object.class));
        } catch (ReflectiveOperationException e) {
            throw new BootstrapMethodError(e);
        }
    }

    // this allocator should be used when no allocation is expected
    public static final SegmentAllocator THROWING_ALLOCATOR = (size, align) -> { throw new IllegalStateException("Cannot get here"); };

    /**
     * Align the specified type from a given address
     * @return The address the data should be at based on alignment requirement
     */
    public static long align(MemoryLayout t, boolean isVar, long addr) {
        return alignUp(addr, alignment(t, isVar));
    }

    public static long alignUp(long addr, long alignment) {
        return ((addr - 1) | (alignment - 1)) + 1;
    }

    /**
     * The alignment requirement for a given type
     * @param isVar indicate if the type is a standalone variable. This change how
     * array is aligned. for example.
     */
    public static long alignment(MemoryLayout t, boolean isVar) {
        if (t instanceof ValueLayout) {
            return alignmentOfScalar((ValueLayout) t);
        } else if (t instanceof SequenceLayout) {
            // when array is used alone
            return alignmentOfArray((SequenceLayout) t, isVar);
        } else if (t instanceof GroupLayout) {
            return alignmentOfContainer((GroupLayout) t);
        } else if (t.isPadding()) {
            return 1;
        } else {
            throw new IllegalArgumentException("Invalid type: " + t);
        }
    }

    private static long alignmentOfScalar(ValueLayout st) {
        return st.byteSize();
    }

    private static long alignmentOfArray(SequenceLayout ar, boolean isVar) {
        if (ar.elementCount().orElseThrow() == 0) {
            // VLA or incomplete
            return 16;
        } else if ((ar.byteSize()) >= 16 && isVar) {
            return 16;
        } else {
            // align as element type
            MemoryLayout elementType = ar.elementLayout();
            return alignment(elementType, false);
        }
    }

    private static long alignmentOfContainer(GroupLayout ct) {
        // Most strict member
        return ct.memberLayouts().stream().mapToLong(t -> alignment(t, false)).max().orElse(1);
    }

    /**
     * Takes a MethodHandle that takes an input buffer as a first argument (a MemoryAddress), and returns nothing,
     * and adapts it to return a MemorySegment, by allocating a MemorySegment for the input
     * buffer, calling the target MethodHandle, and then returning the allocated MemorySegment.
     *
     * This allows viewing a MethodHandle that makes use of in memory return (IMR) as a MethodHandle that just returns
     * a MemorySegment without requiring a pre-allocated buffer as an explicit input.
     *
     * @param handle the target handle to adapt
     * @param cDesc the function descriptor of the native function (with actual return layout)
     * @return the adapted handle
     */
    public static MethodHandle adaptDowncallForIMR(MethodHandle handle, FunctionDescriptor cDesc) {
        if (handle.type().returnType() != void.class)
            throw new IllegalArgumentException("return expected to be void for in memory returns: " + handle.type());
        if (handle.type().parameterType(2) != MemoryAddress.class)
            throw new IllegalArgumentException("MemoryAddress expected as third param: " + handle.type());
        if (cDesc.returnLayout().isEmpty())
            throw new IllegalArgumentException("Return layout needed: " + cDesc);

        MethodHandle ret = identity(MemorySegment.class); // (MemorySegment) MemorySegment
        handle = collectArguments(ret, 1, handle); // (MemorySegment, Addressable, SegmentAllocator, MemoryAddress, ...) MemorySegment
        handle = collectArguments(handle, 3, MH_BASEADDRESS); // (MemorySegment, Addressable, SegmentAllocator, MemorySegment, ...) MemorySegment
        handle = mergeArguments(handle, 0, 3);  // (MemorySegment, Addressable, SegmentAllocator, ...) MemorySegment
        handle = collectArguments(handle, 0, insertArguments(MH_ALLOC_BUFFER, 1, cDesc.returnLayout().get())); // (SegmentAllocator, Addressable, SegmentAllocator, ...) MemoryAddress
        handle = mergeArguments(handle, 0, 2);  // (SegmentAllocator, Addressable, ...) MemoryAddress
        handle = swapArguments(handle, 0, 1); // (Addressable, SegmentAllocator, ...) MemoryAddress
        return handle;
    }

    /**
     * Takes a MethodHandle that returns a MemorySegment, and adapts it to take an input buffer as a first argument
     * (a MemoryAddress), and upon invocation, copies the contents of the returned MemorySegment into the input buffer
     * passed as the first argument.
     *
     * @param target the target handle to adapt
     * @return the adapted handle
     */
    public static MethodHandle adaptUpcallForIMR(MethodHandle target, boolean dropReturn) {
        if (target.type().returnType() != MemorySegment.class)
            throw new IllegalArgumentException("Must return MemorySegment for IMR");

        target = collectArguments(MH_BUFFER_COPY, 1, target); // (MemoryAddress, ...) MemoryAddress

        if (dropReturn) { // no handling for return value, need to drop it
            target = dropReturn(target);
        }

        return target;
    }

    private static MemoryAddress bufferCopy(MemoryAddress dest, MemorySegment buffer) {
        MemoryAddressImpl.ofLongUnchecked(dest.toRawLongValue(), buffer.byteSize()).copyFrom(buffer);
        return dest;
    }

    public static void checkCompatibleType(Class<?> carrier, MemoryLayout layout, long addressSize) {
        if (carrier.isPrimitive()) {
            Utils.checkPrimitiveCarrierCompat(carrier, layout);
        } else if (carrier == MemoryAddress.class) {
            Utils.checkLayoutType(layout, ValueLayout.class);
            if (layout.bitSize() != addressSize)
                throw new IllegalArgumentException("Address size mismatch: " + addressSize + " != " + layout.bitSize());
        } else if (carrier == MemorySegment.class) {
            Utils.checkLayoutType(layout, GroupLayout.class);
        } else {
            throw new IllegalArgumentException("Unsupported carrier: " + carrier);
        }
    }

    public static void checkFunctionTypes(MethodType mt, FunctionDescriptor cDesc, long addressSize) {
        if (mt.returnType() == void.class != cDesc.returnLayout().isEmpty())
            throw new IllegalArgumentException("Return type mismatch: " + mt + " != " + cDesc);
        List<MemoryLayout> argLayouts = cDesc.argumentLayouts();
        if (mt.parameterCount() != argLayouts.size())
            throw new IllegalArgumentException("Arity mismatch: " + mt + " != " + cDesc);

        int paramCount = mt.parameterCount();
        for (int i = 0; i < paramCount; i++) {
            checkCompatibleType(mt.parameterType(i), argLayouts.get(i), addressSize);
        }
        cDesc.returnLayout().ifPresent(rl -> checkCompatibleType(mt.returnType(), rl, addressSize));
    }

    public static Class<?> primitiveCarrierForSize(long size, boolean useFloat) {
        if (useFloat) {
            if (size == 4) {
                return float.class;
            } else if (size == 8) {
                return double.class;
            }
        } else {
            if (size == 1) {
                return byte.class;
            } else if (size == 2) {
                return short.class;
            } else if (size <= 4) {
                return int.class;
            } else if (size <= 8) {
                return long.class;
            }
        }

        throw new IllegalArgumentException("No type for size: " + size + " isFloat=" + useFloat);
    }

    public static CLinker getSystemLinker() {
        return switch (CABI.current()) {
            case Win64 -> Windowsx64Linker.getInstance();
            case SysV -> SysVx64Linker.getInstance();
            case AArch64 -> AArch64Linker.getInstance();
        };
    }

    public static String toJavaStringInternal(MemorySegment segment, long start, Charset charset) {
        int len = strlen(segment, start);
        byte[] bytes = new byte[len];
        MemorySegment.ofArray(bytes)
                .copyFrom(segment.asSlice(start, len));
        return new String(bytes, charset);
    }

    private static int strlen(MemorySegment segment, long start) {
        // iterate until overflow (String can only hold a byte[], whose length can be expressed as an int)
        for (int offset = 0; offset >= 0; offset++) {
            byte curr = MemoryAccess.getByteAtOffset(segment, start + offset);
            if (curr == 0) {
                return offset;
            }
        }
        throw new IllegalArgumentException("String too large");
    }

    static long bufferCopySize(CallingSequence callingSequence) {
        // FIXME: > 16 bytes alignment might need extra space since the
        // starting address of the allocator might be un-aligned.
        long size = 0;
        for (int i = 0; i < callingSequence.argumentCount(); i++) {
            List<Binding> bindings = callingSequence.argumentBindings(i);
            for (Binding b : bindings) {
                if (b instanceof Binding.Copy) {
                    Binding.Copy c = (Binding.Copy) b;
                    size = Utils.alignUp(size, c.alignment());
                    size += c.size();
                } else if (b instanceof Binding.Allocate) {
                    Binding.Allocate c = (Binding.Allocate) b;
                    size = Utils.alignUp(size, c.alignment());
                    size += c.size();
                }
            }
        }
        return size;
    }

    static Map<VMStorage, Integer> indexMap(Binding.Move[] moves) {
        return IntStream.range(0, moves.length)
                        .boxed()
                        .collect(Collectors.toMap(i -> moves[i].storage(), i -> i));
    }

    static MethodHandle mergeArguments(MethodHandle mh, int sourceIndex, int destIndex) {
        MethodType oldType = mh.type();
        Class<?> sourceType = oldType.parameterType(sourceIndex);
        Class<?> destType = oldType.parameterType(destIndex);
        if (sourceType != destType) {
            // TODO meet?
            throw new IllegalArgumentException("Parameter types differ: " + sourceType + " != " + destType);
        }
        MethodType newType = oldType.dropParameterTypes(destIndex, destIndex + 1);
        int[] reorder = new int[oldType.parameterCount()];
        assert destIndex > sourceIndex;
        for (int i = 0, index = 0; i < reorder.length; i++) {
            if (i != destIndex) {
                reorder[i] = index++;
            } else {
                reorder[i] = sourceIndex;
            }
        }
        return permuteArguments(mh, newType, reorder);
    }


    static MethodHandle swapArguments(MethodHandle mh, int firstArg, int secondArg) {
        MethodType mtype = mh.type();
        int[] perms = new int[mtype.parameterCount()];
        MethodType swappedType = MethodType.methodType(mtype.returnType());
        for (int i = 0 ; i < perms.length ; i++) {
            int dst = i;
            if (i == firstArg) dst = secondArg;
            if (i == secondArg) dst = firstArg;
            perms[i] = dst;
            swappedType = swappedType.appendParameterTypes(mtype.parameterType(dst));
        }
        return permuteArguments(mh, swappedType, perms);
    }

    private static MethodHandle reachabilityFenceHandle(Class<?> type) {
        return MH_REACHBILITY_FENCE.asType(MethodType.methodType(void.class, type));
    }

    static MethodHandle wrapWithAllocator(MethodHandle specializedHandle,
                                          int allocatorPos, long bufferCopySize,
                                          boolean upcall) {
        // insert try-finally to close the NativeScope used for Binding.Copy
        MethodHandle closer;
        int insertPos;
        if (specializedHandle.type().returnType() == void.class) {
            closer = empty(methodType(void.class, Throwable.class)); // (Throwable) -> void
            insertPos = 1;
        } else {
            closer = identity(specializedHandle.type().returnType()); // (V) -> V
            closer = dropArguments(closer, 0, Throwable.class); // (Throwable, V) -> V
            insertPos = 2;
        }

        // downcalls get the leading Addressable/SegmentAllocator param as well
        if (!upcall) {
            closer = collectArguments(closer, insertPos++, reachabilityFenceHandle(Addressable.class));
            closer = dropArguments(closer, insertPos++, SegmentAllocator.class); // (Throwable, V?, Addressable, SegmentAllocator) -> V/void
        }

        closer = collectArguments(closer, insertPos++, MH_CLOSE_CONTEXT); // (Throwable, V?, Addressable?, BindingContext) -> V/void

        if (!upcall) {
            // now for each Addressable parameter, add a reachability fence
            MethodType specType = specializedHandle.type();
            // skip 3 for address, segment allocator, and binding context
            for (int i = 3; i < specType.parameterCount(); i++) {
                Class<?> param = specType.parameterType(i);
                if (Addressable.class.isAssignableFrom(param)) {
                    closer = collectArguments(closer, insertPos++, reachabilityFenceHandle(param));
                } else {
                    closer = dropArguments(closer, insertPos++, param);
                }
            }
        }

        MethodHandle contextFactory;

        if (bufferCopySize > 0) {
            contextFactory = MethodHandles.insertArguments(MH_MAKE_CONTEXT_BOUNDED_ALLOCATOR, 0, bufferCopySize);
        } else if (upcall) {
            contextFactory = MH_MAKE_CONTEXT_NO_ALLOCATOR;
        } else {
            // this path is probably never used now, since ProgrammableInvoker never calls this routine with bufferCopySize == 0
            contextFactory = constant(Binding.Context.class, Binding.Context.DUMMY);
        }

        specializedHandle = tryFinally(specializedHandle, closer);
        specializedHandle = collectArguments(specializedHandle, allocatorPos, contextFactory);
        return specializedHandle;
    }

<<<<<<< HEAD
    // lazy init MH_ALLOC and MH_FREE handles
    private static class AllocHolder {

        private static final CLinker linker = getSystemLinker();

        static final MethodHandle MH_MALLOC = linker.downcallHandle(CLinker.systemLookup().lookup("malloc").get(),
                        MethodType.methodType(MemoryAddress.class, long.class),
                FunctionDescriptor.of(C_POINTER, C_LONG_LONG));

        static final MethodHandle MH_FREE = linker.downcallHandle(CLinker.systemLookup().lookup("free").get(),
                        MethodType.methodType(void.class, MemoryAddress.class),
                FunctionDescriptor.ofVoid(C_POINTER));
=======
    public static MemoryAddress checkSymbol(Addressable symbol) {
        Objects.requireNonNull(symbol);
        MemoryAddress symbolAddr = symbol.address();
        if (symbolAddr.equals(MemoryAddress.NULL))
            throw new IllegalArgumentException("Symbol is NULL: " + symbolAddr);
        return symbolAddr;
>>>>>>> 872b126f
    }

    public static MemoryAddress allocateMemoryInternal(long size) {
        try {
            return (MemoryAddress) AllocHolder.MH_MALLOC.invokeExact(size);
        } catch (Throwable th) {
            throw new RuntimeException(th);
        }
    }

    public static void freeMemoryInternal(MemoryAddress addr) {
        try {
            AllocHolder.MH_FREE.invokeExact(addr);
        } catch (Throwable th) {
            throw new RuntimeException(th);
        }
    }

    public static VaList newVaList(Consumer<VaList.Builder> actions, ResourceScope scope) {
        return switch (CABI.current()) {
            case Win64 -> Windowsx64Linker.newVaList(actions, scope);
            case SysV -> SysVx64Linker.newVaList(actions, scope);
            case AArch64 -> AArch64Linker.newVaList(actions, scope);
        };
    }

    public static VarHandle vhPrimitiveOrAddress(Class<?> carrier, MemoryLayout layout) {
        return carrier == MemoryAddress.class
            ? MemoryHandles.asAddressVarHandle(layout.varHandle(primitiveCarrierForSize(layout.byteSize(), false)))
            : layout.varHandle(carrier);
    }

    public static VaList newVaListOfAddress(MemoryAddress ma, ResourceScope scope) {
        return switch (CABI.current()) {
            case Win64 -> Windowsx64Linker.newVaListOfAddress(ma, scope);
            case SysV -> SysVx64Linker.newVaListOfAddress(ma, scope);
            case AArch64 -> AArch64Linker.newVaListOfAddress(ma, scope);
        };
    }

    public static VaList emptyVaList() {
        return switch (CABI.current()) {
            case Win64 -> Windowsx64Linker.emptyVaList();
            case SysV -> SysVx64Linker.emptyVaList();
            case AArch64 -> AArch64Linker.emptyVaList();
        };
    }

    public static MethodType convertVaListCarriers(MethodType mt, Class<?> carrier) {
        Class<?>[] params = new Class<?>[mt.parameterCount()];
        for (int i = 0; i < params.length; i++) {
            Class<?> pType = mt.parameterType(i);
            params[i] = ((pType == VaList.class) ? carrier : pType);
        }
        return methodType(mt.returnType(), params);
    }

    public static MethodHandle unboxVaLists(MethodType type, MethodHandle handle, MethodHandle unboxer) {
        for (int i = 0; i < type.parameterCount(); i++) {
            if (type.parameterType(i) == VaList.class) {
               handle = filterArguments(handle, i + 1, unboxer); // +1 for leading address
            }
        }
        return handle;
    }

    public static MethodHandle boxVaLists(MethodHandle handle, MethodHandle boxer) {
        MethodType type = handle.type();
        for (int i = 0; i < type.parameterCount(); i++) {
            if (type.parameterType(i) == VaList.class) {
               handle = filterArguments(handle, i, boxer);
            }
        }
        return handle;
    }

    static void checkType(Class<?> actualType, Class<?> expectedType) {
        if (expectedType != actualType) {
            throw new IllegalArgumentException(
                    String.format("Invalid operand type: %s. %s expected", actualType, expectedType));
        }
    }

    public static boolean isTrivial(FunctionDescriptor cDesc) {
        return cDesc.attribute(FunctionDescriptor.TRIVIAL_ATTRIBUTE_NAME)
                .map(Boolean.class::cast)
                .orElse(false);
    }

    public static class SimpleVaArg {
        public final Class<?> carrier;
        public final MemoryLayout layout;
        public final Object value;

        public SimpleVaArg(Class<?> carrier, MemoryLayout layout, Object value) {
            this.carrier = carrier;
            this.layout = layout;
            this.value = value;
        }

        public VarHandle varHandle() {
            return carrier == MemoryAddress.class
                ? MemoryHandles.asAddressVarHandle(layout.varHandle(primitiveCarrierForSize(layout.byteSize(), false)))
                : layout.varHandle(carrier);
        }
    }

    public static class EmptyVaList implements VaList {

        private final MemoryAddress address;

        public EmptyVaList(MemoryAddress address) {
            this.address = address;
        }

        private static UnsupportedOperationException uoe() {
            return new UnsupportedOperationException("Empty VaList");
        }

        @Override
        public int vargAsInt(MemoryLayout layout) {
            throw uoe();
        }

        @Override
        public long vargAsLong(MemoryLayout layout) {
            throw uoe();
        }

        @Override
        public double vargAsDouble(MemoryLayout layout) {
            throw uoe();
        }

        @Override
        public MemoryAddress vargAsAddress(MemoryLayout layout) {
            throw uoe();
        }

        @Override
        public MemorySegment vargAsSegment(MemoryLayout layout, SegmentAllocator allocator) {
            throw uoe();
        }

        @Override
        public MemorySegment vargAsSegment(MemoryLayout layout, ResourceScope scope) {
            throw uoe();
        }

        @Override
        public void skip(MemoryLayout... layouts) {
            throw uoe();
        }

        @Override
        public ResourceScope scope() {
            return ResourceScope.globalScope();
        }

        @Override
        public VaList copy() {
            return this;
        }

        @Override
        public MemoryAddress address() {
            return address;
        }
    }

    static void writeOverSized(MemorySegment ptr, Class<?> type, Object o) {
        // use VH_LONG for integers to zero out the whole register in the process
        if (type == long.class) {
            MemoryAccess.setLong(ptr, (long) o);
        } else if (type == int.class) {
            MemoryAccess.setLong(ptr, (int) o);
        } else if (type == short.class) {
            MemoryAccess.setLong(ptr, (short) o);
        } else if (type == char.class) {
            MemoryAccess.setLong(ptr, (char) o);
        } else if (type == byte.class) {
            MemoryAccess.setLong(ptr, (byte) o);
        } else if (type == float.class) {
            MemoryAccess.setFloat(ptr, (float) o);
        } else if (type == double.class) {
            MemoryAccess.setDouble(ptr, (double) o);
        } else {
            throw new IllegalArgumentException("Unsupported carrier: " + type);
        }
    }

    static void write(MemorySegment ptr, Class<?> type, Object o) {
        if (type == long.class) {
            MemoryAccess.setLong(ptr, (long) o);
        } else if (type == int.class) {
            MemoryAccess.setInt(ptr, (int) o);
        } else if (type == short.class) {
            MemoryAccess.setShort(ptr, (short) o);
        } else if (type == char.class) {
            MemoryAccess.setChar(ptr, (char) o);
        } else if (type == byte.class) {
            MemoryAccess.setByte(ptr, (byte) o);
        } else if (type == float.class) {
            MemoryAccess.setFloat(ptr, (float) o);
        } else if (type == double.class) {
            MemoryAccess.setDouble(ptr, (double) o);
        } else {
            throw new IllegalArgumentException("Unsupported carrier: " + type);
        }
    }

    static Object read(MemorySegment ptr, Class<?> type) {
        if (type == long.class) {
            return MemoryAccess.getLong(ptr);
        } else if (type == int.class) {
            return MemoryAccess.getInt(ptr);
        } else if (type == short.class) {
            return MemoryAccess.getShort(ptr);
        } else if (type == char.class) {
            return MemoryAccess.getChar(ptr);
        } else if (type == byte.class) {
            return MemoryAccess.getByte(ptr);
        } else if (type == float.class) {
            return MemoryAccess.getFloat(ptr);
        } else if (type == double.class) {
            return MemoryAccess.getDouble(ptr);
        } else {
            throw new IllegalArgumentException("Unsupported carrier: " + type);
        }
    }
}<|MERGE_RESOLUTION|>--- conflicted
+++ resolved
@@ -412,7 +412,6 @@
         return specializedHandle;
     }
 
-<<<<<<< HEAD
     // lazy init MH_ALLOC and MH_FREE handles
     private static class AllocHolder {
 
@@ -425,14 +424,14 @@
         static final MethodHandle MH_FREE = linker.downcallHandle(CLinker.systemLookup().lookup("free").get(),
                         MethodType.methodType(void.class, MemoryAddress.class),
                 FunctionDescriptor.ofVoid(C_POINTER));
-=======
+    }
+
     public static MemoryAddress checkSymbol(Addressable symbol) {
         Objects.requireNonNull(symbol);
         MemoryAddress symbolAddr = symbol.address();
         if (symbolAddr.equals(MemoryAddress.NULL))
             throw new IllegalArgumentException("Symbol is NULL: " + symbolAddr);
         return symbolAddr;
->>>>>>> 872b126f
     }
 
     public static MemoryAddress allocateMemoryInternal(long size) {
