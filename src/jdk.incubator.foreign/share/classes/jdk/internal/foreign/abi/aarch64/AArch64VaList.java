/*
 * Copyright (c) 2020, Oracle and/or its affiliates. All rights reserved.
 * Copyright (c) 2020, Arm Limited. All rights reserved.
 * DO NOT ALTER OR REMOVE COPYRIGHT NOTICES OR THIS FILE HEADER.
 *
 * This code is free software; you can redistribute it and/or modify it
 * under the terms of the GNU General Public License version 2 only, as
 * published by the Free Software Foundation.  Oracle designates this
 * particular file as subject to the "Classpath" exception as provided
 * by Oracle in the LICENSE file that accompanied this code.
 *
 * This code is distributed in the hope that it will be useful, but WITHOUT
 * ANY WARRANTY; without even the implied warranty of MERCHANTABILITY or
 * FITNESS FOR A PARTICULAR PURPOSE.  See the GNU General Public License
 * version 2 for more details (a copy is included in the LICENSE file that
 * accompanied this code).
 *
 * You should have received a copy of the GNU General Public License version
 * 2 along with this work; if not, write to the Free Software Foundation,
 * Inc., 51 Franklin St, Fifth Floor, Boston, MA 02110-1301 USA.
 *
 * Please contact Oracle, 500 Oracle Parkway, Redwood Shores, CA 94065 USA
 * or visit www.oracle.com if you need additional information or have any
 * questions.
 */
package jdk.internal.foreign.abi.aarch64;

import jdk.incubator.foreign.*;
import jdk.internal.foreign.Utils;
import jdk.internal.foreign.abi.SharedUtils;
import jdk.internal.misc.Unsafe;

import java.lang.invoke.VarHandle;
import java.lang.ref.Cleaner;
import java.nio.ByteOrder;
import java.util.ArrayList;
import java.util.List;
import java.util.Objects;

import static jdk.internal.foreign.PlatformLayouts.AArch64;
import static jdk.incubator.foreign.CLinker.VaList;
import static jdk.incubator.foreign.MemoryLayout.PathElement.groupElement;
import static jdk.internal.foreign.abi.SharedUtils.SimpleVaArg;
import static jdk.internal.foreign.abi.SharedUtils.THROWING_ALLOCATOR;
import static jdk.internal.foreign.abi.SharedUtils.checkCompatibleType;
import static jdk.internal.foreign.abi.SharedUtils.vhPrimitiveOrAddress;
import static jdk.internal.foreign.abi.aarch64.CallArranger.MAX_REGISTER_ARGUMENTS;

public non-sealed class AArch64VaList implements VaList {
    private static final Unsafe U = Unsafe.getUnsafe();

    static final Class<?> CARRIER = MemoryAddress.class;

    // See AAPCS Appendix B "Variable Argument Lists" for definition of
    // va_list on AArch64.
    //
    // typedef struct __va_list {
    //     void *__stack;   // next stack param
    //     void *__gr_top;  // end of GP arg reg save area
    //     void *__vr_top;  // end of FP/SIMD arg reg save area
    //     int __gr_offs;   // offset from __gr_top to next GP register arg
    //     int __vr_offs;   // offset from __vr_top to next FP/SIMD register arg
    // } va_list;

    static final GroupLayout LAYOUT = MemoryLayout.structLayout(
        AArch64.C_POINTER.withName("__stack"),
        AArch64.C_POINTER.withName("__gr_top"),
        AArch64.C_POINTER.withName("__vr_top"),
        AArch64.C_INT.withName("__gr_offs"),
        AArch64.C_INT.withName("__vr_offs")
    ).withName("__va_list");

    private static final MemoryLayout GP_REG
        = MemoryLayout.valueLayout(64, ByteOrder.nativeOrder());
    private static final MemoryLayout FP_REG
        = MemoryLayout.valueLayout(128, ByteOrder.nativeOrder());

    private static final MemoryLayout LAYOUT_GP_REGS
        = MemoryLayout.sequenceLayout(MAX_REGISTER_ARGUMENTS, GP_REG);
    private static final MemoryLayout LAYOUT_FP_REGS
        = MemoryLayout.sequenceLayout(MAX_REGISTER_ARGUMENTS, FP_REG);

    private static final int GP_SLOT_SIZE = (int) GP_REG.byteSize();
    private static final int FP_SLOT_SIZE = (int) FP_REG.byteSize();

    private static final int MAX_GP_OFFSET = (int) LAYOUT_GP_REGS.byteSize();
    private static final int MAX_FP_OFFSET = (int) LAYOUT_FP_REGS.byteSize();

    private static final VarHandle VH_stack
        = MemoryHandles.asAddressVarHandle(LAYOUT.varHandle(long.class, groupElement("__stack")));
    private static final VarHandle VH_gr_top
        = MemoryHandles.asAddressVarHandle(LAYOUT.varHandle(long.class, groupElement("__gr_top")));
    private static final VarHandle VH_vr_top
        = MemoryHandles.asAddressVarHandle(LAYOUT.varHandle(long.class, groupElement("__vr_top")));
    private static final VarHandle VH_gr_offs
        = LAYOUT.varHandle(int.class, groupElement("__gr_offs"));
    private static final VarHandle VH_vr_offs
        = LAYOUT.varHandle(int.class, groupElement("__vr_offs"));

    private static final Cleaner cleaner = Cleaner.create();
    private static final VaList EMPTY
        = new SharedUtils.EmptyVaList(emptyListAddress());

    private final MemorySegment segment;
    private final MemorySegment gpRegsArea;
    private final MemorySegment fpRegsArea;

    private AArch64VaList(MemorySegment segment, MemorySegment gpRegsArea, MemorySegment fpRegsArea) {
        this.segment = segment;
        this.gpRegsArea = gpRegsArea;
        this.fpRegsArea = fpRegsArea;
    }

    private static AArch64VaList readFromSegment(MemorySegment segment) {
        MemorySegment gpRegsArea = grTop(segment).addOffset(-MAX_GP_OFFSET).asSegment(
                MAX_GP_OFFSET, segment.scope());

        MemorySegment fpRegsArea = vrTop(segment).addOffset(-MAX_FP_OFFSET).asSegment(
                MAX_FP_OFFSET, segment.scope());
        return new AArch64VaList(segment, gpRegsArea, fpRegsArea);
    }

    private static MemoryAddress emptyListAddress() {
        long ptr = U.allocateMemory(LAYOUT.byteSize());
        MemorySegment ms = MemoryAddress.ofLong(ptr).asSegment(
                LAYOUT.byteSize(), () -> U.freeMemory(ptr), ResourceScope.newSharedScope());
        cleaner.register(AArch64VaList.class, () -> ms.scope().close());
        VH_stack.set(ms, MemoryAddress.NULL);
        VH_gr_top.set(ms, MemoryAddress.NULL);
        VH_vr_top.set(ms, MemoryAddress.NULL);
        VH_gr_offs.set(ms, 0);
        VH_vr_offs.set(ms, 0);
        return ms.address();
    }

    public static VaList empty() {
        return EMPTY;
    }

    private MemoryAddress grTop() {
        return grTop(segment);
    }

    private static MemoryAddress grTop(MemorySegment segment) {
        return (MemoryAddress) VH_gr_top.get(segment);
    }

    private MemoryAddress vrTop() {
        return vrTop(segment);
    }

    private static MemoryAddress vrTop(MemorySegment segment) {
        return (MemoryAddress) VH_vr_top.get(segment);
    }

    private int grOffs() {
        final int offs = (int) VH_gr_offs.get(segment);
        assert offs <= 0;
        return offs;
    }

    private int vrOffs() {
        final int offs = (int) VH_vr_offs.get(segment);
        assert offs <= 0;
        return offs;
    }

    private MemoryAddress stackPtr() {
        return (MemoryAddress) VH_stack.get(segment);
    }

    private void stackPtr(MemoryAddress ptr) {
        VH_stack.set(segment, ptr);
    }

    private void consumeGPSlots(int num) {
        final int old = (int) VH_gr_offs.get(segment);
        VH_gr_offs.set(segment, old + num * GP_SLOT_SIZE);
    }

    private void consumeFPSlots(int num) {
        final int old = (int) VH_vr_offs.get(segment);
        VH_vr_offs.set(segment, old + num * FP_SLOT_SIZE);
    }

    private long currentGPOffset() {
        // Offset from start of GP register segment. __gr_top points to the top
        // (highest address) of the GP registers area. __gr_offs is the negative
        // offset of next saved register from the top.

        return gpRegsArea.byteSize() + grOffs();
    }

    private long currentFPOffset() {
        // Offset from start of FP register segment. __vr_top points to the top
        // (highest address) of the FP registers area. __vr_offs is the negative
        // offset of next saved register from the top.

        return fpRegsArea.byteSize() + vrOffs();
    }

    private void preAlignStack(MemoryLayout layout) {
        if (layout.byteAlignment() > 8) {
            stackPtr(Utils.alignUp(stackPtr(), 16));
        }
    }

    private void postAlignStack(MemoryLayout layout) {
        stackPtr(Utils.alignUp(stackPtr().addOffset(layout.byteSize()), 8));
    }

    @Override
    public int vargAsInt(MemoryLayout layout) {
        return (int) read(int.class, layout);
    }

    @Override
    public long vargAsLong(MemoryLayout layout) {
        return (long) read(long.class, layout);
    }

    @Override
    public double vargAsDouble(MemoryLayout layout) {
        return (double) read(double.class, layout);
    }

    @Override
    public MemoryAddress vargAsAddress(MemoryLayout layout) {
        return (MemoryAddress) read(MemoryAddress.class, layout);
    }

    @Override
    public MemorySegment vargAsSegment(MemoryLayout layout, SegmentAllocator allocator) {
        Objects.requireNonNull(allocator);
        return (MemorySegment) read(MemorySegment.class, layout, allocator);
    }

    @Override
    public MemorySegment vargAsSegment(MemoryLayout layout, ResourceScope scope) {
        return vargAsSegment(layout, SegmentAllocator.ofScope(scope));
    }

    private Object read(Class<?> carrier, MemoryLayout layout) {
        return read(carrier, layout, THROWING_ALLOCATOR);
    }

    private Object read(Class<?> carrier, MemoryLayout layout, SegmentAllocator allocator) {
        Objects.requireNonNull(layout);
        checkCompatibleType(carrier, layout, AArch64Linker.ADDRESS_SIZE);

        TypeClass typeClass = TypeClass.classifyLayout(layout);
        if (isRegOverflow(currentGPOffset(), currentFPOffset(), typeClass, layout)) {
            preAlignStack(layout);
            return switch (typeClass) {
                case STRUCT_REGISTER, STRUCT_HFA, STRUCT_REFERENCE -> {
                    MemorySegment slice = stackPtr().asSegment(layout.byteSize(), scope());
                    MemorySegment seg = allocator.allocate(layout);
                    seg.copyFrom(slice);
                    postAlignStack(layout);
                    yield seg;
                }
                case POINTER, INTEGER, FLOAT -> {
                    VarHandle reader = vhPrimitiveOrAddress(carrier, layout);
                    MemorySegment slice = stackPtr().asSegment(layout.byteSize(), scope());
                    Object res = reader.get(slice);
                    postAlignStack(layout);
                    yield res;
                }
            };
        } else {
            return switch (typeClass) {
                case STRUCT_REGISTER -> {
                    // Struct is passed packed in integer registers.
                    MemorySegment value = allocator.allocate(layout);
                    long offset = 0;
                    while (offset < layout.byteSize()) {
                        final long copy = Math.min(layout.byteSize() - offset, 8);
                        MemorySegment slice = value.asSlice(offset, copy);
                        slice.copyFrom(gpRegsArea.asSlice(currentGPOffset(), copy));
                        consumeGPSlots(1);
                        offset += copy;
                    }
                    yield value;
                }
                case STRUCT_HFA -> {
                    // Struct is passed with each element in a separate floating
                    // point register.
                    MemorySegment value = allocator.allocate(layout);
                    GroupLayout group = (GroupLayout)layout;
                    long offset = 0;
                    for (MemoryLayout elem : group.memberLayouts()) {
                        assert elem.byteSize() <= 8;
                        final long copy = elem.byteSize();
                        MemorySegment slice = value.asSlice(offset, copy);
                        slice.copyFrom(fpRegsArea.asSlice(currentFPOffset(), copy));
                        consumeFPSlots(1);
                        offset += copy;
                    }
                    yield value;
                }
                case STRUCT_REFERENCE -> {
                    // Struct is passed indirectly via a pointer in an integer register.
                    VarHandle ptrReader
                        = SharedUtils.vhPrimitiveOrAddress(MemoryAddress.class, AArch64.C_POINTER);
                    MemoryAddress ptr = (MemoryAddress) ptrReader.get(
                        gpRegsArea.asSlice(currentGPOffset()));
                    consumeGPSlots(1);

                    MemorySegment slice = ptr.asSegment(layout.byteSize(), scope());
                    MemorySegment seg = allocator.allocate(layout);
                    seg.copyFrom(slice);
                    yield seg;
                }
                case POINTER, INTEGER -> {
                    VarHandle reader = SharedUtils.vhPrimitiveOrAddress(carrier, layout);
                    Object res = reader.get(gpRegsArea.asSlice(currentGPOffset()));
                    consumeGPSlots(1);
                    yield res;
                }
                case FLOAT -> {
                    VarHandle reader = layout.varHandle(carrier);
                    Object res = reader.get(fpRegsArea.asSlice(currentFPOffset()));
                    consumeFPSlots(1);
                    yield res;
                }
            };
        }
    }

    @Override
    public void skip(MemoryLayout... layouts) {
        Objects.requireNonNull(layouts);
        for (MemoryLayout layout : layouts) {
            Objects.requireNonNull(layout);
            TypeClass typeClass = TypeClass.classifyLayout(layout);
            if (isRegOverflow(currentGPOffset(), currentFPOffset(), typeClass, layout)) {
                preAlignStack(layout);
                postAlignStack(layout);
            } else if (typeClass == TypeClass.FLOAT || typeClass == TypeClass.STRUCT_HFA) {
                consumeFPSlots(numSlots(layout));
            } else if (typeClass == TypeClass.STRUCT_REFERENCE) {
                consumeGPSlots(1);
            } else {
                consumeGPSlots(numSlots(layout));
            }
        }
    }

    static AArch64VaList.Builder builder(ResourceScope scope) {
        return new AArch64VaList.Builder(scope);
    }

    public static VaList ofAddress(MemoryAddress ma, ResourceScope scope) {
        return readFromSegment(ma.asSegment(LAYOUT.byteSize(), scope));
    }

    @Override
    public ResourceScope scope() {
        return segment.scope();
    }

    @Override
    public VaList copy() {
        MemorySegment copy = MemorySegment.allocateNative(LAYOUT, segment.scope());
        copy.copyFrom(segment);
        return new AArch64VaList(copy, gpRegsArea, fpRegsArea);
    }

    @Override
    public MemoryAddress address() {
        return segment.address();
    }

    private static int numSlots(MemoryLayout layout) {
        return (int) Utils.alignUp(layout.byteSize(), 8) / 8;
    }

    private static boolean isRegOverflow(long currentGPOffset, long currentFPOffset,
                                         TypeClass typeClass, MemoryLayout layout) {
        if (typeClass == TypeClass.FLOAT || typeClass == TypeClass.STRUCT_HFA) {
            return currentFPOffset > MAX_FP_OFFSET - numSlots(layout) * FP_SLOT_SIZE;
        } else if (typeClass == TypeClass.STRUCT_REFERENCE) {
            return currentGPOffset > MAX_GP_OFFSET - GP_SLOT_SIZE;
        } else {
            return currentGPOffset > MAX_GP_OFFSET - numSlots(layout) * GP_SLOT_SIZE;
        }
    }

    @Override
    public String toString() {
        return "AArch64VaList{"
            + "__stack=" + stackPtr()
            + ", __gr_top=" + grTop()
            + ", __vr_top=" + vrTop()
            + ", __gr_offs=" + grOffs()
            + ", __vr_offs=" + vrOffs()
            + '}';
    }

<<<<<<< HEAD
    static class Builder implements VaList.Builder {
=======
    public static non-sealed class Builder implements VaList.Builder {
>>>>>>> 21a08587
        private final ResourceScope scope;
        private final MemorySegment gpRegs;
        private final MemorySegment fpRegs;

        private long currentGPOffset = 0;
        private long currentFPOffset = 0;
        private final List<SimpleVaArg> stackArgs = new ArrayList<>();

        Builder(ResourceScope scope) {
            this.scope = scope;
            this.gpRegs = MemorySegment.allocateNative(LAYOUT_GP_REGS, scope);
            this.fpRegs = MemorySegment.allocateNative(LAYOUT_FP_REGS, scope);
        }

        @Override
        public Builder vargFromInt(ValueLayout layout, int value) {
            return arg(int.class, layout, value);
        }

        @Override
        public Builder vargFromLong(ValueLayout layout, long value) {
            return arg(long.class, layout, value);
        }

        @Override
        public Builder vargFromDouble(ValueLayout layout, double value) {
            return arg(double.class, layout, value);
        }

        @Override
        public Builder vargFromAddress(ValueLayout layout, Addressable value) {
            return arg(MemoryAddress.class, layout, value.address());
        }

        @Override
        public Builder vargFromSegment(GroupLayout layout, MemorySegment value) {
            return arg(MemorySegment.class, layout, value);
        }

        private Builder arg(Class<?> carrier, MemoryLayout layout, Object value) {
            Objects.requireNonNull(layout);
            Objects.requireNonNull(value);
            checkCompatibleType(carrier, layout, AArch64Linker.ADDRESS_SIZE);

            TypeClass typeClass = TypeClass.classifyLayout(layout);
            if (isRegOverflow(currentGPOffset, currentFPOffset, typeClass, layout)) {
                stackArgs.add(new SimpleVaArg(carrier, layout, value));
            } else {
                switch (typeClass) {
                    case STRUCT_REGISTER -> {
                        // Struct is passed packed in integer registers.
                        MemorySegment valueSegment = (MemorySegment) value;
                        long offset = 0;
                        while (offset < layout.byteSize()) {
                            final long copy = Math.min(layout.byteSize() - offset, 8);
                            MemorySegment slice = valueSegment.asSlice(offset, copy);
                            gpRegs.asSlice(currentGPOffset, copy).copyFrom(slice);
                            currentGPOffset += GP_SLOT_SIZE;
                            offset += copy;
                        }
                    }
                    case STRUCT_HFA -> {
                        // Struct is passed with each element in a separate floating
                        // point register.
                        MemorySegment valueSegment = (MemorySegment) value;
                        GroupLayout group = (GroupLayout)layout;
                        long offset = 0;
                        for (MemoryLayout elem : group.memberLayouts()) {
                            assert elem.byteSize() <= 8;
                            final long copy = elem.byteSize();
                            MemorySegment slice = valueSegment.asSlice(offset, copy);
                            fpRegs.asSlice(currentFPOffset, copy).copyFrom(slice);
                            currentFPOffset += FP_SLOT_SIZE;
                            offset += copy;
                        }
                    }
                    case STRUCT_REFERENCE -> {
                        // Struct is passed indirectly via a pointer in an integer register.
                        MemorySegment valueSegment = (MemorySegment) value;
                        VarHandle writer
                            = SharedUtils.vhPrimitiveOrAddress(MemoryAddress.class,
                                                               AArch64.C_POINTER);
                        writer.set(gpRegs.asSlice(currentGPOffset),
                                   valueSegment.address());
                        currentGPOffset += GP_SLOT_SIZE;
                    }
                    case POINTER, INTEGER -> {
                        VarHandle writer = SharedUtils.vhPrimitiveOrAddress(carrier, layout);
                        writer.set(gpRegs.asSlice(currentGPOffset), value);
                        currentGPOffset += GP_SLOT_SIZE;
                    }
                    case FLOAT -> {
                        VarHandle writer = layout.varHandle(carrier);
                        writer.set(fpRegs.asSlice(currentFPOffset), value);
                        currentFPOffset += FP_SLOT_SIZE;
                    }
                }
            }
            return this;
        }

        private boolean isEmpty() {
            return currentGPOffset == 0 && currentFPOffset == 0 && stackArgs.isEmpty();
        }

        public VaList build() {
            if (isEmpty()) {
                return EMPTY;
            }

            SegmentAllocator allocator = SegmentAllocator.arenaAllocator(scope);
            MemorySegment vaListSegment = allocator.allocate(LAYOUT);
            MemoryAddress stackArgsPtr = MemoryAddress.NULL;
            if (!stackArgs.isEmpty()) {
                long stackArgsSize = stackArgs.stream()
                    .reduce(0L, (acc, e) -> acc + Utils.alignUp(e.layout.byteSize(), 8), Long::sum);
                MemorySegment stackArgsSegment = allocator.allocate(stackArgsSize, 16);
                stackArgsPtr = stackArgsSegment.address();
                for (SimpleVaArg arg : stackArgs) {
                    final long alignedSize = Utils.alignUp(arg.layout.byteSize(), 8);
                    stackArgsSegment = Utils.alignUp(stackArgsSegment, alignedSize);
                    VarHandle writer = arg.varHandle();
                    writer.set(stackArgsSegment, arg.value);
                    stackArgsSegment = stackArgsSegment.asSlice(alignedSize);
                }
            }

            VH_gr_top.set(vaListSegment, gpRegs.asSlice(gpRegs.byteSize()).address());
            VH_vr_top.set(vaListSegment, fpRegs.asSlice(fpRegs.byteSize()).address());
            VH_stack.set(vaListSegment, stackArgsPtr);
            VH_gr_offs.set(vaListSegment, -MAX_GP_OFFSET);
            VH_vr_offs.set(vaListSegment, -MAX_FP_OFFSET);

            assert gpRegs.scope().ownerThread() == vaListSegment.scope().ownerThread();
            assert fpRegs.scope().ownerThread() == vaListSegment.scope().ownerThread();
            return new AArch64VaList(vaListSegment, gpRegs, fpRegs);
        }
    }
}<|MERGE_RESOLUTION|>--- conflicted
+++ resolved
@@ -397,11 +397,7 @@
             + '}';
     }
 
-<<<<<<< HEAD
-    static class Builder implements VaList.Builder {
-=======
     public static non-sealed class Builder implements VaList.Builder {
->>>>>>> 21a08587
         private final ResourceScope scope;
         private final MemorySegment gpRegs;
         private final MemorySegment fpRegs;
