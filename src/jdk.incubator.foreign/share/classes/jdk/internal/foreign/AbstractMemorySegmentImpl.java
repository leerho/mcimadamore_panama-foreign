--- conflicted
+++ resolved
@@ -31,10 +31,6 @@
 import jdk.internal.access.foreign.MemorySegmentProxy;
 import jdk.internal.access.foreign.UnmapperProxy;
 import jdk.internal.misc.ScopedMemoryAccess;
-<<<<<<< HEAD
-import jdk.internal.misc.Unsafe;
-=======
->>>>>>> fcfeafad
 import jdk.internal.util.ArraysSupport;
 import jdk.internal.vm.annotation.ForceInline;
 import sun.security.action.GetPropertyAction;
@@ -59,10 +55,6 @@
  */
 public abstract class AbstractMemorySegmentImpl implements MemorySegment, MemorySegmentProxy {
 
-<<<<<<< HEAD
-    private static final Unsafe UNSAFE = Unsafe.getUnsafe();
-=======
->>>>>>> fcfeafad
     private static final ScopedMemoryAccess SCOPED_MEMORY_ACCESS = ScopedMemoryAccess.getScopedMemoryAccess();
 
     private static final boolean enableSmallSegments =
@@ -157,11 +149,7 @@
 
         long i = 0;
         if (length > 7) {
-<<<<<<< HEAD
-            if ((byte) BYTE_HANDLE.get(this, 0) != (byte) BYTE_HANDLE.get(that, 0)) {
-=======
             if (MemoryAccess.getByte(this) != MemoryAccess.getByte(that)) {
->>>>>>> fcfeafad
                 return 0;
             }
             i = vectorizedMismatchLargeForBytes(scope, that.scope,
@@ -176,11 +164,7 @@
             i = length - remaining;
         }
         for (; i < length; i++) {
-<<<<<<< HEAD
-            if ((byte) BYTE_HANDLE.get(this, i) != (byte) BYTE_HANDLE.get(that, i)) {
-=======
             if (MemoryAccess.getByteAtOffset(this, i) != MemoryAccess.getByteAtOffset(that, i)) {
->>>>>>> fcfeafad
                 return i;
             }
         }
@@ -329,13 +313,8 @@
     }
 
     @Override
-<<<<<<< HEAD
-    public Optional<FileDescriptor> fileDescriptor() {
-        return Optional.empty();
-=======
     public boolean isMapped() {
         return false;
->>>>>>> fcfeafad
     }
 
     @Override
