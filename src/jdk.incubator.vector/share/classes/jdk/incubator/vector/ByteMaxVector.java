--- conflicted
+++ resolved
@@ -123,6 +123,11 @@
     @ForceInline
     ByteMaxShuffle iotaShuffle() { return ByteMaxShuffle.IOTA; }
 
+    @ForceInline
+    ByteMaxShuffle iotaShuffle(int start) { 
+        return (ByteMaxShuffle)VectorIntrinsics.shuffleIota(ETYPE, ByteMaxShuffle.class, VSPECIES, VLENGTH, start, (val, l) -> new ByteMaxShuffle(i -> ((i + val) & (l-1))));
+    }
+
     @Override
     @ForceInline
     ByteMaxShuffle shuffleFromBytes(byte[] reorder) { return new ByteMaxShuffle(reorder); }
@@ -367,103 +372,12 @@
 
     @Override
     @ForceInline
-<<<<<<< HEAD
     public ByteMaxVector rearrange(VectorShuffle<Byte> shuffle,
                                   VectorMask<Byte> m) {
         return (ByteMaxVector)
             super.rearrangeTemplate(ByteMaxShuffle.class,
                                     (ByteMaxShuffle) shuffle,
                                     (ByteMaxMask) m);  // specialize
-=======
-    public ByteMaxMask greaterThanEq(Vector<Byte> o) {
-        Objects.requireNonNull(o);
-        ByteMaxVector v = (ByteMaxVector)o;
-
-        return VectorIntrinsics.compare(
-            BT_ge, ByteMaxVector.class, ByteMaxMask.class, byte.class, LENGTH,
-            this, v,
-            (v1, v2) -> v1.bTest(v2, (i, a, b) -> a >= b));
-    }
-
-    // Foreach
-
-    @Override
-    void forEach(FUnCon f) {
-        byte[] vec = getElements();
-        for (int i = 0; i < length(); i++) {
-            f.apply(i, vec[i]);
-        }
-    }
-
-    @Override
-    void forEach(VectorMask<Byte> o, FUnCon f) {
-        boolean[] mbits = ((ByteMaxMask)o).getBits();
-        forEach((i, a) -> {
-            if (mbits[i]) { f.apply(i, a); }
-        });
-    }
-
-
-
-    @Override
-    @ForceInline
-    public ByteMaxVector rotateLanesLeft(int j) {
-      int L = length();
-      if (j < 0) {
-         throw new IllegalArgumentException("Index " + j + " must be zero or positive");
-      } else {
-        j = j & (L-1);
-        VectorShuffle<Byte> PermMask  = VectorShuffle.shuffleIota(SPECIES, L - j);
-        return this.rearrange(PermMask);
-      }
-    }
-
-    @Override
-    @ForceInline
-    public ByteMaxVector rotateLanesRight(int j) {
-      int L = length();
-      if (j < 0) {
-         throw new IllegalArgumentException("Index " + j + " must be zero or positive");
-      } else {
-        j = j & (L-1);
-        VectorShuffle<Byte> PermMask = VectorShuffle.shuffleIota(SPECIES, j);
-        return this.rearrange(PermMask);
-      }
-    }
-
-    @Override
-    @ForceInline
-    @SuppressWarnings("unchecked")
-    public ByteMaxVector shiftLanesLeft(int j) {
-       int L = length();
-       if (j < 0) {
-         throw new IllegalArgumentException("Index " + j + " must be zero or positive");
-       } else if ( j >= L ) {
-         return ZERO;
-       } else {
-         ByteMaxShuffle     Iota    = (ByteMaxShuffle)(VectorShuffle.shuffleIota(SPECIES, L-j));
-         VectorMask<Byte> BlendMask = Iota.toVector().lessThan(ByteMaxVector.broadcast(SPECIES, (byte)(L-j)));
-         Iota    = (ByteMaxShuffle)(VectorShuffle.shuffleIota(SPECIES, L -j));
-         return ZERO.blend(this.rearrange(Iota),BlendMask);
-       }
-    }
-
-    @Override
-    @ForceInline
-    @SuppressWarnings("unchecked")
-    public ByteMaxVector shiftLanesRight(int j) {
-       int L = length();
-       if (j < 0) {
-         throw new IllegalArgumentException("Index " + j + " must be zero or positive");
-       } else if ( j >= L ) {
-         return ZERO;
-       } else {
-         ByteMaxShuffle     Iota    = (ByteMaxShuffle)(VectorShuffle.shuffleIota(SPECIES, j));
-         VectorMask<Byte> BlendMask = Iota.toVector().greaterThanEq(ByteMaxVector.broadcast(SPECIES, (byte)(j)));
-         Iota    = (ByteMaxShuffle)(VectorShuffle.shuffleIota(SPECIES, j));
-         return ZERO.blend(this.rearrange(Iota),BlendMask);
-       }
->>>>>>> c3aabcdb
     }
 
     @Override
@@ -697,7 +611,6 @@
             return VSPECIES;
         }
 
-<<<<<<< HEAD
         static {
             // There must be enough bits in the shuffle lanes to encode
             // VLENGTH valid indexes and VLENGTH exceptional ones.
@@ -706,22 +619,19 @@
         }
         static final ByteMaxShuffle IOTA = new ByteMaxShuffle(IDENTITY);
 
-        @Override
+        private ByteMaxVector toVector_helper() {
+            return (ByteMaxVector) super.toVectorTemplate();  // specialize
+        }
+
+        @Override
+        @ForceInline
         public ByteMaxVector toVector() {
-            return (ByteMaxVector) super.toVectorTemplate();  // specialize
-=======
-        private ByteVector toVector_helper() {
-            byte[] va = new byte[SPECIES.length()];
-            for (int i = 0; i < va.length; i++) {
-              va[i] = (byte) lane(i);
-            }
-            return ByteVector.fromArray(SPECIES, va, 0);
->>>>>>> c3aabcdb
-        }
-
-        @Override
-        @ForceInline
-<<<<<<< HEAD
+            return VectorIntrinsics.shuffleToVector(VCLASS, ETYPE, ByteMaxShuffle.class, this, VLENGTH,
+                                                    (s) -> (s.toVector_helper()));
+        }
+
+        @Override
+        @ForceInline
         public <F> VectorShuffle<F> cast(VectorSpecies<F> s) {
             AbstractSpecies<F> species = (AbstractSpecies<F>) s;
             if (length() != species.laneCount())
@@ -741,42 +651,11 @@
                 return new FloatMaxVector.FloatMaxShuffle(shuffleArray).check(species);
             case LaneType.SK_DOUBLE:
                 return new DoubleMaxVector.DoubleMaxShuffle(shuffleArray).check(species);
-=======
-        public ByteVector toVector() {
-            return VectorIntrinsics.shuffleToVector(ByteMaxVector.class, byte.class, ByteMaxShuffle.class, this,
-                                                    SPECIES.length(), 
-                                                    (s) -> (((ByteMaxShuffle)(s)).toVector_helper()));
-        }
-
-        @Override
-        @ForceInline
-        @SuppressWarnings("unchecked")
-        public <F> VectorShuffle<F> cast(VectorSpecies<F> species) {
-            if (length() != species.length())
-                throw new IllegalArgumentException("Shuffle length and species length differ");
-            Class<?> stype = species.elementType();
-            int [] shuffleArray = toArray();
-            if (stype == byte.class) {
-                return (VectorShuffle<F>) new ByteMaxVector.ByteMaxShuffle(shuffleArray);
-            } else if (stype == short.class) {
-                return (VectorShuffle<F>) new ShortMaxVector.ShortMaxShuffle(shuffleArray);
-            } else if (stype == int.class) {
-                return (VectorShuffle<F>) new IntMaxVector.IntMaxShuffle(shuffleArray);
-            } else if (stype == long.class) {
-                return (VectorShuffle<F>) new LongMaxVector.LongMaxShuffle(shuffleArray);
-            } else if (stype == float.class) {
-                return (VectorShuffle<F>) new FloatMaxVector.FloatMaxShuffle(shuffleArray);
-            } else if (stype == double.class) {
-                return (VectorShuffle<F>) new DoubleMaxVector.DoubleMaxShuffle(shuffleArray);
-            } else {
-                throw new UnsupportedOperationException("Bad lane type for casting.");
->>>>>>> c3aabcdb
             }
 
             // Should not reach here.
             throw new AssertionError(species);
         }
-
 
         @Override
         public ByteMaxShuffle rearrange(VectorShuffle<Byte> shuffle) {
